--- conflicted
+++ resolved
@@ -257,17 +257,13 @@
                     outValue = versionString(pieces[0], pieces[2]);
                 }
 
-<<<<<<< HEAD
                 if (type == STATUS_LEFT)
                 {
                     assert pieces.length >= 3;
                     outValue = versionString(pieces[0], pieces[2], pieces[1]);
                 }
 
-                if ((type == REMOVAL_COORDINATOR) || (type == REMOVING_TOKEN) || (type == REMOVED_TOKEN))
-=======
                 if ((type.equals(REMOVAL_COORDINATOR)) || (type.equals(REMOVING_TOKEN)) || (type.equals(REMOVED_TOKEN)))
->>>>>>> dbae3dac
                     throw new RuntimeException(String.format("Unable to serialize %s(%s...) for nodes older than 1.2",
                                                              VersionedValue.class.getName(), type));
             }
