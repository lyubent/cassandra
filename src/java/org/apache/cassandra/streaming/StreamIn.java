package org.apache.cassandra.streaming;
/*
 *
 * Licensed to the Apache Software Foundation (ASF) under one
 * or more contributor license agreements.  See the NOTICE file
 * distributed with this work for additional information
 * regarding copyright ownership.  The ASF licenses this file
 * to you under the Apache License, Version 2.0 (the
 * "License"); you may not use this file except in compliance
 * with the License.  You may obtain a copy of the License at
 *
 *   http://www.apache.org/licenses/LICENSE-2.0
 *
 * Unless required by applicable law or agreed to in writing,
 * software distributed under the License is distributed on an
 * "AS IS" BASIS, WITHOUT WARRANTIES OR CONDITIONS OF ANY
 * KIND, either express or implied.  See the License for the
 * specific language governing permissions and limitations
 * under the License.
 *
 */


import java.io.IOException;
import java.net.InetAddress;
import java.util.Collection;
import org.apache.cassandra.gms.Gossiper;
import org.apache.commons.lang.StringUtils;
import org.slf4j.Logger;
import org.slf4j.LoggerFactory;

import org.apache.cassandra.db.ColumnFamilyStore;
import org.apache.cassandra.db.Table;
import org.apache.cassandra.dht.Range;
import org.apache.cassandra.dht.Token;
import org.apache.cassandra.io.sstable.Descriptor;
import org.apache.cassandra.net.Message;
import org.apache.cassandra.net.MessagingService;
import org.apache.cassandra.utils.FBUtilities;

/**
 * for streaming data from other nodes in to this one.
 * Sends a STREAM_REQUEST Message to the source node(s), after which StreamOut on that side takes over.
 * See StreamOut for details.
 */
public class StreamIn
{
    private static Logger logger = LoggerFactory.getLogger(StreamIn.class);

    /** Request ranges for all column families in the given keyspace. */
<<<<<<< HEAD
    public static void requestRanges(InetAddress source, String tableName, Collection<Range<Token>> ranges, Runnable callback, OperationType type)
=======
    public static void requestRanges(InetAddress source, String tableName, Collection<Range<Token>> ranges, IStreamCallback callback, OperationType type)
>>>>>>> 3ee8682e
    {
        requestRanges(source, tableName, Table.open(tableName).getColumnFamilyStores(), ranges, callback, type);
    }

    /**
     * Request ranges to be transferred from specific CFs
     */
<<<<<<< HEAD
    public static void requestRanges(InetAddress source, String tableName, Collection<ColumnFamilyStore> columnFamilies, Collection<Range<Token>> ranges, Runnable callback, OperationType type)
=======
    public static void requestRanges(InetAddress source, String tableName, Collection<ColumnFamilyStore> columnFamilies, Collection<Range<Token>> ranges, IStreamCallback callback, OperationType type)
>>>>>>> 3ee8682e
    {
        assert ranges.size() > 0;

        if (logger.isDebugEnabled())
            logger.debug("Requesting from {} ranges {}", source, StringUtils.join(ranges, ", "));
        StreamInSession session = StreamInSession.create(source, callback);
        StreamRequestMessage srm = new StreamRequestMessage(FBUtilities.getBroadcastAddress(),
                                                            ranges,
                                                            tableName,
                                                            columnFamilies,
                                                            session.getSessionId(),
                                                            type);
        Message message = srm.getMessage(Gossiper.instance.getVersion(source));
        MessagingService.instance().sendOneWay(message, source);
    }

    /** Translates remote files to local files by creating a local sstable per remote sstable. */
    public static PendingFile getContextMapping(PendingFile remote) throws IOException
    {
        /* Create a local sstable for each remote sstable */
        Descriptor remotedesc = remote.desc;
        if (!remotedesc.isStreamCompatible())
            throw new UnsupportedOperationException(String.format("SSTable %s is not compatible with current version %s",
                                                                  remote.getFilename(), Descriptor.CURRENT_VERSION));

        // new local sstable
        Table table = Table.open(remotedesc.ksname);
        ColumnFamilyStore cfStore = table.getColumnFamilyStore(remotedesc.cfname);
        Descriptor localdesc = Descriptor.fromFilename(cfStore.getFlushPath(remote.size, remote.desc.version));

        return new PendingFile(localdesc, remote);
    }
}<|MERGE_RESOLUTION|>--- conflicted
+++ resolved
@@ -48,11 +48,7 @@
     private static Logger logger = LoggerFactory.getLogger(StreamIn.class);
 
     /** Request ranges for all column families in the given keyspace. */
-<<<<<<< HEAD
-    public static void requestRanges(InetAddress source, String tableName, Collection<Range<Token>> ranges, Runnable callback, OperationType type)
-=======
     public static void requestRanges(InetAddress source, String tableName, Collection<Range<Token>> ranges, IStreamCallback callback, OperationType type)
->>>>>>> 3ee8682e
     {
         requestRanges(source, tableName, Table.open(tableName).getColumnFamilyStores(), ranges, callback, type);
     }
@@ -60,11 +56,7 @@
     /**
      * Request ranges to be transferred from specific CFs
      */
-<<<<<<< HEAD
-    public static void requestRanges(InetAddress source, String tableName, Collection<ColumnFamilyStore> columnFamilies, Collection<Range<Token>> ranges, Runnable callback, OperationType type)
-=======
     public static void requestRanges(InetAddress source, String tableName, Collection<ColumnFamilyStore> columnFamilies, Collection<Range<Token>> ranges, IStreamCallback callback, OperationType type)
->>>>>>> 3ee8682e
     {
         assert ranges.size() > 0;
 
