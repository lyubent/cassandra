--- conflicted
+++ resolved
@@ -46,6 +46,7 @@
 import org.apache.cassandra.config.DatabaseDescriptor;
 import org.apache.cassandra.config.Schema;
 import org.apache.cassandra.db.Mutation;
+import org.apache.cassandra.db.commitlog.CommitLog.Configuration;
 import org.apache.cassandra.db.partitions.PartitionUpdate;
 import org.apache.cassandra.io.FSWriteError;
 import org.apache.cassandra.io.util.FileUtils;
@@ -122,16 +123,12 @@
 
     static CommitLogSegment createSegment(CommitLog commitLog, Runnable onClose)
     {
-<<<<<<< HEAD
-        CommitLogSegment segment = commitLog.encryptionContext.isEnabled() ? new EncryptedSegment(commitLog, commitLog.encryptionContext, onClose) :
-               commitLog.compressor != null ? new CompressedSegment(commitLog, onClose) :
-                                              new MemoryMappedSegment(commitLog);
+        Configuration config = commitLog.configuration;
+        CommitLogSegment segment = config.useEncryption() ? new EncryptedSegment(commitLog, onClose)
+                                                          : config.useCompression() ? new CompressedSegment(commitLog, onClose)
+                                                                                    : new MemoryMappedSegment(commitLog);
         segment.writeLogHeader();
         return segment;
-=======
-        return commitLog.configuration.useCompression() ? new CompressedSegment(commitLog, onClose)
-                                                        : new MemoryMappedSegment(commitLog);
->>>>>>> 1e826951
     }
 
     /**
@@ -142,11 +139,8 @@
      */
     static boolean usesBufferPool(CommitLog commitLog)
     {
-<<<<<<< HEAD
-        return commitLog.encryptionContext.isEnabled() || commitLog.compressor != null;
-=======
-        return commitLog.configuration.useCompression();
->>>>>>> 1e826951
+        Configuration config = commitLog.configuration;
+        return config.useEncryption() || config.useCompression();
     }
 
     static long getNextId()
@@ -161,11 +155,9 @@
     {
         this.commitLog = commitLog;
         id = getNextId();
-<<<<<<< HEAD
-        descriptor = new CommitLogDescriptor(id, commitLog.compressorClass, commitLog.encryptionContext);
-=======
-        descriptor = new CommitLogDescriptor(id, commitLog.configuration.getCompressorClass());
->>>>>>> 1e826951
+        descriptor = new CommitLogDescriptor(id,
+                                             commitLog.configuration.getCompressorClass(),
+                                             commitLog.configuration.getEncryptionContext());
         logFile = new File(commitLog.location, descriptor.fileName());
 
         try
