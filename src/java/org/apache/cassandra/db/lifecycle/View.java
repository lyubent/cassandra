--- conflicted
+++ resolved
@@ -176,23 +176,19 @@
         return String.format("View(pending_count=%d, sstables=%s, compacting=%s)", liveMemtables.size() + flushingMemtables.size() - 1, sstables, compacting);
     }
 
-<<<<<<< HEAD
-    public Iterable<SSTableReader> sstablesInBounds(SSTableSet sstableSet, AbstractBounds<PartitionPosition> rowBounds)
-=======
-    /**
-      * Returns the sstables that have any partition between {@code left} and {@code right}, when both bounds are taken inclusively.
-      * The interval formed by {@code left} and {@code right} shouldn't wrap.
-      */
-    public List<SSTableReader> sstablesInBounds(RowPosition left, RowPosition right)
->>>>>>> 3aa7308e
+    /**
+     * Returns the sstables that have any partition between {@code left} and {@code right}, when both bounds are taken inclusively.
+     * The interval formed by {@code left} and {@code right} shouldn't wrap.
+     */
+    public Iterable<SSTableReader> sstablesInBounds(SSTableSet sstableSet, PartitionPosition left, PartitionPosition right)
     {
         assert !AbstractBounds.strictlyWrapsAround(left, right);
 
         if (intervalTree.isEmpty())
             return Collections.emptyList();
-<<<<<<< HEAD
-        PartitionPosition stopInTree = rowBounds.right.isMinimum() ? intervalTree.max() : rowBounds.right;
-        return select(sstableSet, intervalTree.search(Interval.create(rowBounds.left, stopInTree)));
+
+        PartitionPosition stopInTree = right.isMinimum() ? intervalTree.max() : right;
+        return select(sstableSet, intervalTree.search(Interval.create(left, stopInTree)));
     }
 
     public static Function<View, Iterable<SSTableReader>> select(SSTableSet sstableSet)
@@ -221,12 +217,12 @@
      */
     public static Function<View, Iterable<SSTableReader>> select(SSTableSet sstableSet, AbstractBounds<PartitionPosition> rowBounds)
     {
-        return (view) -> view.sstablesInBounds(sstableSet, rowBounds);
-=======
-
-        RowPosition stopInTree = right.isMinimum() ? intervalTree.max() : right;
-        return intervalTree.search(Interval.<RowPosition, SSTableReader>create(left, stopInTree));
->>>>>>> 3aa7308e
+        // Note that View.sstablesInBounds always includes it's bound while rowBounds may not. This is ok however
+        // because the fact we restrict the sstables returned by this function is an optimization in the first
+        // place and the returned sstables will (almost) never cover *exactly* rowBounds anyway. It's also
+        // *very* unlikely that a sstable is included *just* because we consider one of the bound inclusively
+        // instead of exclusively, so the performance impact is negligible in practice.
+        return (view) -> view.sstablesInBounds(sstableSet, rowBounds.left, rowBounds.right);
     }
 
     // METHODS TO CONSTRUCT FUNCTIONS FOR MODIFYING A VIEW:
