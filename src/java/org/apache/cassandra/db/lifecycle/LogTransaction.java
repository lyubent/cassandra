--- conflicted
+++ resolved
@@ -396,11 +396,7 @@
      */
     static boolean removeUnfinishedLeftovers(CFMetaData metadata)
     {
-<<<<<<< HEAD
-        return removeUnfinishedLeftovers(new Directories(metadata).getCFDirectories());
-=======
-        removeUnfinishedLeftovers(new Directories(metadata, ColumnFamilyStore.getInitialDirectories()).getCFDirectories());
->>>>>>> 7eb46473
+        return removeUnfinishedLeftovers(new Directories(metadata, ColumnFamilyStore.getInitialDirectories()).getCFDirectories());
     }
 
     @VisibleForTesting
