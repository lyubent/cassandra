--- conflicted
+++ resolved
@@ -38,13 +38,8 @@
 
 public class ColumnFamily extends AbstractColumnContainer implements IRowCacheEntry
 {
-<<<<<<< HEAD
     /* The column serializer for this Column Family. Create based on config. */
-    private static final ColumnFamilySerializer serializer = new ColumnFamilySerializer();
-=======
     public static final ColumnFamilySerializer serializer = new ColumnFamilySerializer();
-
->>>>>>> 2cc612ca
     private final CFMetaData cfm;
 
     public static ColumnFamilySerializer serializer()
