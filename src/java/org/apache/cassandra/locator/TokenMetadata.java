--- conflicted
+++ resolved
@@ -109,13 +109,6 @@
 
     public TokenMetadata(BiMultiValMap<Token, InetAddress> tokenToEndpointMap, Topology topology)
     {
-<<<<<<< HEAD
-        if (tokenToEndpointMap == null)
-            tokenToEndpointMap = SortedBiMultiValMap.<Token, InetAddress>create(null, inetaddressCmp);
-        if (topology == null)
-            topology = new Topology();
-=======
->>>>>>> 92557d11
         this.tokenToEndpointMap = tokenToEndpointMap;
         this.topology = topology;
         endpointToHostIdMap = HashBiMap.create();
