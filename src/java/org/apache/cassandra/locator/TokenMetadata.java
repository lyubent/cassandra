--- conflicted
+++ resolved
@@ -185,15 +185,10 @@
                 {
                     bootstrapTokens.removeValue(endpoint);
                     tokenToEndpointMap.removeValue(endpoint);
-<<<<<<< HEAD
+					topology.addEndpoint(endpoint);
                     leavingEndpoints.remove(endpoint);
                     removeFromMoving(endpoint); // also removing this endpoint from moving
 					topology.addEndpoint(endpoint);
-=======
-					topology.addEndpoint(endpoint);
-                    leavingEndpoints.remove(endpoint);
-                    removeFromMoving(endpoint); // also removing this endpoint from moving
->>>>>>> a25bf876
                 }
 
                 InetAddress prev = tokenToEndpointMap.put(token, endpoint);
