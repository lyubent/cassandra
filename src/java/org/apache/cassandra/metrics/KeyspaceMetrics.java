/*
 * Licensed to the Apache Software Foundation (ASF) under one
 * or more contributor license agreements.  See the NOTICE file
 * distributed with this work for additional information
 * regarding copyright ownership.  The ASF licenses this file
 * to you under the Apache License, Version 2.0 (the
 * "License"); you may not use this file except in compliance
 * with the License.  You may obtain a copy of the License at
 *
 *     http://www.apache.org/licenses/LICENSE-2.0
 *
 * Unless required by applicable law or agreed to in writing, software
 * distributed under the License is distributed on an "AS IS" BASIS,
 * WITHOUT WARRANTIES OR CONDITIONS OF ANY KIND, either express or implied.
 * See the License for the specific language governing permissions and
 * limitations under the License.
 */
package org.apache.cassandra.metrics;

import java.util.ArrayList;
import java.util.List;

import com.yammer.metrics.Metrics;
import com.yammer.metrics.core.*;
import com.yammer.metrics.stats.Snapshot;

import org.apache.cassandra.db.ColumnFamilyStore;
import org.apache.cassandra.db.Keyspace;

/**
 * Metrics for {@link ColumnFamilyStore}.
 */
public class KeyspaceMetrics
{
<<<<<<< HEAD
    /** Total amount of data stored in the memtable, including column related overhead. */
=======
    /** Total amount of live data stored in the memtable, excluding any data structure overhead */
>>>>>>> 9baae7b8
    public final Gauge<Long> memtableLiveDataSize;
    /** Total amount of data stored in the memtable that resides on-heap, including column related overhead and overwritten rows. */
    public final Gauge<Long> memtableOnHeapDataSize;
    /** Total amount of data stored in the memtable that resides off-heap, including column related overhead and overwritten rows. */
    public final Gauge<Long> memtableOffHeapDataSize;
<<<<<<< HEAD
=======
    /** Total amount of live data stored in the memtables (2i and pending flush memtables included) that resides off-heap, excluding any data structure overhead */
    public final Gauge<Long> allMemtablesLiveDataSize;
>>>>>>> 9baae7b8
    /** Total amount of data stored in the memtables (2i and pending flush memtables included) that resides on-heap. */
    public final Gauge<Long> allMemtablesOnHeapDataSize;
    /** Total amount of data stored in the memtables (2i and pending flush memtables included) that resides off-heap. */
    public final Gauge<Long> allMemtablesOffHeapDataSize;
<<<<<<< HEAD
    /** Total amount of live data stored in the memtables (2i and pending flush memtables included) that resides off-heap, excluding any data structure overhead */
    public final Gauge<Long> allMemtablesLiveDataSize;
    /** Total amount of data stored in the memtables (2i and pending flush memtables included). */
    public final Gauge<Long> allMemtablesDataSize;
=======
>>>>>>> 9baae7b8
    /** Total number of columns present in the memtable. */
    public final Gauge<Long> memtableColumnsCount;
    /** Number of times flush has resulted in the memtable being switched out. */
    public final Gauge<Long> memtableSwitchCount;
    /** Estimated number of tasks pending for this column family */
    public final Gauge<Integer> pendingFlushes;
    /** Estimate of number of pending compactios for this CF */
    public final Gauge<Integer> pendingCompactions;
    /** Disk space used by SSTables belonging to this CF */
    public final Gauge<Long> liveDiskSpaceUsed;
    /** Total disk space used by SSTables belonging to this CF, including obsolete ones waiting to be GC'd */
    public final Gauge<Long> totalDiskSpaceUsed;
    /** Disk space used by bloom filter */
    public final Gauge<Long> bloomFilterDiskSpaceUsed;

    private final MetricNameFactory factory;

    /**
     * Creates metrics for given {@link ColumnFamilyStore}.
     *
     * @param ks Keyspace to measure metrics
     */
    public KeyspaceMetrics(final Keyspace ks)
    {
        factory = new KeyspaceMetricNameFactory(ks);

        memtableColumnsCount = Metrics.newGauge(factory.createMetricName("MemtableColumnsCount"), new Gauge<Long>()
        {
            public Long value()
            {
                long total = 0;
                for (ColumnFamilyStore cf : ks.getColumnFamilyStores())
                {
                    total += cf.metric.memtableColumnsCount.value();
                }
                return total;
            }
        });
<<<<<<< HEAD
        memtableOnHeapDataSize = Metrics.newGauge(factory.createMetricName("MemtableOnHeapDataSize"), new Gauge<Long>()
=======
        memtableLiveDataSize = Metrics.newGauge(factory.createMetricName("MemtableLiveDataSize"), new Gauge<Long>()
>>>>>>> 9baae7b8
        {
            public Long value()
            {
                long total = 0;
                for (ColumnFamilyStore cf : ks.getColumnFamilyStores())
                {
<<<<<<< HEAD
                    total += cf.metric.memtableOnHeapSize.value();
=======
                    total += cf.metric.memtableLiveDataSize.value();
>>>>>>> 9baae7b8
                }
                return total;
            }
        });
<<<<<<< HEAD
        memtableOffHeapDataSize = Metrics.newGauge(factory.createMetricName("MemtableOffHeapDataSize"), new Gauge<Long>()
=======
        memtableOnHeapDataSize = Metrics.newGauge(factory.createMetricName("MemtableOnHeapDataSize"), new Gauge<Long>()
>>>>>>> 9baae7b8
        {
            public Long value()
            {
                long total = 0;
                for (ColumnFamilyStore cf : ks.getColumnFamilyStores())
                {
<<<<<<< HEAD
                    total += cf.metric.memtableOffHeapSize.value();
=======
                    total += cf.metric.memtableOnHeapSize.value();
>>>>>>> 9baae7b8
                }
                return total;
            }
        });
<<<<<<< HEAD
        memtableLiveDataSize = Metrics.newGauge(factory.createMetricName("MemtableLiveDataSize"), new Gauge<Long>()
=======
        memtableOffHeapDataSize = Metrics.newGauge(factory.createMetricName("MemtableiOffHeapDataSize"), new Gauge<Long>()
>>>>>>> 9baae7b8
        {
            public Long value()
            {
                long total = 0;
                for (ColumnFamilyStore cf : ks.getColumnFamilyStores())
                {
<<<<<<< HEAD
                    total += cf.metric.memtableLiveDataSize.value();
=======
                    total += cf.metric.memtableOffHeapSize.value();
>>>>>>> 9baae7b8
                }
                return total;
            }
        });
<<<<<<< HEAD
        allMemtablesOnHeapDataSize = Metrics.newGauge(factory.createMetricName("AllMemtablesOnHeapDataSize"), new Gauge<Long>()
=======
        allMemtablesLiveDataSize = Metrics.newGauge(factory.createMetricName("AllMemtablesLiveDataSize"), new Gauge<Long>()
>>>>>>> 9baae7b8
        {
            public Long value()
            {
                long total = 0;
                for (ColumnFamilyStore cf : ks.getColumnFamilyStores())
                {
<<<<<<< HEAD
                    total += cf.metric.allMemtablesOnHeapSize.value();
=======
                    total += cf.metric.allMemtablesLiveDataSize.value();
>>>>>>> 9baae7b8
                }
                return total;
            }
        });
<<<<<<< HEAD
        allMemtablesOffHeapDataSize = Metrics.newGauge(factory.createMetricName("AllMemtablesOffHeapDataSize"), new Gauge<Long>()
=======
        allMemtablesOnHeapDataSize = Metrics.newGauge(factory.createMetricName("AllMemtablesOnHeapDataSize"), new Gauge<Long>()
>>>>>>> 9baae7b8
        {
            public Long value()
            {
                long total = 0;
                for (ColumnFamilyStore cf : ks.getColumnFamilyStores())
                {
<<<<<<< HEAD
                    total += cf.metric.allMemtablesOffHeapSize.value();
=======
                    total += cf.metric.allMemtablesOnHeapSize.value();
>>>>>>> 9baae7b8
                }
                return total;
            }
        });
<<<<<<< HEAD
        allMemtablesLiveDataSize = Metrics.newGauge(factory.createMetricName("AllMemtablesLiveDataSize"), new Gauge<Long>()
=======
        allMemtablesOffHeapDataSize = Metrics.newGauge(factory.createMetricName("AllMemtablesOffHeapDataSize"), new Gauge<Long>()
>>>>>>> 9baae7b8
        {
            public Long value()
            {
                long total = 0;
                for (ColumnFamilyStore cf : ks.getColumnFamilyStores())
                {
<<<<<<< HEAD
                    total += cf.metric.allMemtablesLiveDataSize.value();
=======
                    total += cf.metric.allMemtablesOffHeapSize.value();
>>>>>>> 9baae7b8
                }
                return total;
            }
        });
        memtableSwitchCount = Metrics.newGauge(factory.createMetricName("MemtableSwitchCount"), new Gauge<Long>()
        {
            public Long value()
            {
                long sum = 0;
                for (ColumnFamilyStore cf : ks.getColumnFamilyStores())
                    sum += cf.metric.memtableSwitchCount.count();
                return sum;
            }
        });
        pendingCompactions = Metrics.newGauge(factory.createMetricName("PendingCompactions"), new Gauge<Integer>()
        {
            public Integer value()
            {
                int sum = 0;
                for (ColumnFamilyStore cf : ks.getColumnFamilyStores())
                {
                    sum += cf.metric.pendingCompactions.value();
                }
                return sum;
            }
        });
        pendingFlushes = Metrics.newGauge(factory.createMetricName("PendingFlushes"), new Gauge<Integer>()
        {
            public Integer value()
            {
                int sum = 0;
                for (ColumnFamilyStore cf : ks.getColumnFamilyStores())
                {
                    sum += cf.metric.pendingFlushes.count();
                }
                return sum;
            }
        });
        liveDiskSpaceUsed = Metrics.newGauge(factory.createMetricName("LiveDiskSpaceUsed"), new Gauge<Long>()
        {
            public Long value()
            {
                long sum = 0;
                for (ColumnFamilyStore cf : ks.getColumnFamilyStores())
                {
                    sum += cf.metric.liveDiskSpaceUsed.count();
                }
                return sum;
            }
        });
        totalDiskSpaceUsed = Metrics.newGauge(factory.createMetricName("TotalDiskSpaceUsed"), new Gauge<Long>()
        {
            public Long value()
            {
                long sum = 0;
                for (ColumnFamilyStore cf : ks.getColumnFamilyStores())
                {
                    sum += cf.metric.totalDiskSpaceUsed.count();
                }
                return sum;
            }
        });
        bloomFilterDiskSpaceUsed = Metrics.newGauge(factory.createMetricName("BloomFilterDiskSpaceUsed"), new Gauge<Long>()
        {
            public Long value()
            {
                long total = 0;
                for (ColumnFamilyStore cf : ks.getColumnFamilyStores())
                    total += cf.metric.bloomFilterDiskSpaceUsed.value();
                return total;
            }
        });
    }

    /**
     * Release all associated metrics.
     */
    public void release()
    {
<<<<<<< HEAD
        Metrics.defaultRegistry().removeMetric(factory.createMetricName("MemtableLiveDataSize"));
        Metrics.defaultRegistry().removeMetric(factory.createMetricName("MemtableOnHeapDataSize"));
        Metrics.defaultRegistry().removeMetric(factory.createMetricName("MemtableOffHeapDataSize"));
        Metrics.defaultRegistry().removeMetric(factory.createMetricName("AllMemtablesOnHeapDataSize"));
        Metrics.defaultRegistry().removeMetric(factory.createMetricName("AllMemtablesOffHeapDataSize"));
        Metrics.defaultRegistry().removeMetric(factory.createMetricName("AllMemtablesLiveDataSize"));
        Metrics.defaultRegistry().removeMetric(factory.createMetricName("MemtableSwitchCount"));
        Metrics.defaultRegistry().removeMetric(factory.createMetricName("PendingFlushes"));
=======
        Metrics.defaultRegistry().removeMetric(factory.createMetricName("AllMemtablesLiveDateSize"));
        Metrics.defaultRegistry().removeMetric(factory.createMetricName("AllMemtablesOnHeapDataSize"));
        Metrics.defaultRegistry().removeMetric(factory.createMetricName("AllMemtablesOffHeapDataSize"));
        Metrics.defaultRegistry().removeMetric(factory.createMetricName("MemtableLiveDataSize"));
        Metrics.defaultRegistry().removeMetric(factory.createMetricName("MemtableOnHeapDataSize"));
        Metrics.defaultRegistry().removeMetric(factory.createMetricName("MemtableOffHeapDataSize"));
        Metrics.defaultRegistry().removeMetric(factory.createMetricName("MemtableSwitchCount"));
        Metrics.defaultRegistry().removeMetric(factory.createMetricName("PendingFlushes"));
        Metrics.defaultRegistry().removeMetric(factory.createMetricName("PendingCompactions"));
>>>>>>> 9baae7b8
        Metrics.defaultRegistry().removeMetric(factory.createMetricName("LiveDiskSpaceUsed"));
        Metrics.defaultRegistry().removeMetric(factory.createMetricName("TotalDiskSpaceUsed"));
        Metrics.defaultRegistry().removeMetric(factory.createMetricName("BloomFilterDiskSpaceUsed"));
    }

    class KeyspaceMetricNameFactory implements MetricNameFactory
    {
        private final String keyspaceName;

        KeyspaceMetricNameFactory(Keyspace ks)
        {
            this.keyspaceName = ks.getName();
        }

        public MetricName createMetricName(String metricName)
        {
            String groupName = ColumnFamilyMetrics.class.getPackage().getName();

            StringBuilder mbeanName = new StringBuilder();
            mbeanName.append(groupName).append(":");
            mbeanName.append("type=Keyspace");
            mbeanName.append(",keyspace=").append(keyspaceName);
            mbeanName.append(",name=").append(metricName);

            return new MetricName(groupName, "keyspace", metricName, keyspaceName, mbeanName.toString());
        }
    }
}<|MERGE_RESOLUTION|>--- conflicted
+++ resolved
@@ -32,32 +32,18 @@
  */
 public class KeyspaceMetrics
 {
-<<<<<<< HEAD
     /** Total amount of data stored in the memtable, including column related overhead. */
-=======
-    /** Total amount of live data stored in the memtable, excluding any data structure overhead */
->>>>>>> 9baae7b8
     public final Gauge<Long> memtableLiveDataSize;
     /** Total amount of data stored in the memtable that resides on-heap, including column related overhead and overwritten rows. */
     public final Gauge<Long> memtableOnHeapDataSize;
     /** Total amount of data stored in the memtable that resides off-heap, including column related overhead and overwritten rows. */
     public final Gauge<Long> memtableOffHeapDataSize;
-<<<<<<< HEAD
-=======
-    /** Total amount of live data stored in the memtables (2i and pending flush memtables included) that resides off-heap, excluding any data structure overhead */
-    public final Gauge<Long> allMemtablesLiveDataSize;
->>>>>>> 9baae7b8
     /** Total amount of data stored in the memtables (2i and pending flush memtables included) that resides on-heap. */
     public final Gauge<Long> allMemtablesOnHeapDataSize;
     /** Total amount of data stored in the memtables (2i and pending flush memtables included) that resides off-heap. */
     public final Gauge<Long> allMemtablesOffHeapDataSize;
-<<<<<<< HEAD
     /** Total amount of live data stored in the memtables (2i and pending flush memtables included) that resides off-heap, excluding any data structure overhead */
     public final Gauge<Long> allMemtablesLiveDataSize;
-    /** Total amount of data stored in the memtables (2i and pending flush memtables included). */
-    public final Gauge<Long> allMemtablesDataSize;
-=======
->>>>>>> 9baae7b8
     /** Total number of columns present in the memtable. */
     public final Gauge<Long> memtableColumnsCount;
     /** Number of times flush has resulted in the memtable being switched out. */
@@ -96,122 +82,74 @@
                 return total;
             }
         });
-<<<<<<< HEAD
         memtableOnHeapDataSize = Metrics.newGauge(factory.createMetricName("MemtableOnHeapDataSize"), new Gauge<Long>()
-=======
+        {
+            public Long value()
+            {
+                long total = 0;
+                for (ColumnFamilyStore cf : ks.getColumnFamilyStores())
+                {
+                    total += cf.metric.memtableOnHeapSize.value();
+                }
+                return total;
+            }
+        });
+        memtableOffHeapDataSize = Metrics.newGauge(factory.createMetricName("MemtableOffHeapDataSize"), new Gauge<Long>()
+        {
+            public Long value()
+            {
+                long total = 0;
+                for (ColumnFamilyStore cf : ks.getColumnFamilyStores())
+                {
+                    total += cf.metric.memtableOffHeapSize.value();
+                }
+                return total;
+            }
+        });
         memtableLiveDataSize = Metrics.newGauge(factory.createMetricName("MemtableLiveDataSize"), new Gauge<Long>()
->>>>>>> 9baae7b8
-        {
-            public Long value()
-            {
-                long total = 0;
-                for (ColumnFamilyStore cf : ks.getColumnFamilyStores())
-                {
-<<<<<<< HEAD
-                    total += cf.metric.memtableOnHeapSize.value();
-=======
+        {
+            public Long value()
+            {
+                long total = 0;
+                for (ColumnFamilyStore cf : ks.getColumnFamilyStores())
+                {
                     total += cf.metric.memtableLiveDataSize.value();
->>>>>>> 9baae7b8
-                }
-                return total;
-            }
-        });
-<<<<<<< HEAD
-        memtableOffHeapDataSize = Metrics.newGauge(factory.createMetricName("MemtableOffHeapDataSize"), new Gauge<Long>()
-=======
-        memtableOnHeapDataSize = Metrics.newGauge(factory.createMetricName("MemtableOnHeapDataSize"), new Gauge<Long>()
->>>>>>> 9baae7b8
-        {
-            public Long value()
-            {
-                long total = 0;
-                for (ColumnFamilyStore cf : ks.getColumnFamilyStores())
-                {
-<<<<<<< HEAD
-                    total += cf.metric.memtableOffHeapSize.value();
-=======
-                    total += cf.metric.memtableOnHeapSize.value();
->>>>>>> 9baae7b8
-                }
-                return total;
-            }
-        });
-<<<<<<< HEAD
-        memtableLiveDataSize = Metrics.newGauge(factory.createMetricName("MemtableLiveDataSize"), new Gauge<Long>()
-=======
-        memtableOffHeapDataSize = Metrics.newGauge(factory.createMetricName("MemtableiOffHeapDataSize"), new Gauge<Long>()
->>>>>>> 9baae7b8
-        {
-            public Long value()
-            {
-                long total = 0;
-                for (ColumnFamilyStore cf : ks.getColumnFamilyStores())
-                {
-<<<<<<< HEAD
-                    total += cf.metric.memtableLiveDataSize.value();
-=======
-                    total += cf.metric.memtableOffHeapSize.value();
->>>>>>> 9baae7b8
-                }
-                return total;
-            }
-        });
-<<<<<<< HEAD
+                }
+                return total;
+            }
+        });
         allMemtablesOnHeapDataSize = Metrics.newGauge(factory.createMetricName("AllMemtablesOnHeapDataSize"), new Gauge<Long>()
-=======
+        {
+            public Long value()
+            {
+                long total = 0;
+                for (ColumnFamilyStore cf : ks.getColumnFamilyStores())
+                {
+                    total += cf.metric.allMemtablesOnHeapSize.value();
+                }
+                return total;
+            }
+        });
+        allMemtablesOffHeapDataSize = Metrics.newGauge(factory.createMetricName("AllMemtablesOffHeapDataSize"), new Gauge<Long>()
+        {
+            public Long value()
+            {
+                long total = 0;
+                for (ColumnFamilyStore cf : ks.getColumnFamilyStores())
+                {
+                    total += cf.metric.allMemtablesOffHeapSize.value();
+                }
+                return total;
+            }
+        });
         allMemtablesLiveDataSize = Metrics.newGauge(factory.createMetricName("AllMemtablesLiveDataSize"), new Gauge<Long>()
->>>>>>> 9baae7b8
-        {
-            public Long value()
-            {
-                long total = 0;
-                for (ColumnFamilyStore cf : ks.getColumnFamilyStores())
-                {
-<<<<<<< HEAD
-                    total += cf.metric.allMemtablesOnHeapSize.value();
-=======
+        {
+            public Long value()
+            {
+                long total = 0;
+                for (ColumnFamilyStore cf : ks.getColumnFamilyStores())
+                {
                     total += cf.metric.allMemtablesLiveDataSize.value();
->>>>>>> 9baae7b8
-                }
-                return total;
-            }
-        });
-<<<<<<< HEAD
-        allMemtablesOffHeapDataSize = Metrics.newGauge(factory.createMetricName("AllMemtablesOffHeapDataSize"), new Gauge<Long>()
-=======
-        allMemtablesOnHeapDataSize = Metrics.newGauge(factory.createMetricName("AllMemtablesOnHeapDataSize"), new Gauge<Long>()
->>>>>>> 9baae7b8
-        {
-            public Long value()
-            {
-                long total = 0;
-                for (ColumnFamilyStore cf : ks.getColumnFamilyStores())
-                {
-<<<<<<< HEAD
-                    total += cf.metric.allMemtablesOffHeapSize.value();
-=======
-                    total += cf.metric.allMemtablesOnHeapSize.value();
->>>>>>> 9baae7b8
-                }
-                return total;
-            }
-        });
-<<<<<<< HEAD
-        allMemtablesLiveDataSize = Metrics.newGauge(factory.createMetricName("AllMemtablesLiveDataSize"), new Gauge<Long>()
-=======
-        allMemtablesOffHeapDataSize = Metrics.newGauge(factory.createMetricName("AllMemtablesOffHeapDataSize"), new Gauge<Long>()
->>>>>>> 9baae7b8
-        {
-            public Long value()
-            {
-                long total = 0;
-                for (ColumnFamilyStore cf : ks.getColumnFamilyStores())
-                {
-<<<<<<< HEAD
-                    total += cf.metric.allMemtablesLiveDataSize.value();
-=======
-                    total += cf.metric.allMemtablesOffHeapSize.value();
->>>>>>> 9baae7b8
                 }
                 return total;
             }
@@ -291,7 +229,6 @@
      */
     public void release()
     {
-<<<<<<< HEAD
         Metrics.defaultRegistry().removeMetric(factory.createMetricName("MemtableLiveDataSize"));
         Metrics.defaultRegistry().removeMetric(factory.createMetricName("MemtableOnHeapDataSize"));
         Metrics.defaultRegistry().removeMetric(factory.createMetricName("MemtableOffHeapDataSize"));
@@ -300,17 +237,6 @@
         Metrics.defaultRegistry().removeMetric(factory.createMetricName("AllMemtablesLiveDataSize"));
         Metrics.defaultRegistry().removeMetric(factory.createMetricName("MemtableSwitchCount"));
         Metrics.defaultRegistry().removeMetric(factory.createMetricName("PendingFlushes"));
-=======
-        Metrics.defaultRegistry().removeMetric(factory.createMetricName("AllMemtablesLiveDateSize"));
-        Metrics.defaultRegistry().removeMetric(factory.createMetricName("AllMemtablesOnHeapDataSize"));
-        Metrics.defaultRegistry().removeMetric(factory.createMetricName("AllMemtablesOffHeapDataSize"));
-        Metrics.defaultRegistry().removeMetric(factory.createMetricName("MemtableLiveDataSize"));
-        Metrics.defaultRegistry().removeMetric(factory.createMetricName("MemtableOnHeapDataSize"));
-        Metrics.defaultRegistry().removeMetric(factory.createMetricName("MemtableOffHeapDataSize"));
-        Metrics.defaultRegistry().removeMetric(factory.createMetricName("MemtableSwitchCount"));
-        Metrics.defaultRegistry().removeMetric(factory.createMetricName("PendingFlushes"));
-        Metrics.defaultRegistry().removeMetric(factory.createMetricName("PendingCompactions"));
->>>>>>> 9baae7b8
         Metrics.defaultRegistry().removeMetric(factory.createMetricName("LiveDiskSpaceUsed"));
         Metrics.defaultRegistry().removeMetric(factory.createMetricName("TotalDiskSpaceUsed"));
         Metrics.defaultRegistry().removeMetric(factory.createMetricName("BloomFilterDiskSpaceUsed"));
