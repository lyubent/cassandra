--- conflicted
+++ resolved
@@ -1565,17 +1565,8 @@
       <jvmarg value="-Dlogback.configurationFile=test/conf/logback-burntest.xml"/>
     </testmacro>
   </target>
-<<<<<<< HEAD
-
-  <target name="test-compression" depends="build-test, stress-build, fqltool-build" description="Execute unit tests with sstable compression enabled">
-    <property name="compressed_yaml" value="${build.test.dir}/cassandra.compressed.yaml"/>
-    <concat destfile="${compressed_yaml}">
-      <fileset file="${test.conf}/cassandra.yaml"/>
-      <fileset file="${test.conf}/commitlog_compression_${test.compression_algo}.yaml"/>
-    </concat>
-=======
+
   <target name="test-compression" depends="build-test,stress-build" description="Execute unit tests with sstable compression enabled">
->>>>>>> fa403bb7
     <path id="all-test-classes-path">
       <fileset dir="${test.unit.src}" includes="**/${test.name}.java" />
       <fileset dir="${test.distributed.src}" includes="**/${test.name}.java" />
