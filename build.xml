<?xml version="1.0" encoding="UTF-8" standalone="no"?>
<!--
 ~ Licensed to the Apache Software Foundation (ASF) under one
 ~ or more contributor license agreements.  See the NOTICE file
 ~ distributed with this work for additional information
 ~ regarding copyright ownership.  The ASF licenses this file
 ~ to you under the Apache License, Version 2.0 (the
 ~ "License"); you may not use this file except in compliance
 ~ with the License.  You may obtain a copy of the License at
 ~
 ~    http://www.apache.org/licenses/LICENSE-2.0
 ~
 ~ Unless required by applicable law or agreed to in writing,
 ~ software distributed under the License is distributed on an
 ~ "AS IS" BASIS, WITHOUT WARRANTIES OR CONDITIONS OF ANY
 ~ KIND, either express or implied.  See the License for the
 ~ specific language governing permissions and limitations
 ~ under the License.
 -->
<project basedir="." default="jar" name="apache-cassandra"
         xmlns:artifact="antlib:org.apache.maven.artifact.ant">
    <property environment="env"/>
    <property file="build.properties" />
    <property file="build.properties.default" />
    <property name="debuglevel" value="source,lines,vars"/>

    <!-- default version and SCM information -->
    <property name="base.version" value="3.11.2"/>
    <property name="scm.connection" value="scm:git://git.apache.org/cassandra.git"/>
    <property name="scm.developerConnection" value="scm:git://git.apache.org/cassandra.git"/>
    <property name="scm.url" value="http://git-wip-us.apache.org/repos/asf?p=cassandra.git;a=tree"/>

    <!-- directory details -->
    <property name="basedir" value="."/>
    <property name="build.src" value="${basedir}/src"/>
    <property name="build.src.java" value="${basedir}/src/java"/>
    <property name="build.src.antlr" value="${basedir}/src/antlr"/>
    <property name="build.src.jdkoverride" value="${basedir}/src/jdkoverride" />
    <property name="build.src.resources" value="${basedir}/src/resources"/>
    <property name="build.src.gen-java" value="${basedir}/src/gen-java"/>
    <property name="build.lib" value="${basedir}/lib"/>
    <property name="build.dir" value="${basedir}/build"/>
    <property name="build.dir.lib" value="${basedir}/build/lib"/>
    <property name="build.test.dir" value="${build.dir}/test"/>
    <property name="build.classes" value="${build.dir}/classes"/>
    <property name="build.classes.main" value="${build.classes}/main" />
    <property name="build.classes.thrift" value="${build.classes}/thrift" />
    <property name="javadoc.dir" value="${build.dir}/javadoc"/>
    <property name="javadoc.jars.dir" value="${build.dir}/javadocs"/>
    <property name="interface.dir" value="${basedir}/interface"/>
    <property name="interface.thrift.dir" value="${interface.dir}/thrift"/>
    <property name="interface.thrift.gen-java" value="${interface.thrift.dir}/gen-java"/>
    <property name="test.dir" value="${basedir}/test"/>
    <property name="test.resources" value="${test.dir}/resources"/>
    <property name="test.lib" value="${build.dir}/test/lib"/>
    <property name="test.classes" value="${build.dir}/test/classes"/>
    <property name="test.conf" value="${test.dir}/conf"/>
    <property name="test.data" value="${test.dir}/data"/>
    <property name="test.name" value="*Test"/>
    <property name="test.classlistfile" value="testlist.txt"/>
    <property name="benchmark.name" value=""/>
    <property name="test.methods" value=""/>
    <property name="test.unit.src" value="${test.dir}/unit"/>
    <property name="test.long.src" value="${test.dir}/long"/>
    <property name="test.burn.src" value="${test.dir}/burn"/>
    <property name="test.microbench.src" value="${test.dir}/microbench"/>
    <property name="dist.dir" value="${build.dir}/dist"/>
    <property name="tmp.dir" value="${java.io.tmpdir}"/>

<<<<<<< HEAD
    <property name="doc.dir" value="${basedir}/doc"/>
	
=======
>>>>>>> 38096da2
    <property name="source.version" value="1.8"/>
    <property name="target.version" value="1.8"/>

    <condition property="version" value="${base.version}">
      <isset property="release"/>
    </condition>
    <property name="version" value="${base.version}-SNAPSHOT"/>
    <property name="version.properties.dir"
              value="${build.src.resources}/org/apache/cassandra/config/" />
    <property name="final.name" value="${ant.project.name}-${version}"/>

    <!-- details of what version of Maven ANT Tasks to fetch -->
    <property name="maven-ant-tasks.version" value="2.1.3" />
    <property name="maven-ant-tasks.local" value="${user.home}/.m2/repository/org/apache/maven/maven-ant-tasks"/>
    <property name="maven-ant-tasks.url"
              value="http://repo2.maven.org/maven2/org/apache/maven/maven-ant-tasks" />
    <!-- details of how and which Maven repository we publish to -->
    <property name="maven.version" value="3.0.3" />
    <condition property="maven-repository-url" value="https://repository.apache.org/service/local/staging/deploy/maven2">
      <isset property="release"/>
    </condition>
    <condition property="maven-repository-id" value="apache.releases.https">
      <isset property="release"/>
    </condition>
    <property name="maven-repository-url" value="https://repository.apache.org/content/repositories/snapshots"/>
    <property name="maven-repository-id" value="apache.snapshots.https"/>

    <property name="test.timeout" value="240000" />
    <property name="test.long.timeout" value="600000" />
    <property name="test.burn.timeout" value="600000" />

    <!-- default for cql tests. Can be override by -Dcassandra.test.use_prepared=false -->
    <property name="cassandra.test.use_prepared" value="true" />

    <!-- skip flushing schema tables during tests -->
    <property name="cassandra.test.flush_local_schema_changes" value="false" />

    <!-- http://www.eclemma.org/jacoco/ -->
    <property name="jacoco.export.dir" value="${build.dir}/jacoco/" />
    <property name="jacoco.partials.dir" value="${jacoco.export.dir}/partials" />
    <property name="jacoco.partialexecfile" value="${jacoco.partials.dir}/partial.exec" />
    <property name="jacoco.finalexecfile" value="${jacoco.export.dir}/jacoco.exec" />
    <property name="jacoco.version" value="0.7.5.201505241946"/>

    <property name="byteman.version" value="3.0.3"/>

    <property name="ecj.version" value="4.4.2"/>

    <condition property="maven-ant-tasks.jar.exists">
      <available file="${build.dir}/maven-ant-tasks-${maven-ant-tasks.version}.jar" />
    </condition>

    <condition property="maven-ant-tasks.jar.local">
      <available file="${maven-ant-tasks.local}/${maven-ant-tasks.version}/maven-ant-tasks-${maven-ant-tasks.version}.jar" />
    </condition>

    <condition property="is.source.artifact">
      <available file="${build.src.java}" type="dir" />
    </condition>

    <tstamp>
      <format property="YEAR" pattern="yyyy"/>
    </tstamp>

    <!-- Check if all tests are being run or just one. If it's all tests don't spam the console with test output.
         If it's an individual test print the output from the test under the assumption someone is debugging the test
         and wants to know what is going on without having to context switch to the log file that is generated.
         Debug level output still needs to be retrieved from the log file.  -->
    <script language="javascript">
        if (project.getProperty("cassandra.keepBriefBrief") == null)
        {
            if (project.getProperty("test.name").equals("*Test"))
                project.setProperty("cassandra.keepBriefBrief", "true");
            else
                project.setProperty("cassandra.keepBriefBrief", "false");
        }
    </script>

    <!--
         Add all the dependencies.
    -->
    <path id="maven-ant-tasks.classpath" path="${build.dir}/maven-ant-tasks-${maven-ant-tasks.version}.jar" />
    <path id="cassandra.classpath">
        <pathelement location="${build.classes.main}" />
        <pathelement location="${build.classes.thrift}" />
        <fileset dir="${build.lib}">
            <include name="**/*.jar" />
            <exclude name="**/*-sources.jar"/>
            <exclude name="**/ant-*.jar"/>
        </fileset>
        <fileset dir="${build.dir.lib}">
            <include name="**/*.jar" />
            <exclude name="**/*-sources.jar"/>
            <exclude name="**/ant-*.jar"/>
        </fileset>
    </path>

  <macrodef name="create-javadoc">
    <attribute name="destdir"/>
    <element name="filesets"/>
    <sequential>
      <javadoc destdir="@{destdir}" author="true" version="true" use="true"
        windowtitle="${ant.project.name} API" classpathref="cassandra.classpath"
        bottom="Copyright &amp;copy; ${YEAR} The Apache Software Foundation"
        useexternalfile="yes" encoding="UTF-8"
        maxmemory="256m">
        <filesets/>
      </javadoc>
    </sequential>
  </macrodef>

    <!--
        Setup the output directories.
    -->
    <target name="init">
        <fail unless="is.source.artifact"
            message="Not a source artifact, stopping here." />
        <mkdir dir="${build.classes.main}"/>
        <mkdir dir="${build.classes.thrift}"/>
        <mkdir dir="${test.lib}"/>
        <mkdir dir="${test.classes}"/>
        <mkdir dir="${stress.test.classes}"/>
        <mkdir dir="${build.src.gen-java}"/>
        <mkdir dir="${build.dir.lib}"/>
        <mkdir dir="${jacoco.export.dir}"/>
        <mkdir dir="${jacoco.partials.dir}"/>
    </target>

    <target name="clean" description="Remove all locally created artifacts">
        <delete dir="${build.test.dir}" />
        <delete dir="${build.classes}" />
        <delete dir="${build.src.gen-java}" />
        <delete dir="${version.properties.dir}" />
        <delete dir="${jacoco.export.dir}" />
        <delete dir="${jacoco.partials.dir}"/>
    </target>
    <target depends="clean" name="cleanall"/>

    <target name="realclean" depends="clean" description="Remove the entire build directory and all downloaded artifacts">
        <delete dir="${build.dir}" />
    </target>

    <!--
       This generates the CQL grammar files from Cql.g
    -->
    <target name="check-gen-cql3-grammar">
        <uptodate property="cql3current"
                targetfile="${build.src.gen-java}/org/apache/cassandra/cql3/Cql.tokens">
            <srcfiles dir="${build.src.antlr}">
                <include name="*.g"/>
            </srcfiles>
        </uptodate>
    </target>

    <target name="gen-cql3-grammar" depends="check-gen-cql3-grammar" unless="cql3current">
      <echo>Building Grammar ${build.src.antlr}/Cql.g  ...</echo>
      <java classname="org.antlr.Tool"
            classpath="${build.dir.lib}/jars/antlr-3.5.2.jar;${build.lib}/antlr-runtime-3.5.2.jar;${build.lib}/ST4-4.0.8.jar"
            fork="true"
            failonerror="true">
         <jvmarg value="-Xmx512M" />
         <arg value="-Xconversiontimeout" />
         <arg value="10000" />
         <arg value="${build.src.antlr}/Cql.g" />
         <arg value="-fo" />
         <arg value="${build.src.gen-java}/org/apache/cassandra/cql3/" />
         <arg value="-Xmaxinlinedfastates"/>
         <arg value="10"/> <!-- default is 60 -->
      </java>
    </target>

    <target name="generate-cql-html" depends="maven-ant-tasks-init" description="Generate HTML from textile source">
        <artifact:dependencies pathId="wikitext.classpath">
            <dependency groupId="com.datastax.wikitext" artifactId="wikitext-core-ant" version="1.3"/>
            <dependency groupId="org.fusesource.wikitext" artifactId="textile-core" version="1.3"/>
            <remoteRepository refid="central"/>
            <remoteRepository refid="apache"/>
        </artifact:dependencies>
        <taskdef classpathref="wikitext.classpath" resource="wikitexttasks.properties" />
        <wikitext-to-html markupLanguage="Textile">
            <fileset dir="${basedir}">
                <include name="doc/cql3/*.textile"/>
            </fileset>
        </wikitext-to-html>
    </target>

    <target name="gen-doc" depends="maven-ant-tasks-init" description="Generate documentation">
        <exec executable="make" osfamily="unix" dir="${doc.dir}">
            <arg value="html"/>
        </exec>
        <exec executable="cmd" osfamily="dos" dir="${doc.dir}">
            <arg value="/c"/>
            <arg value="make.bat"/>
            <arg value="html"/>
        </exec>
    </target>

    <!--
        Generates Java sources for tokenization support from jflex
        grammar files
    -->
    <target name="generate-jflex-java" description="Generate Java from jflex grammar">
        <taskdef classname="jflex.anttask.JFlexTask" classpath="${build.lib}/jflex-1.6.0.jar" name="jflex" />
        <jflex file="${build.src.java}/org/apache/cassandra/index/sasi/analyzer/StandardTokenizerImpl.jflex" destdir="${build.src.gen-java}/" />
    </target>

    <!--
       Fetch Maven Ant Tasks and Cassandra's dependencies
       These targets are intentionally free of dependencies so that they
       can be run stand-alone from a binary release artifact.
    -->
    <target name="maven-ant-tasks-localrepo" unless="maven-ant-tasks.jar.exists" if="maven-ant-tasks.jar.local"
            depends="init" description="Fetch Maven ANT Tasks from Maven Local Repository">
      <copy file="${maven-ant-tasks.local}/${maven-ant-tasks.version}/maven-ant-tasks-${maven-ant-tasks.version}.jar"
           tofile="${build.dir}/maven-ant-tasks-${maven-ant-tasks.version}.jar"/>
      <property name="maven-ant-tasks.jar.exists" value="true"/>
    </target>

    <target name="maven-ant-tasks-download" depends="init,maven-ant-tasks-localrepo" unless="maven-ant-tasks.jar.exists"
            description="Fetch Maven ANT Tasks from Maven Central Repositroy">
      <echo>Downloading Maven ANT Tasks...</echo>
      <get src="${maven-ant-tasks.url}/${maven-ant-tasks.version}/maven-ant-tasks-${maven-ant-tasks.version}.jar"
           dest="${build.dir}/maven-ant-tasks-${maven-ant-tasks.version}.jar" usetimestamp="true" />
      <copy file="${build.dir}/maven-ant-tasks-${maven-ant-tasks.version}.jar"
            tofile="${maven-ant-tasks.local}/${maven-ant-tasks.version}/maven-ant-tasks-${maven-ant-tasks.version}.jar"/>
    </target>

    <target name="maven-ant-tasks-init" depends="init,maven-ant-tasks-download" unless="maven-ant-tasks.initialized"
            description="Initialize Maven ANT Tasks">
      <typedef uri="antlib:org.apache.maven.artifact.ant" classpathref="maven-ant-tasks.classpath" />

      <!-- define the remote repositories we use -->
      <artifact:remoteRepository id="central"   url="${artifact.remoteRepository.central}"/>
      <artifact:remoteRepository id="apache"    url="${artifact.remoteRepository.apache}"/>

      <macrodef name="install">
        <attribute name="pomFile"/>
        <attribute name="file"/>
        <attribute name="classifier" default=""/>
        <attribute name="packaging" default="jar"/>
        <sequential>
          <artifact:mvn mavenVersion="${maven.version}" fork="true" failonerror="true">
            <arg value="org.apache.maven.plugins:maven-install-plugin:2.3.1:install-file" />
            <arg value="-DpomFile=@{pomFile}" />
            <arg value="-Dfile=@{file}" />
            <arg value="-Dclassifier=@{classifier}" />
            <arg value="-Dpackaging=@{packaging}" />
          </artifact:mvn>
        </sequential>
      </macrodef>

      <macrodef name="deploy">
        <attribute name="pomFile"/>
        <attribute name="file"/>
        <attribute name="classifier" default=""/>
        <attribute name="packaging" default="jar"/>
        <sequential>
          <artifact:mvn mavenVersion="${maven.version}" fork="true" failonerror="true">
            <jvmarg value="-Xmx512m"/>
            <arg value="org.apache.maven.plugins:maven-gpg-plugin:1.4:sign-and-deploy-file" />
            <arg value="-DretryFailedDeploymentCount=5" />
            <arg value="-Durl=${maven-repository-url}" />
            <arg value="-DrepositoryId=${maven-repository-id}" />
            <arg value="-DpomFile=@{pomFile}" />
            <arg value="-Dfile=@{file}" />
            <arg value="-Dclassifier=@{classifier}" />
            <arg value="-Dpackaging=@{packaging}" />
            <arg value="-Papache-release" />
          </artifact:mvn>
        </sequential>
      </macrodef>

      <property name="maven-ant-tasks.initialized" value="true"/>
    </target>

    <!-- this task defines the dependencies that will be fetched by Maven ANT Tasks
         the dependencies are re-used for publishing artifacts to Maven Central
         in order to keep everything consistent -->
    <target name="maven-declare-dependencies" depends="maven-ant-tasks-init"
            description="Define dependencies and dependency versions">
      <!-- The parent pom defines the versions of all dependencies -->
      <artifact:pom id="parent-pom"
                    groupId="org.apache.cassandra"
                    artifactId="cassandra-parent"
                    packaging="pom"
                    version="${version}"
                    url="http://cassandra.apache.org"
                    name="Apache Cassandra"
                    inceptionYear="2009"
                    description="The Apache Cassandra Project develops a highly scalable second-generation distributed database, bringing together Dynamo's fully distributed design and Bigtable's ColumnFamily-based data model.">
        <license name="The Apache Software License, Version 2.0" url="http://www.apache.org/licenses/LICENSE-2.0.txt"/>
        <scm connection="${scm.connection}" developerConnection="${scm.developerConnection}" url="${scm.url}"/>
        <dependencyManagement>
          <dependency groupId="org.xerial.snappy" artifactId="snappy-java" version="1.1.1.7"/>
          <dependency groupId="net.jpountz.lz4" artifactId="lz4" version="1.3.0"/>
          <dependency groupId="com.ning" artifactId="compress-lzf" version="0.8.4"/>
          <dependency groupId="com.google.guava" artifactId="guava" version="18.0"/>
          <dependency groupId="org.hdrhistogram" artifactId="HdrHistogram" version="2.1.9"/>
          <dependency groupId="commons-cli" artifactId="commons-cli" version="1.1"/>
          <dependency groupId="commons-codec" artifactId="commons-codec" version="1.9"/>
          <dependency groupId="org.apache.commons" artifactId="commons-lang3" version="3.1"/>
          <dependency groupId="org.apache.commons" artifactId="commons-math3" version="3.2"/>
          <dependency groupId="com.googlecode.concurrentlinkedhashmap" artifactId="concurrentlinkedhashmap-lru" version="1.4"/>
          <dependency groupId="org.antlr" artifactId="antlr" version="3.5.2">
            <exclusion groupId="org.antlr" artifactId="stringtemplate"/>
          </dependency>
          <dependency groupId="org.antlr" artifactId="antlr-runtime" version="3.5.2">
            <exclusion groupId="org.antlr" artifactId="stringtemplate"/>
          </dependency>
          <dependency groupId="org.slf4j" artifactId="slf4j-api" version="1.7.7"/>
          <dependency groupId="org.slf4j" artifactId="log4j-over-slf4j" version="1.7.7"/>
          <dependency groupId="org.slf4j" artifactId="jcl-over-slf4j" version="1.7.7" />
          <dependency groupId="ch.qos.logback" artifactId="logback-core" version="1.1.3"/>
          <dependency groupId="ch.qos.logback" artifactId="logback-classic" version="1.1.3"/>
          <dependency groupId="org.codehaus.jackson" artifactId="jackson-core-asl" version="1.9.2"/>
          <dependency groupId="org.codehaus.jackson" artifactId="jackson-mapper-asl" version="1.9.2"/>
          <dependency groupId="com.googlecode.json-simple" artifactId="json-simple" version="1.1"/>
          <dependency groupId="com.boundary" artifactId="high-scale-lib" version="1.0.6"/>
          <dependency groupId="com.github.jbellis" artifactId="jamm" version="0.3.0"/>

          <dependency groupId="com.thinkaurelius.thrift" artifactId="thrift-server" version="0.3.7">
            <exclusion groupId="org.slf4j" artifactId="slf4j-log4j12"/>
            <exclusion groupId="junit" artifactId="junit"/>
          </dependency>
          <dependency groupId="org.yaml" artifactId="snakeyaml" version="1.11"/>
          <dependency groupId="org.apache.thrift" artifactId="libthrift" version="0.9.2">
	         <exclusion groupId="commons-logging" artifactId="commons-logging"/>
          </dependency>
          <dependency groupId="junit" artifactId="junit" version="4.6" />
          <dependency groupId="org.apache.rat" artifactId="apache-rat" version="0.10">
             <exclusion groupId="commons-lang" artifactId="commons-lang"/>
          </dependency>
          <dependency groupId="org.apache.hadoop" artifactId="hadoop-core" version="1.0.3">
          	<exclusion groupId="org.mortbay.jetty" artifactId="servlet-api"/>
          	<exclusion groupId="commons-logging" artifactId="commons-logging"/>
          	<exclusion groupId="org.eclipse.jdt" artifactId="core"/>
		    <exclusion groupId="ant" artifactId="ant"/>
		    <exclusion groupId="junit" artifactId="junit"/>
          </dependency>
          <dependency groupId="org.apache.hadoop" artifactId="hadoop-minicluster" version="1.0.3">
		    <exclusion groupId="asm" artifactId="asm"/> <!-- this is the outdated version 3.1 -->
          </dependency>
          <dependency groupId="net.java.dev.jna" artifactId="jna" version="4.2.2"/>

          <dependency groupId="org.jacoco" artifactId="org.jacoco.agent" version="${jacoco.version}"/>
          <dependency groupId="org.jacoco" artifactId="org.jacoco.ant" version="${jacoco.version}"/>

          <dependency groupId="org.jboss.byteman" artifactId="byteman-install" version="${byteman.version}"/>
          <dependency groupId="org.jboss.byteman" artifactId="byteman" version="${byteman.version}"/>
          <dependency groupId="org.jboss.byteman" artifactId="byteman-submit" version="${byteman.version}"/>
          <dependency groupId="org.jboss.byteman" artifactId="byteman-bmunit" version="${byteman.version}"/>


          <dependency groupId="org.openjdk.jmh" artifactId="jmh-core" version="1.13"/>
          <dependency groupId="org.openjdk.jmh" artifactId="jmh-generator-annprocess" version="1.13"/>

          <dependency groupId="org.apache.cassandra" artifactId="cassandra-all" version="${version}" />
          <dependency groupId="org.apache.cassandra" artifactId="cassandra-thrift" version="${version}" />
          <dependency groupId="io.dropwizard.metrics" artifactId="metrics-core" version="3.1.5" />
          <dependency groupId="io.dropwizard.metrics" artifactId="metrics-jvm" version="3.1.5" />
          <dependency groupId="com.addthis.metrics" artifactId="reporter-config3" version="3.0.3" />
          <dependency groupId="org.mindrot" artifactId="jbcrypt" version="0.3m" />
          <dependency groupId="io.airlift" artifactId="airline" version="0.6" />
          <dependency groupId="io.netty" artifactId="netty-all" version="4.0.44.Final" />
          <dependency groupId="com.google.code.findbugs" artifactId="jsr305" version="2.0.2" />
          <dependency groupId="com.clearspring.analytics" artifactId="stream" version="2.5.2" />
          <dependency groupId="com.datastax.cassandra" artifactId="cassandra-driver-core" version="3.0.1" classifier="shaded">
            <exclusion groupId="io.netty" artifactId="netty-buffer"/>
            <exclusion groupId="io.netty" artifactId="netty-codec"/>
            <exclusion groupId="io.netty" artifactId="netty-handler"/>
            <exclusion groupId="io.netty" artifactId="netty-transport"/>
          </dependency>
          <dependency groupId="org.eclipse.jdt.core.compiler" artifactId="ecj" version="4.4.2" />
          <dependency groupId="org.caffinitas.ohc" artifactId="ohc-core" version="0.4.4" />
          <dependency groupId="org.caffinitas.ohc" artifactId="ohc-core-j8" version="0.4.4" />
          <dependency groupId="net.ju-n.compile-command-annotations" artifactId="compile-command-annotations" version="1.2.0" />
          <dependency groupId="org.fusesource" artifactId="sigar" version="1.6.4">
          	<exclusion groupId="log4j" artifactId="log4j"/>
          </dependency>
          <dependency groupId="joda-time" artifactId="joda-time" version="2.4" />
<<<<<<< HEAD
          <dependency groupId="com.carrotsearch" artifactId="hppc" version="0.5.4" />
          <dependency groupId="de.jflex" artifactId="jflex" version="1.6.0" />
          <dependency groupId="com.github.rholder" artifactId="snowball-stemmer" version="1.3.0.581.1" />
          <dependency groupId="com.googlecode.concurrent-trees" artifactId="concurrent-trees" version="2.4.0" />
          <dependency groupId="com.github.ben-manes.caffeine" artifactId="caffeine" version="2.2.6" />
          <dependency groupId="org.jctools" artifactId="jctools-core" version="1.2.1"/>
          <dependency groupId="org.ow2.asm" artifactId="asm" version="5.0.4" />
=======
          <dependency groupId="org.ow2.asm" artifactId="asm" version="5.0.4" />

>>>>>>> 38096da2
        </dependencyManagement>
        <developer id="adelapena" name="Andres de la Peña"/>
        <developer id="alakshman" name="Avinash Lakshman"/>
        <developer id="aleksey" name="Aleksey Yeschenko"/>
        <developer id="amorton" name="Aaron Morton"/>
        <developer id="aweisberg" name="Ariel Weisberg"/>
        <developer id="bdeggleston" name="Blake Eggleston"/>
        <developer id="benedict" name="Benedict Elliott Smith"/>
        <developer id="benjamin" name="Benjamin Lerer"/>
        <developer id="blambov" name="Branimir Lambov"/>
        <developer id="brandonwilliams" name="Brandon Williams"/>
        <developer id="carl" name="Carl Yeksigian"/>
        <developer id="dbrosius" name="David Brosiusd"/>
        <developer id="dikang" name="Dikang Gu"/>
        <developer id="eevans" name="Eric Evans"/>
        <developer id="gdusbabek" name="Gary Dusbabek"/>
        <developer id="goffinet" name="Chris Goffinet"/>
        <developer id="ifesdjeen" name="Alex Petrov"/>
        <developer id="jaakko" name="Laine Jaakko Olavi"/>
        <developer id="jake" name="T Jake Luciani"/>
        <developer id="jasonbrown" name="Jason Brown"/>
        <developer id="jbellis" name="Jonathan Ellis"/>
        <developer id="jfarrell" name="Jake Farrell"/>
        <developer id="jjirsa" name="Jeff Jirsa"/>
        <developer id="jkni" name="Joel Knighton"/>
        <developer id="jmckenzie" name="Josh McKenzie"/>
        <developer id="johan" name="Johan Oskarsson"/>
        <developer id="junrao" name="Jun Rao"/>
        <developer id="jzhuang" name="Jay Zhuang"/>
        <developer id="kohlisankalp" name="Sankalp Kohli"/>
        <developer id="marcuse" name="Marcus Eriksson"/>
        <developer id="mck" name="Michael Semb Wever"/>
        <developer id="mishail" name="Mikhail Stepura"/>
        <developer id="mshuler" name="Michael Shuler"/>
        <developer id="paulo" name="Paulo Motta"/>
        <developer id="pmalik" name="Prashant Malik"/>
        <developer id="rstupp" name="Robert Stupp"/>
        <developer id="scode" name="Peter Schuller"/>
        <developer id="beobal" name="Sam Tunnicliffe"/>
        <developer id="slebresne" name="Sylvain Lebresne"/>
        <developer id="stefania" name="Stefania Alborghetti"/>
        <developer id="tylerhobbs" name="Tyler Hobbs"/>
        <developer id="vijay" name="Vijay Parthasarathy"/>
        <developer id="xedin" name="Pavel Yaskevich"/>
        <developer id="yukim" name="Yuki Morishita"/>
        <developer id="zznate" name="Nate McCall"/>
      </artifact:pom>

      <!-- each dependency set then defines the subset of the dependencies for that dependency set -->
      <artifact:pom id="build-deps-pom"
                    artifactId="cassandra-build-deps">
        <parent groupId="org.apache.cassandra"
                artifactId="cassandra-parent"
                version="${version}"/>
        <dependency groupId="junit" artifactId="junit"/>
        <dependency groupId="org.apache.rat" artifactId="apache-rat"/>
        <dependency groupId="org.apache.hadoop" artifactId="hadoop-core"/>
      	<dependency groupId="org.apache.hadoop" artifactId="hadoop-minicluster"/>
      	<dependency groupId="com.google.code.findbugs" artifactId="jsr305"/>
        <dependency groupId="org.antlr" artifactId="antlr"/>
        <dependency groupId="com.datastax.cassandra" artifactId="cassandra-driver-core" classifier="shaded">
          <exclusion groupId="io.netty" artifactId="netty-buffer"/>
          <exclusion groupId="io.netty" artifactId="netty-codec"/>
          <exclusion groupId="io.netty" artifactId="netty-handler"/>
          <exclusion groupId="io.netty" artifactId="netty-transport"/>
        </dependency>
        <dependency groupId="org.eclipse.jdt.core.compiler" artifactId="ecj"/>
        <dependency groupId="org.caffinitas.ohc" artifactId="ohc-core" version="0.4.4" />
        <dependency groupId="org.caffinitas.ohc" artifactId="ohc-core-j8" version="0.4.4" />
        <dependency groupId="org.openjdk.jmh" artifactId="jmh-core"/>
        <dependency groupId="org.openjdk.jmh" artifactId="jmh-generator-annprocess"/>
        <dependency groupId="net.ju-n.compile-command-annotations" artifactId="compile-command-annotations"/>
        <dependency groupId="org.apache.ant" artifactId="ant-junit" version="1.9.4" />
      </artifact:pom>
      <!-- this build-deps-pom-sources "artifact" is the same as build-deps-pom but only with those
           artifacts that have "-source.jar" files -->
      <artifact:pom id="build-deps-pom-sources"
                    artifactId="cassandra-build-deps">
        <parent groupId="org.apache.cassandra"
                artifactId="cassandra-parent"
                version="${version}"/>
        <dependency groupId="junit" artifactId="junit"/>
        <dependency groupId="com.datastax.cassandra" artifactId="cassandra-driver-core" classifier="shaded">
          <exclusion groupId="io.netty" artifactId="netty-buffer"/>
          <exclusion groupId="io.netty" artifactId="netty-codec"/>
          <exclusion groupId="io.netty" artifactId="netty-handler"/>
          <exclusion groupId="io.netty" artifactId="netty-transport"/>
        </dependency>
        <dependency groupId="io.netty" artifactId="netty-all"/>
        <dependency groupId="org.eclipse.jdt.core.compiler" artifactId="ecj"/>
        <dependency groupId="org.caffinitas.ohc" artifactId="ohc-core"/>
        <dependency groupId="org.openjdk.jmh" artifactId="jmh-core"/>
        <dependency groupId="org.openjdk.jmh" artifactId="jmh-generator-annprocess"/>
        <dependency groupId="net.ju-n.compile-command-annotations" artifactId="compile-command-annotations"/>
        <dependency groupId="org.apache.ant" artifactId="ant-junit" version="1.9.4" />
      </artifact:pom>

      <artifact:pom id="coverage-deps-pom"
                    artifactId="cassandra-coverage-deps">
        <parent groupId="org.apache.cassandra"
                artifactId="cassandra-parent"
                version="${version}"/>
        <dependency groupId="org.jacoco" artifactId="org.jacoco.agent"/>
        <dependency groupId="org.jacoco" artifactId="org.jacoco.ant" />
        <dependency groupId="org.jboss.byteman" artifactId="byteman-install"/>
        <dependency groupId="org.jboss.byteman" artifactId="byteman"/>
        <dependency groupId="org.jboss.byteman" artifactId="byteman-submit"/>
        <dependency groupId="org.jboss.byteman" artifactId="byteman-bmunit"/>
      </artifact:pom>

      <artifact:pom id="test-deps-pom"
                    artifactId="cassandra-test-deps">
        <parent groupId="org.apache.cassandra"
                artifactId="cassandra-parent"
                version="${version}"/>
        <dependency groupId="joda-time" artifactId="joda-time"/>
      </artifact:pom>

      <!-- now the pom's for artifacts being deployed to Maven Central -->

      <artifact:pom id="all-pom"
                    artifactId="cassandra-all"
                    url="http://cassandra.apache.org"
                    name="Apache Cassandra">
        <parent groupId="org.apache.cassandra"
                artifactId="cassandra-parent"
                version="${version}"/>
        <scm connection="${scm.connection}" developerConnection="${scm.developerConnection}" url="${scm.url}"/>
        <dependency groupId="org.xerial.snappy" artifactId="snappy-java"/>
        <dependency groupId="net.jpountz.lz4" artifactId="lz4"/>
        <dependency groupId="com.ning" artifactId="compress-lzf"/>
        <dependency groupId="com.google.guava" artifactId="guava"/>
        <dependency groupId="commons-cli" artifactId="commons-cli"/>
        <dependency groupId="commons-codec" artifactId="commons-codec"/>
        <dependency groupId="org.apache.commons" artifactId="commons-lang3"/>
        <dependency groupId="org.apache.commons" artifactId="commons-math3"/>
        <dependency groupId="com.googlecode.concurrentlinkedhashmap" artifactId="concurrentlinkedhashmap-lru"/>
        <dependency groupId="org.antlr" artifactId="antlr"/>
        <dependency groupId="org.antlr" artifactId="antlr-runtime"/>
        <dependency groupId="org.slf4j" artifactId="slf4j-api"/>
        <dependency groupId="org.slf4j" artifactId="log4j-over-slf4j"/>
        <dependency groupId="org.slf4j" artifactId="jcl-over-slf4j"/>
        <dependency groupId="org.codehaus.jackson" artifactId="jackson-core-asl"/>
        <dependency groupId="org.codehaus.jackson" artifactId="jackson-mapper-asl"/>
        <dependency groupId="com.googlecode.json-simple" artifactId="json-simple"/>
        <dependency groupId="com.boundary" artifactId="high-scale-lib"/>
        <dependency groupId="org.yaml" artifactId="snakeyaml"/>
        <dependency groupId="org.mindrot" artifactId="jbcrypt"/>
        <dependency groupId="io.airlift" artifactId="airline"/>
        <dependency groupId="io.dropwizard.metrics" artifactId="metrics-core"/>
        <dependency groupId="io.dropwizard.metrics" artifactId="metrics-jvm"/>
        <dependency groupId="com.addthis.metrics" artifactId="reporter-config3"/>
        <dependency groupId="com.thinkaurelius.thrift" artifactId="thrift-server"/>
        <dependency groupId="com.clearspring.analytics" artifactId="stream"/>

        <dependency groupId="ch.qos.logback" artifactId="logback-core"/>
        <dependency groupId="ch.qos.logback" artifactId="logback-classic"/>

        <dependency groupId="org.apache.thrift" artifactId="libthrift"/>
        <dependency groupId="org.apache.cassandra" artifactId="cassandra-thrift"/>

        <!-- don't need hadoop classes to run, but if you use the hadoop stuff -->
        <dependency groupId="org.apache.hadoop" artifactId="hadoop-core" optional="true"/>
        <dependency groupId="org.apache.hadoop" artifactId="hadoop-minicluster" optional="true"/>

        <!-- don't need the Java Driver to run, but if you use the hadoop stuff or UDFs -->
        <dependency groupId="com.datastax.cassandra" artifactId="cassandra-driver-core" classifier="shaded" optional="true">
          <exclusion groupId="io.netty" artifactId="netty-buffer"/>
          <exclusion groupId="io.netty" artifactId="netty-codec"/>
          <exclusion groupId="io.netty" artifactId="netty-handler"/>
          <exclusion groupId="io.netty" artifactId="netty-transport"/>
        </dependency>

        <!-- don't need jna to run, but nice to have -->
        <dependency groupId="net.java.dev.jna" artifactId="jna"/>

        <!-- don't need jamm unless running a server in which case it needs to be a -javagent to be used anyway -->
        <dependency groupId="com.github.jbellis" artifactId="jamm"/>

        <dependency groupId="io.netty" artifactId="netty-all"/>
        <dependency groupId="joda-time" artifactId="joda-time"/>
        <dependency groupId="org.fusesource" artifactId="sigar"/>
        <dependency groupId="org.eclipse.jdt.core.compiler" artifactId="ecj"/>
        <dependency groupId="org.caffinitas.ohc" artifactId="ohc-core"/>
<<<<<<< HEAD
        <dependency groupId="com.github.ben-manes.caffeine" artifactId="caffeine" />
        <dependency groupId="org.jctools" artifactId="jctools-core"/>
        <dependency groupId="org.ow2.asm" artifactId="asm" />
=======
        <dependency groupId="org.caffinitas.ohc" artifactId="ohc-core-j8"/>
        <dependency groupId="org.ow2.asm" artifactId="asm"/>
>>>>>>> 38096da2
      </artifact:pom>
      <artifact:pom id="thrift-pom"
                    artifactId="cassandra-thrift"
                    url="http://cassandra.apache.org"
                    name="Apache Cassandra">
        <parent groupId="org.apache.cassandra"
                artifactId="cassandra-parent"
                version="${version}"/>
        <scm connection="${scm.connection}" developerConnection="${scm.developerConnection}" url="${scm.url}"/>
        <dependency groupId="org.apache.commons" artifactId="commons-lang3"/>
        <dependency groupId="org.slf4j" artifactId="slf4j-api"/>
        <dependency groupId="org.slf4j" artifactId="log4j-over-slf4j"/>
        <dependency groupId="org.slf4j" artifactId="jcl-over-slf4j"/>
        <dependency groupId="org.apache.thrift" artifactId="libthrift"/>
        <dependency groupId="com.carrotsearch" artifactId="hppc" version="0.5.4" />
        <dependency groupId="de.jflex" artifactId="jflex" version="1.6.0" />
        <dependency groupId="com.github.rholder" artifactId="snowball-stemmer" version="1.3.0.581.1" />
        <dependency groupId="com.googlecode.concurrent-trees" artifactId="concurrent-trees" version="2.4.0" />

      </artifact:pom>
<<<<<<< HEAD
=======
      <artifact:pom id="clientutil-pom"
                    artifactId="cassandra-clientutil"
                    url="http://cassandra.apache.org"
                    name="Apache Cassandra">
        <parent groupId="org.apache.cassandra"
                artifactId="cassandra-parent"
                version="${version}"/>
        <scm connection="${scm.connection}" developerConnection="${scm.developerConnection}" url="${scm.url}"/>
  <dependency groupId="com.google.guava" artifactId="guava"/>
      </artifact:pom>

>>>>>>> 38096da2
      <artifact:pom id="dist-pom"
                    artifactId="apache-cassandra"
                    packaging="pom"
                    url="http://cassandra.apache.org"
                    name="Apache Cassandra">
        <parent groupId="org.apache.cassandra"
                artifactId="cassandra-parent"
                version="${version}"/>
        <scm connection="${scm.connection}" developerConnection="${scm.developerConnection}" url="${scm.url}"/>
      </artifact:pom>
    </target>

    <target name="maven-ant-tasks-retrieve-build" depends="maven-declare-dependencies" unless="without.maven">
      <!-- retrieve artifacts -->
      <artifact:dependencies pomRefId="build-deps-pom"
                             filesetId="build-dependency-jars"
                             cacheDependencyRefs="true"
                             dependencyRefsBuildFile="${build.dir}/build-dependencies.xml">
          <remoteRepository refid="central"/>
          <remoteRepository refid="apache"/>
      </artifact:dependencies>
      <!-- retrieve -source.jar artifacts using the reference-pom with the artifacts that have these -->
      <artifact:dependencies pomRefId="build-deps-pom-sources"
                             sourcesFilesetId="build-dependency-sources"
                             cacheDependencyRefs="true"
                             dependencyRefsBuildFile="${build.dir}/build-dependencies-sources.xml">
          <remoteRepository refid="central"/>
          <remoteRepository refid="apache"/>
      </artifact:dependencies>
      <copy todir="${build.dir.lib}/jars">
          <fileset refid="build-dependency-jars"/>
          <mapper type="flatten"/>
      </copy>
      <copy todir="${build.dir.lib}/sources">
          <fileset refid="build-dependency-sources"/>
          <mapper type="flatten"/>
      </copy>
      <!-- code coverage tools -->
      <artifact:dependencies pomRefId="coverage-deps-pom"
                             filesetId="coverage-dependency-jars">
          <remoteRepository refid="central"/>
      </artifact:dependencies>
      <copy todir="${build.dir.lib}/jars">
          <fileset refid="coverage-dependency-jars"/>
          <mapper type="flatten"/>
      </copy>
      <!-- jacoco agent jar comes wrapped in a jar -->
      <unzip src="${build.dir.lib}/jars/org.jacoco.agent-${jacoco.version}.jar" dest="${build.dir.lib}/jars">
        <patternset>
            <include name="*.jar"/>
        </patternset>
        <mapper type="flatten"/>
      </unzip>
    </target>

    <target name="maven-ant-tasks-retrieve-test" depends="maven-ant-tasks-init">
      <artifact:dependencies pomRefId="test-deps-pom"
                             filesetId="test-dependency-jars"
                             sourcesFilesetId="test-dependency-sources"
                             cacheDependencyRefs="true"
                             dependencyRefsBuildFile="${build.dir}/test-dependencies.xml">
        <remoteRepository refid="apache"/>
        <remoteRepository refid="central"/>
      </artifact:dependencies>
      <copy todir="${test.lib}/jars">
        <fileset refid="test-dependency-jars"/>
        <mapper type="flatten"/>
      </copy>
      <copy todir="${test.lib}/sources">
        <fileset refid="test-dependency-sources"/>
        <mapper type="flatten"/>
      </copy>
    </target>

    <target name="echo-base-version">
        <echo message="${base.version}" />
    </target>

    <!--
       Generate thrift code.  We have targets to build java because
       Cassandra depends on it, and python because that is what the system
       tests run.
    -->
    <target name="check-gen-thrift-java">
      <uptodate property="thriftUpToDate" srcfile="${interface.dir}/cassandra.thrift"
            targetfile="${interface.thrift.gen-java}/org/apache/cassandra/thrift/Cassandra.java" />
    </target>
    <target name="gen-thrift-java" unless="thriftUpToDate" depends="check-gen-thrift-java"
            description="Generate Thrift Java artifacts">
      <echo>Generating Thrift Java code from ${basedir}/interface/cassandra.thrift...</echo>
      <exec executable="thrift" dir="${basedir}/interface" failonerror="true">
        <arg line="--gen java:hashcode" />
        <arg line="-o ${interface.thrift.dir}" />
        <arg line="cassandra.thrift" />
      </exec>
      <antcall target="write-java-license-headers" />
    </target>

    <target name="_write-java-license-headers" depends="rat-init">
      <java classname="org.apache.rat.Report" fork="true"
            output="${build.dir}/rat-report.log">
        <classpath refid="rat.classpath" />
        <arg value="-a" />
        <arg value="--force" />
        <arg value="interface/thrift" />
      </java>
    </target>

    <target name="write-java-license-headers" unless="without.rat" description="Add missing java license headers">
      <antcall target="_write-java-license-headers" />
    </target>

    <target name="gen-thrift-py" description="Generate Thrift Python artifacts">
      <echo>Generating Thrift Python code from ${basedir}/interface/cassandra.thrift...</echo>
      <exec executable="thrift" dir="${basedir}/interface" failonerror="true">
        <arg line="--gen py" />
        <arg line="-o ${interface.thrift.dir}" />
        <arg line="cassandra.thrift" />
      </exec>
      <exec executable="thrift" dir="${basedir}/interface" failonerror="true">
        <arg line="--gen py:twisted" />
        <arg line="-o ${interface.thrift.dir}" />
        <arg line="cassandra.thrift" />
      </exec>
    </target>

    <!-- create properties file with C version -->
    <target name="createVersionPropFile">
      <taskdef name="propertyfile" classname="org.apache.tools.ant.taskdefs.optional.PropertyFile"/>
      <mkdir dir="${version.properties.dir}"/>
      <propertyfile file="${version.properties.dir}/version.properties">
        <entry key="CassandraVersion" value="${version}"/>
      </propertyfile>
    </target>

    <target name="test-run" depends="build"
            description="Run in test mode.  Not for production use!">
      <java classname="org.apache.cassandra.service.CassandraDaemon" fork="true">
        <classpath>
          <path refid="cassandra.classpath"/>
          <pathelement location="${test.conf}"/>
        </classpath>
        <jvmarg value="-Dstorage-config=${test.conf}"/>
        <jvmarg value="-javaagent:${basedir}/lib/jamm-0.3.0.jar" />
        <jvmarg value="-ea"/>
      </java>
    </target>

    <!--
        The build target builds all the .class files
    -->
    <target name="build"
        depends="maven-ant-tasks-retrieve-build,build-project" description="Compile Cassandra classes"/>
    <target name="codecoverage" depends="jacoco-run,jacoco-report" description="Create code coverage report"/>

    <target depends="init,gen-cql3-grammar,generate-cql-html,generate-jflex-java"
            name="build-project">
        <echo message="${ant.project.name}: ${ant.file}"/>
        <!-- Order matters! -->
        <javac fork="true"
               debug="true" debuglevel="${debuglevel}" encoding="utf-8"
               destdir="${build.classes.thrift}" includeantruntime="false" source="${source.version}" target="${target.version}"
               memorymaximumsize="512M">
            <src path="${interface.thrift.dir}/gen-java"/>
            <classpath refid="cassandra.classpath"/>
        </javac>
        <javac fork="true"
               debug="true" debuglevel="${debuglevel}" encoding="utf-8"
               destdir="${build.classes.main}" includeantruntime="false" source="${source.version}" target="${target.version}"
               memorymaximumsize="512M">
            <src path="${build.src.java}"/>
            <src path="${build.src.gen-java}"/>
            <compilerarg value="-XDignore.symbol.file"/>
            <compilerarg value="-Xbootclasspath/p:${build.src.jdkoverride}"/>
            <classpath refid="cassandra.classpath"/>
        </javac>
        <antcall target="createVersionPropFile"/>
        <copy todir="${build.classes.main}">
            <fileset dir="${build.src.resources}" />
        </copy>
	<copy todir="${basedir}/conf" file="${build.classes.main}/META-INF/hotspot_compiler"/>
    </target>

    <!-- Stress build file -->
    <property name="stress.build.src" value="${basedir}/tools/stress/src" />
    <property name="stress.test.src" value="${basedir}/tools/stress/test/unit" />
    <property name="stress.build.classes" value="${build.classes}/stress" />
    <property name="stress.test.classes" value="${build.dir}/test/stress-classes" />
	<property name="stress.manifest" value="${stress.build.classes}/MANIFEST.MF" />
    <path id="cassandra.classes">
        <pathelement location="${basedir}/build/classes/main" />
        <pathelement location="${basedir}/build/classes/thrift" />
    </path>

    <target name="stress-build-test" depends="stress-build" description="Compile stress tests">
        <javac debug="true" debuglevel="${debuglevel}" destdir="${stress.test.classes}"
               includeantruntime="false"
               source="${source.version}"
               target="${target.version}"
               encoding="utf-8">
            <classpath>
                <path refid="cassandra.classpath"/>
                <pathelement location="${stress.build.classes}" />
            </classpath>
            <src path="${stress.test.src}"/>
        </javac>
    </target>

    <target name="stress-build" depends="build" description="build stress tool">
    	<mkdir dir="${stress.build.classes}" />
        <javac compiler="modern" debug="true" debuglevel="${debuglevel}" encoding="utf-8" destdir="${stress.build.classes}" includeantruntime="true" source="${source.version}" target="${target.version}">
            <src path="${stress.build.src}" />
            <classpath>
                <path refid="cassandra.classes" />
                <path>
                    <fileset dir="${build.lib}">
                        <include name="**/*.jar" />
                    </fileset>
                </path>
            </classpath>
        </javac>
        <copy todir="${stress.build.classes}">
            <fileset dir="${stress.build.src}/resources" />
        </copy>
    </target>

    <target name="stress-test" depends="stress-build-test, build-test" description="Runs stress tests">
        <testmacro inputdir="${stress.test.src}"
                       timeout="${test.timeout}">
        </testmacro>
    </target>

	<target name="_write-poms" depends="maven-declare-dependencies">
	    <artifact:writepom pomRefId="parent-pom" file="${build.dir}/${final.name}-parent.pom"/>
	    <artifact:writepom pomRefId="thrift-pom"
	                       file="${build.dir}/${ant.project.name}-thrift-${version}.pom"/>
	    <artifact:writepom pomRefId="all-pom" file="${build.dir}/${final.name}.pom"/>
	</target>

	<target name="write-poms" unless="without.maven">
	    <antcall target="_write-poms" />
	</target>

    <!--
        The jar target makes cassandra.jar output.
    -->
    <target name="jar"
            depends="build, build-test, stress-build, write-poms"
            description="Assemble Cassandra JAR files">
      <mkdir dir="${build.classes.main}/META-INF" />
      <mkdir dir="${build.classes.thrift}/META-INF" />
      <copy file="LICENSE.txt"
            tofile="${build.classes.main}/META-INF/LICENSE.txt"/>
      <copy file="LICENSE.txt"
            tofile="${build.classes.thrift}/META-INF/LICENSE.txt"/>
      <copy file="NOTICE.txt"
            tofile="${build.classes.main}/META-INF/NOTICE.txt"/>
      <copy file="NOTICE.txt"
            tofile="${build.classes.thrift}/META-INF/NOTICE.txt"/>

      <!-- Thrift Jar -->
      <jar jarfile="${build.dir}/${ant.project.name}-thrift-${version}.jar"
           basedir="${build.classes.thrift}">
        <fileset dir="${build.classes.main}">
          <include name="org/apache/cassandra/thrift/ITransportFactory*.class" />
          <include name="org/apache/cassandra/thrift/TFramedTransportFactory*.class" />
        </fileset>
        <manifest>
          <attribute name="Implementation-Title" value="Cassandra"/>
          <attribute name="Implementation-Version" value="${version}"/>
          <attribute name="Implementation-Vendor" value="Apache"/>
        </manifest>
      </jar>

      <!-- Main Jar -->
      <jar jarfile="${build.dir}/${final.name}.jar">
        <fileset dir="${build.classes.main}">
          <exclude name="org/apache/cassandra/thrift/ITransportFactory*.class" />
          <exclude name="org/apache/cassandra/thrift/TFramedTransportFactory*.class" />
        </fileset>
        <manifest>
        <!-- <section name="org/apache/cassandra/infrastructure"> -->
          <attribute name="Implementation-Title" value="Cassandra"/>
          <attribute name="Implementation-Version" value="${version}"/>
          <attribute name="Implementation-Vendor" value="Apache"/>
          <attribute name="Premain-Class"
                     value="org.apache.cassandra.infrastructure.continuations.CAgent"/>
          <attribute name="Class-Path"
                     value="${ant.project.name}-thrift-${version}.jar" />
        <!-- </section> -->
        </manifest>
      </jar>

      <!-- Stress jar -->
      <manifest file="${stress.manifest}">
        <attribute name="Built-By" value="Pavel Yaskevich"/>
        <attribute name="Main-Class" value="org.apache.cassandra.stress.Stress"/>
      </manifest>
      <mkdir dir="${stress.build.classes}/META-INF" />
      <mkdir dir="${build.dir}/tools/lib/" />
      <jar destfile="${build.dir}/tools/lib/stress.jar" manifest="${stress.manifest}">
        <fileset dir="${stress.build.classes}"/>
      </jar>
    </target>

    <!--
        The javadoc-jar target makes cassandra-javadoc.jar output required for publishing to Maven central repository.
    -->
    <target name="javadoc-jar" description="Assemble Cassandra JavaDoc JAR file">
      <mkdir dir="${javadoc.jars.dir}"/>
      <create-javadoc destdir="${javadoc.jars.dir}/thrift">
        <filesets>
          <fileset dir="${interface.thrift.dir}/gen-java" defaultexcludes="yes">
            <include name="org/apache/**/*.java"/>
          </fileset>
        </filesets>
      </create-javadoc>
      <jar jarfile="${build.dir}/${ant.project.name}-thrift-${version}-javadoc.jar"
           basedir="${javadoc.jars.dir}/thrift"/>

      <create-javadoc destdir="${javadoc.jars.dir}/main">
        <filesets>
          <fileset dir="${build.src.java}" defaultexcludes="yes">
            <include name="org/apache/**/*.java"/>
          </fileset>
          <fileset dir="${build.src.gen-java}" defaultexcludes="yes">
            <include name="org/apache/**/*.java"/>
          </fileset>
        </filesets>
      </create-javadoc>
      <jar jarfile="${build.dir}/${final.name}-javadoc.jar"
           basedir="${javadoc.jars.dir}/main"/>

<<<<<<< HEAD
      <!-- javadoc task always rebuilds so might as well remove the generated docs to prevent 
=======
      <create-javadoc destdir="${javadoc.jars.dir}/clientutil">
        <filesets>
          <fileset dir="${build.src.java}" defaultexcludes="yes">
            <include name="org/apache/cassandra/serializers/*" />
            <include name="org/apache/cassandra/utils/ByteBufferUtil*.java" />
            <include name="org/apache/cassandra/utils/Hex.java" />
            <include name="org/apache/cassandra/utils/UUIDGen*.java" />
          </fileset>
        </filesets>
      </create-javadoc>
      <jar jarfile="${build.dir}/${ant.project.name}-clientutil-${version}-javadoc.jar"
           basedir="${javadoc.jars.dir}/clientutil"/>
      <!-- javadoc task always rebuilds so might as well remove the generated docs to prevent
>>>>>>> 38096da2
           being pulled into the distribution by accident -->
      <delete quiet="true" dir="${javadoc.jars.dir}"/>
    </target>

    <!--
        The sources-jar target makes cassandra-sources.jar output required for publishing to Maven central repository.
    -->
    <target name="sources-jar" depends="init" description="Assemble Cassandra Sources JAR file">
      <jar jarfile="${build.dir}/${ant.project.name}-thrift-${version}-sources.jar">
        <fileset dir="${interface.thrift.dir}/gen-java" defaultexcludes="yes">
          <include name="org/apache/**/*.java"/>
        </fileset>
      </jar>
      <jar jarfile="${build.dir}/${final.name}-sources.jar">
        <fileset dir="${build.src.java}" defaultexcludes="yes">
          <include name="org/apache/**/*.java"/>
        </fileset>
        <fileset dir="${build.src.gen-java}" defaultexcludes="yes">
          <include name="org/apache/**/*.java"/>
        </fileset>
      </jar>
    </target>

    <!-- creates release tarballs -->
    <target name="artifacts" depends="jar,javadoc,gen-doc"
            description="Create Cassandra release artifacts">
      <mkdir dir="${dist.dir}"/>
      <!-- fix the control linefeed so that builds on windows works on linux -->
      <fixcrlf srcdir="bin" includes="**/*" excludes="**/*.bat, **/*.ps1" eol="lf" eof="remove" />
      <fixcrlf srcdir="conf" includes="**/*" excludes="**/*.bat, **/*.ps1" eol="lf" eof="remove" />
      <fixcrlf srcdir="tools/bin" includes="**/*" excludes="**/*.bat, **/*.ps1" eol="lf" eof="remove" />
      <copy todir="${dist.dir}/lib">
        <fileset dir="${build.lib}"/>
        <fileset dir="${build.dir}">
          <include name="${final.name}.jar" />
          <include name="${ant.project.name}-thrift-${version}.jar" />
        </fileset>
      </copy>
      <copy todir="${dist.dir}/javadoc">
        <fileset dir="${javadoc.dir}"/>
      </copy>
      <copy todir="${dist.dir}/doc">
        <fileset dir="doc">
          <include name="cql3/CQL.html" />
          <include name="cql3/CQL.css" />
          <include name="SASI.md" />
        </fileset>
      </copy>
      <copy todir="${dist.dir}/doc/html">
        <fileset dir="doc" />
        <globmapper from="build/html/*" to="*"/>
      </copy>
      <copy todir="${dist.dir}/bin">
        <fileset dir="bin"/>
      </copy>
      <copy todir="${dist.dir}/conf">
        <fileset dir="conf"/>
      </copy>
      <copy todir="${dist.dir}/interface">
        <fileset dir="interface">
          <include name="**/*.thrift" />
        </fileset>
      </copy>
      <copy todir="${dist.dir}/pylib">
        <fileset dir="pylib">
          <include name="**" />
          <exclude name="**/*.pyc" />
        </fileset>
      </copy>
      <copy todir="${dist.dir}/">
        <fileset dir="${basedir}">
          <include name="*.txt" />
        </fileset>
      </copy>
      <copy todir="${dist.dir}/tools/bin">
        <fileset dir="${basedir}/tools/bin"/>
      </copy>
      <copy todir="${dist.dir}/tools/">
        <fileset dir="${basedir}/tools/">
            <include name="*.yaml"/>
	</fileset>
      </copy>
      <copy todir="${dist.dir}/tools/lib">
        <fileset dir="${build.dir}/tools/lib/">
            <include name="*.jar" />
        </fileset>
      </copy>
      <artifact:writepom pomRefId="dist-pom"
            file="${build.dir}/${final.name}-dist.pom"/>
      <tar compression="gzip" longfile="gnu"
        destfile="${build.dir}/${final.name}-bin.tar.gz">

        <!-- Everything but bin/ (default mode) -->
        <tarfileset dir="${dist.dir}" prefix="${final.name}">
          <include name="**"/>
          <exclude name="bin/*" />
        </tarfileset>
        <!-- Shell includes in bin/ (default mode) -->
        <tarfileset dir="${dist.dir}" prefix="${final.name}">
          <include name="bin/*.in.sh" />
        </tarfileset>
        <!-- Executable scripts in bin/ -->
        <tarfileset dir="${dist.dir}" prefix="${final.name}" mode="755">
          <include name="bin/*"/>
          <include name="tools/bin/*"/>
          <not>
                <filename name="bin/*.in.sh" />
          </not>
        </tarfileset>
      </tar>

      <tar compression="gzip" longfile="gnu"
           destfile="${build.dir}/${final.name}-src.tar.gz">

        <tarfileset dir="${basedir}"
                    prefix="${final.name}-src">
          <include name="**"/>
          <exclude name="build/**" />
          <exclude name="src/gen-java/**" />
          <exclude name=".git/**" />
          <exclude name="bin/*" /> <!-- handled separately below -->
          <!-- exclude Eclipse files -->
          <exclude name=".project" />
          <exclude name=".classpath" />
          <exclude name=".settings/**" />
          <exclude name=".externalToolBuilders/**" />
        </tarfileset>

        <!-- Shell includes and batch files in bin/ -->
        <tarfileset dir="${basedir}" prefix="${final.name}-src">
          <include name="bin/*.in.sh" />
          <include name="bin/*.bat" />
        </tarfileset>
        <!-- Everything else (assumed to be scripts), is executable -->
        <tarfileset dir="${basedir}" prefix="${final.name}-src" mode="755">
          <include name="bin/*"/>
          <exclude name="bin/*.in.sh" />
          <exclude name="bin/*.bat" />
        </tarfileset>
      </tar>
    </target>

    <target name="release" depends="eclipse-warnings,artifacts,rat-init"
            description="Create and QC release artifacts">
      <checksum forceOverwrite="yes" todir="${build.dir}" fileext=".md5"
                algorithm="MD5">
        <fileset dir="${build.dir}">
          <include name="*.tar.gz" />
        </fileset>
      </checksum>
      <checksum forceOverwrite="yes" todir="${build.dir}" fileext=".sha"
                algorithm="SHA">
        <fileset dir="${build.dir}">
          <include name="*.tar.gz" />
        </fileset>
      </checksum>

      <rat:report xmlns:rat="antlib:org.apache.rat.anttasks"
                  reportFile="${build.dir}/${final.name}-bin.rat.txt">
        <tarfileset>
          <gzipresource>
            <file file="${build.dir}/${final.name}-bin.tar.gz" />
          </gzipresource>
        </tarfileset>
      </rat:report>

      <rat:report xmlns:rat="antlib:org.apache.rat.anttasks"
                  reportFile="${build.dir}/${final.name}-src.rat.txt">
        <tarfileset>
          <gzipresource>
            <file file="${build.dir}/${final.name}-src.tar.gz" />
          </gzipresource>
        </tarfileset>
      </rat:report>
    </target>

  <target name="build-jmh" depends="build-test" description="Create JMH uber jar">
      <jar jarfile="${build.test.dir}/deps.jar">
          <zipgroupfileset dir="${build.dir.lib}/jars">
              <include name="*jmh*.jar"/>
              <include name="jopt*.jar"/>
              <include name="commons*.jar"/>
          </zipgroupfileset>
          <zipgroupfileset dir="${build.lib}" includes="*.jar"/>
      </jar>
      <jar jarfile="${build.test.dir}/benchmarks.jar">
          <manifest>
              <attribute name="Main-Class" value="org.openjdk.jmh.Main"/>
          </manifest>
          <zipfileset src="${build.test.dir}/deps.jar" excludes="META-INF/*.SF" />
          <fileset dir="${build.classes.main}"/>
          <fileset dir="${test.classes}"/>
      </jar>
  </target>

    <!-- use https://github.com/krummas/jstackjunit to get thread dumps when unit tests time out -->
  <taskdef name="junit" classname="org.krummas.junit.JStackJUnitTask" classpath="lib/jstackjunit-0.0.1.jar"/>

  <target name="build-test" depends="build" description="Compile test classes">
    <javac
     compiler="modern"
     debug="true"
     debuglevel="${debuglevel}"
     destdir="${test.classes}"
     includeantruntime="true"
     source="${source.version}"
     target="${target.version}"
     encoding="utf-8">
     <classpath>
        <path refid="cassandra.classpath"/>
     </classpath>
     <compilerarg value="-XDignore.symbol.file"/>
     <src path="${test.unit.src}"/>
     <src path="${test.long.src}"/>
     <src path="${test.burn.src}"/>
     <src path="${test.microbench.src}"/>
    </javac>

    <!-- Non-java resources needed by the test suite -->
    <copy todir="${test.classes}">
      <fileset dir="${test.resources}"/>
    </copy>
  </target>

  <!-- Defines how to run a set of tests. If you change the defaults for attributes
       you should also update them in testmacro.,
       The two are split because the helper doesn't generate
       a junit report or fail on errors, since this is called in parallel to run tests
       when we choose to run tests in parallel -->
  <macrodef name="testmacrohelper">
    <attribute name="inputdir" />
    <attribute name="timeout" default="${test.timeout}" />
    <attribute name="forkmode" default="perTest"/>
    <element name="optjvmargs" implicit="true" optional="true" />
    <attribute name="filter" default="**/${test.name}.java"/>
    <attribute name="exclude" default="" />
    <attribute name="filelist" default="" />
    <attribute name="poffset" default="0"/>
    <attribute name="testtag" default=""/>
    <attribute name="usejacoco" default="no"/>

    <sequential>
      <condition property="additionalagent"
                 value="-javaagent:${build.dir.lib}/jars/jacocoagent.jar=destfile=${jacoco.partialexecfile}"
                 else="">
        <istrue value="${usejacoco}"/>
      </condition>
      <mkdir dir="${build.test.dir}/cassandra"/>
      <mkdir dir="${build.test.dir}/output"/>
      <mkdir dir="${build.test.dir}/output/@{testtag}"/>
      <junit fork="on" forkmode="@{forkmode}" failureproperty="testfailed" maxmemory="1024m" timeout="@{timeout}">
        <formatter classname="org.apache.cassandra.CassandraXMLJUnitResultFormatter" extension=".xml" usefile="true"/>
        <formatter classname="org.apache.cassandra.CassandraBriefJUnitResultFormatter" usefile="false"/>
        <jvmarg value="-Dstorage-config=${test.conf}"/>
        <jvmarg value="-Djava.awt.headless=true"/>
        <!-- Cassandra 3.0+ needs <jvmarg line="... ${additionalagent}" /> here! (not value=) -->
        <jvmarg line="-javaagent:${basedir}/lib/jamm-0.3.0.jar ${additionalagent}" />
        <jvmarg value="-ea"/>
        <jvmarg value="-Dcassandra.debugrefcount=true"/>
        <jvmarg value="-Xss256k"/>
        <jvmarg value="-Dcassandra.memtable_row_overhead_computation_step=100"/>
        <jvmarg value="-Dcassandra.test.use_prepared=${cassandra.test.use_prepared}"/>
        <jvmarg value="-Dcassandra.test.offsetseed=@{poffset}"/>
        <jvmarg value="-Dcassandra.test.sstableformatdevelopment=true"/>
        <!-- The first time SecureRandom initializes can be slow if it blocks on /dev/random -->
        <jvmarg value="-Djava.security.egd=file:/dev/urandom" />
        <jvmarg value="-Dcassandra.testtag=@{testtag}"/>
        <jvmarg value="-Dcassandra.keepBriefBrief=${cassandra.keepBriefBrief}" />
	<optjvmargs/>
        <classpath>
          <pathelement path="${java.class.path}"/>
          <pathelement location="${stress.build.classes}"/>
          <path refid="cassandra.classpath" />
          <pathelement location="${test.classes}"/>
          <pathelement location="${stress.test.classes}"/>
          <pathelement location="${test.conf}"/>
          <fileset dir="${test.lib}">
            <include name="**/*.jar" />
          </fileset>
        </classpath>
        <batchtest todir="${build.test.dir}/output/@{testtag}">
            <fileset dir="@{inputdir}" includes="@{filter}" excludes="@{exclude}"/>
            <filelist dir="@{inputdir}" files="@{filelist}"/>
        </batchtest>
      </junit>

      <condition property="fileSep" value=";">
        <os family="windows"/>
      </condition>
      <condition property="fileSep" else=":">
        <isset property="fileSep"/>
      </condition>
      <fail unless="fileSep">Failed to set File Separator. This shouldn't happen.</fail>

      <delete quiet="true" failonerror="false" dir="${build.test.dir}/cassandra/commitlog${fileSep}@{poffset}"/>
      <delete quiet="true" failonerror="false" dir="${build.test.dir}/cassandra/cdc_raw${fileSep}@{poffset}"/>
      <delete quiet="true" failonerror="false" dir="${build.test.dir}/cassandra/data${fileSep}@{poffset}"/>
      <delete quiet="true" failonerror="false" dir="${build.test.dir}/cassandra/saved_caches${fileSep}@{poffset}"/>
      <delete quiet="true" failonerror="false" dir="${build.test.dir}/cassandra/hints${fileSep}@{poffset}"/>
    </sequential>
  </macrodef>

  <target name="testold" depends="build-test" description="Execute unit tests">
    <testmacro inputdir="${test.unit.src}" timeout="${test.timeout}">
      <jvmarg value="-Dlegacy-sstable-root=${test.data}/legacy-sstables"/>
      <jvmarg value="-Dinvalid-legacy-sstable-root=${test.data}/invalid-legacy-sstables"/>
      <jvmarg value="-Dmigration-sstable-root=${test.data}/migration-sstables"/>
      <jvmarg value="-Dcassandra.ring_delay_ms=1000"/>
      <jvmarg value="-Dcassandra.tolerate_sstable_size=true"/>
      <jvmarg value="-Djava.io.tmpdir=${tmp.dir}"/>
      <jvmarg value="-Dcassandra.skip_sync=true" />
    </testmacro>
    <fileset dir="${test.unit.src}" />
  </target>

  <!-- Will not generate a junit report or fail on error since it is called in parallel for test-compression
       That is taken care of by testparallel -->
  <macrodef name="testlist">
    <attribute name="test.file.list"/>
    <attribute name="testlist.offset"/>
    <sequential>
      <testmacrohelper inputdir="${test.unit.src}" filelist="@{test.file.list}" poffset="@{testlist.offset}" exclude="**/*.java" timeout="${test.timeout}">
        <jvmarg value="-Dlegacy-sstable-root=${test.data}/legacy-sstables"/>
        <jvmarg value="-Dinvalid-legacy-sstable-root=${test.data}/invalid-legacy-sstables"/>
        <jvmarg value="-Dmigration-sstable-root=${test.data}/migration-sstables"/>
        <jvmarg value="-Dcassandra.ring_delay_ms=1000"/>
        <jvmarg value="-Dcassandra.tolerate_sstable_size=true"/>
        <jvmarg value="-Dcassandra.config.loader=org.apache.cassandra.OffsetAwareConfigurationLoader"/>
        <jvmarg value="-Dcassandra.skip_sync=true" />
      </testmacrohelper>
    </sequential>
  </macrodef>

  <!-- Will not generate a junit report or fail on error since it is called in parallel for test-compression
       That is taken care of by testparallel -->
  <macrodef name="testlist-compression">
    <attribute name="test.file.list" />
    <attribute name="testlist.offset" />
    <sequential>
      <property name="compressed_yaml" value="${build.test.dir}/cassandra.compressed.yaml"/>
      <testmacrohelper inputdir="${test.unit.src}" filelist="@{test.file.list}" poffset="@{testlist.offset}"
                       exclude="**/*.java" timeout="${test.timeout}" testtag="compression">
        <jvmarg value="-Dlegacy-sstable-root=${test.data}/legacy-sstables"/>
        <jvmarg value="-Dinvalid-legacy-sstable-root=${test.data}/invalid-legacy-sstables"/>
        <jvmarg value="-Dmigration-sstable-root=${test.data}/migration-sstables"/>
        <jvmarg value="-Dcassandra.test.compression=true"/>
        <jvmarg value="-Dcassandra.ring_delay_ms=1000"/>
        <jvmarg value="-Dcassandra.tolerate_sstable_size=true"/>
        <jvmarg value="-Dcassandra.config=file:///${compressed_yaml}"/>
        <jvmarg value="-Dcassandra.skip_sync=true" />
        <jvmarg value="-Dcassandra.config.loader=org.apache.cassandra.OffsetAwareConfigurationLoader"/>
      </testmacrohelper>
    </sequential>
  </macrodef>

  <macrodef name="testlist-cdc">
    <attribute name="test.file.list" />
    <attribute name="testlist.offset" />
    <sequential>
      <property name="cdc_yaml" value="${build.test.dir}/cassandra.cdc.yaml"/>
      <testmacrohelper inputdir="${test.unit.src}" filelist="@{test.file.list}" poffset="@{testlist.offset}"
                       exclude="**/*.java" timeout="${test.timeout}" testtag="cdc">
        <jvmarg value="-Dlegacy-sstable-root=${test.data}/legacy-sstables"/>
        <jvmarg value="-Dinvalid-legacy-sstable-root=${test.data}/invalid-legacy-sstables"/>
        <jvmarg value="-Dmigration-sstable-root=${test.data}/migration-sstables"/>
        <jvmarg value="-Dcassandra.ring_delay_ms=1000"/>
        <jvmarg value="-Dcassandra.tolerate_sstable_size=true"/>
        <jvmarg value="-Dcassandra.config=file:///${cdc_yaml}"/>
        <jvmarg value="-Dcassandra.skip_sync=true" />
        <jvmarg value="-Dcassandra.config.loader=org.apache.cassandra.OffsetAwareConfigurationLoader"/>
      </testmacrohelper>
    </sequential>
  </macrodef>

  <!--
    Run named ant task with jacoco, such as "ant jacoco-run -Dtaskname=test"
    the target run must enable the jacoco agent if usejacoco is 'yes' -->
  <target name="jacoco-run" description="run named task with jacoco instrumentation">
    <condition property="runtask" value="${taskname}" else="test">
      <isset property="taskname"/>
    </condition>
    <antcall target="${runtask}">
      <param name="usejacoco" value="yes"/>
    </antcall>
  </target>

  <!-- Use this with an FQDN for test class, and a csv list of methods like this:
    ant testsome -Dtest.name=org.apache.cassandra.service.StorageServiceServerTest -Dtest.methods=testRegularMode,testGetAllRangesEmpty
  -->
  <target name="testsome" depends="build-test" description="Execute specific unit tests" >
    <testmacro inputdir="${test.unit.src}" timeout="${test.timeout}">
      <test name="${test.name}" methods="${test.methods}"/>
      <jvmarg value="-Dlegacy-sstable-root=${test.data}/legacy-sstables"/>
      <jvmarg value="-Dinvalid-legacy-sstable-root=${test.data}/invalid-legacy-sstables"/>
      <jvmarg value="-Dmigration-sstable-root=${test.data}/migration-sstables"/>
      <jvmarg value="-Dcassandra.ring_delay_ms=1000"/>
      <jvmarg value="-Dcassandra.tolerate_sstable_size=true"/>
      <jvmarg value="-Dcassandra.skip_sync=true" />
    </testmacro>
  </target>
<<<<<<< HEAD
    
  <target name="test-compression" depends="build-test,stress-build" description="Execute unit tests with sstable compression enabled">
=======

  <target name="test-compression" depends="build-test" description="Execute unit tests with sstable compression enabled">
>>>>>>> 38096da2
    <property name="compressed_yaml" value="${build.test.dir}/cassandra.compressed.yaml"/>
    <concat destfile="${compressed_yaml}">
      <fileset file="${test.conf}/cassandra.yaml"/>
      <fileset file="${test.conf}/commitlog_compression.yaml"/>
    </concat>
    <path id="all-test-classes-path">
      <fileset dir="${test.unit.src}" includes="**/${test.name}.java" />
    </path>
    <property name="all-test-classes" refid="all-test-classes-path"/>
    <testparallel testdelegate="testlist-compression" />
  </target>

  <target name="test-cdc" depends="build-test" description="Execute unit tests with change-data-capture enabled">
    <property name="cdc_yaml" value="${build.test.dir}/cassandra.cdc.yaml"/>
    <concat destfile="${cdc_yaml}">
      <fileset file="${test.conf}/cassandra.yaml"/>
      <fileset file="${test.conf}/cdc.yaml"/>
    </concat>
    <path id="all-test-classes-path">
      <fileset dir="${test.unit.src}" includes="**/${test.name}.java" />
    </path>
    <property name="all-test-classes" refid="all-test-classes-path"/>
    <testparallel testdelegate="testlist-cdc" />
  </target>

  <target name="msg-ser-gen-test" depends="build-test" description="Generates message serializations">
    <testmacro inputdir="${test.unit.src}"
        timeout="${test.timeout}" filter="**/SerializationsTest.java">
      <jvmarg value="-Dcassandra.test-serialization-writes=True"/>
    </testmacro>
  </target>

  <target name="msg-ser-test" depends="build-test" description="Tests message serializations">
      <testmacro inputdir="${test.unit.src}" timeout="${test.timeout}"
               filter="**/SerializationsTest.java"/>
  </target>

  <target name="msg-ser-test-7" depends="build-test" description="Generates message serializations">
    <testmacro inputdir="${test.unit.src}"
        timeout="${test.timeout}" filter="**/SerializationsTest.java">
      <jvmarg value="-Dcassandra.version=0.7"/>
    </testmacro>
  </target>

  <target name="msg-ser-test-10" depends="build-test" description="Tests message serializations on 1.0 messages">
    <testmacro inputdir="${test.unit.src}"
        timeout="${test.timeout}" filter="**/SerializationsTest.java">
      <jvmarg value="-Dcassandra.version=1.0"/>
    </testmacro>
  </target>

  <target name="test-burn" depends="build-test" description="Execute functional tests">
    <testmacro inputdir="${test.burn.src}"
               timeout="${test.burn.timeout}">
    </testmacro>
  </target>

  <target name="long-test" depends="build-test" description="Execute functional tests">
    <testmacro inputdir="${test.long.src}"
               timeout="${test.long.timeout}">
      <jvmarg value="-Dcassandra.ring_delay_ms=1000"/>
      <jvmarg value="-Dcassandra.tolerate_sstable_size=true"/>
    </testmacro>
  </target>

  <target name="cql-test" depends="build-test" description="Execute CQL tests">
    <sequential>
      <echo message="running CQL tests"/>
      <mkdir dir="${build.test.dir}/cassandra"/>
      <mkdir dir="${build.test.dir}/output"/>
      <junit fork="on" forkmode="once" failureproperty="testfailed" maxmemory="1024m" timeout="${test.timeout}">
        <formatter type="brief" usefile="false"/>
        <jvmarg value="-Dstorage-config=${test.conf}"/>
        <jvmarg value="-Djava.awt.headless=true"/>
        <jvmarg value="-javaagent:${basedir}/lib/jamm-0.3.0.jar" />
        <jvmarg value="-ea"/>
        <jvmarg value="-Xss256k"/>
        <jvmarg value="-Dcassandra.memtable_row_overhead_computation_step=100"/>
        <jvmarg value="-Dcassandra.test.use_prepared=${cassandra.test.use_prepared}"/>
        <jvmarg value="-Dcassandra.skip_sync=true" />
        <classpath>
          <path refid="cassandra.classpath" />
          <pathelement location="${test.classes}"/>
          <pathelement location="${test.conf}"/>
          <fileset dir="${test.lib}">
            <include name="**/*.jar" />
          </fileset>
        </classpath>
        <batchtest todir="${build.test.dir}/output">
            <fileset dir="${test.unit.src}" includes="**/cql3/*Test.java">
                <contains text="CQLTester" casesensitive="yes"/>
            </fileset>
        </batchtest>
      </junit>
      <fail message="Some CQL test(s) failed.">
        <condition>
            <and>
            <isset property="testfailed"/>
            <not>
              <isset property="ant.test.failure.ignore"/>
            </not>
          </and>
        </condition>
      </fail>
    </sequential>
  </target>

  <target name="cql-test-some" depends="build-test" description="Execute specific CQL tests" >
    <sequential>
      <echo message="running ${test.methods} tests from ${test.name}"/>
      <mkdir dir="${build.test.dir}/cassandra"/>
      <mkdir dir="${build.test.dir}/output"/>
      <junit fork="on" forkmode="once" failureproperty="testfailed" maxmemory="1024m" timeout="${test.timeout}">
        <formatter type="brief" usefile="false"/>
        <jvmarg value="-Dstorage-config=${test.conf}"/>
        <jvmarg value="-Djava.awt.headless=true"/>
        <jvmarg value="-javaagent:${basedir}/lib/jamm-0.3.0.jar" />
        <jvmarg value="-ea"/>
        <jvmarg value="-Xss256k"/>
        <jvmarg value="-Dcassandra.test.use_prepared=${cassandra.test.use_prepared}"/>
        <jvmarg value="-Dcassandra.memtable_row_overhead_computation_step=100"/>
        <jvmarg value="-Dcassandra.skip_sync=true" />
        <classpath>
          <path refid="cassandra.classpath" />
          <pathelement location="${test.classes}"/>
          <pathelement location="${test.conf}"/>
          <fileset dir="${test.lib}">
            <include name="**/*.jar" />
          </fileset>
        </classpath>
        <test name="org.apache.cassandra.cql3.${test.name}" methods="${test.methods}" todir="${build.test.dir}/output"/>
      </junit>
    </sequential>
  </target>

<<<<<<< HEAD
  <target name="test-all" 
          depends="eclipse-warnings,test,long-test,test-compression,stress-test"
=======
  <target name="test-all"
          depends="eclipse-warnings,test,long-test,test-compression"
>>>>>>> 38096da2
          description="Run all tests except for those under test-burn" />

  <!-- Use JaCoCo ant extension without needing externally saved lib -->
  <target name="jacoco-init" depends="maven-ant-tasks-init">
    <artifact:dependencies pathId="jacocoant.classpath">
      <dependency groupId="org.jacoco" artifactId="org.jacoco.ant" version="${jacoco.version}" />
    </artifact:dependencies>
    <typedef uri="antlib:org.jacoco.ant" classpathref="jacocoant.classpath"/>
  </target>

  <target name="jacoco-merge" depends="jacoco-init">
    <jacoco:merge destfile="${jacoco.finalexecfile}" xmlns:jacoco="antlib:org.jacoco.ant">
        <fileset dir="${jacoco.export.dir}" includes="*.exec,**/*.exec"/>
    </jacoco:merge>
  </target>

  <target name="jacoco-report" depends="jacoco-merge">
    <jacoco:report xmlns:jacoco="antlib:org.jacoco.ant">
      <executiondata>
        <file file="${jacoco.finalexecfile}" />
      </executiondata>
      <structure name="JaCoCo Cassandara Coverage Report">
        <classfiles>
          <fileset dir="${build.classes.main}">
            <include name="**/*.class"/>
          </fileset>
        </classfiles>
        <sourcefiles encoding="UTF-8">
          <dirset dir="${build.src}">
            <include name="java"/>
            <include name="gen-java"/>
          </dirset>
        </sourcefiles>
      </structure>
      <!-- to produce reports in different formats. -->
      <html destdir="${jacoco.export.dir}" />
      <csv destfile="${jacoco.export.dir}/report.csv" />
      <xml destfile="${jacoco.export.dir}/report.xml" />
    </jacoco:report>
  </target>

  <target name="jacoco-cleanup" description="Destroy JaCoCo exec data and reports">
    <delete file="${jacoco.partialexecfile}"/>
    <delete dir="${jacoco.export.dir}"/>
  </target>

  <!--
    License audit tool
  -->
  <target name="rat-init" depends="maven-ant-tasks-init">
    <artifact:dependencies pathId="rat.classpath">
      <dependency groupId="org.apache.rat" artifactId="apache-rat-tasks" version="0.6" />
    </artifact:dependencies>
    <typedef uri="antlib:org.apache.rat.anttasks" classpathref="rat.classpath"/>
  </target>

  <target name="rat-check" depends="rat-init">
    <rat:report xmlns:rat="antlib:org.apache.rat.anttasks"
                reportFile="${build.dir}/rat-report.log">
      <fileset dir="."  excludesfile=".rat-excludes" />
    </rat:report>
    <condition property="rat.passed">
      <isfileselected file="${build.dir}/rat-report.log">
        <containsregexp expression="^0 Unknown Licenses"/>
      </isfileselected>
    </condition>
    <fail unless="rat.passed">Unknown licenses: See build/rat-report.log.</fail>
  </target>

  <target name="rat-write" depends="rat-init">
    <echo>RAT: invoking addLicense to write missing headers</echo>
    <java classname="org.apache.rat.Report" fork="true"
          output="${build.dir}/rat-report.log">
      <classpath refid="rat.classpath" />
      <arg value="-a" />
      <arg value="--force" />
      <arg value="." />
    </java>
  </target>

  <target name="javadoc" depends="init" description="Create javadoc" unless="no-javadoc">
    <create-javadoc destdir="${javadoc.dir}">
      <filesets>
      <fileset dir="${build.src.java}" defaultexcludes="yes">
        <include name="org/apache/**/*.java"/>
      </fileset>
      <fileset dir="${interface.thrift.gen-java}" defaultexcludes="yes">
        <include name="org/apache/**/*.java"/>
      </fileset>
      </filesets>
    </create-javadoc>
   </target>

  <!-- Run tests not in parallel and reports errors and generates a junit report after -->
  <macrodef name="testmacro">
    <attribute name="inputdir" />
    <attribute name="timeout" default="${test.timeout}" />
    <attribute name="forkmode" default="perTest"/>
    <element name="optjvmargs" implicit="true" optional="true" />
    <attribute name="filter" default="**/${test.name}.java"/>
    <attribute name="exclude" default="" />
    <attribute name="filelist" default="" />
    <attribute name="poffset" default="0"/>
    <attribute name="testtag" default=""/>

    <sequential>
      <testmacrohelper inputdir="@{inputdir}" timeout="@{timeout}"
                       forkmode="@{forkmode}" filter="@{filter}"
                       exclude="@{exclude}" filelist="@{filelist}" poffset="@{poffset}"
                       testtag="@{testtag}" >
          <optjvmargs/>
      </testmacrohelper>
      <junitreport todir="${build.test.dir}">
        <fileset dir="${build.test.dir}/output">
          <include name="**/TEST-*.xml"/>
        </fileset>
        <report format="frames" todir="${build.test.dir}/junitreport"/>
      </junitreport>
      <fail message="Some test(s) failed.">
        <condition>
            <and>
            <isset property="testfailed"/>
            <not>
              <isset property="ant.test.failure.ignore"/>
            </not>
          </and>
        </condition>
      </fail>
    </sequential>
  </macrodef>

  <!-- Run tests in parallel and report errors after and generate a junit report -->
  <macrodef name="testparallel">
    <attribute name="testdelegate"/>
    <sequential>
      <testparallelhelper testdelegate="@{testdelegate}"/>
      <junitreport todir="${build.test.dir}">
        <fileset dir="${build.test.dir}/output">
          <include name="**/TEST-*.xml"/>
        </fileset>
        <report format="frames" todir="${build.test.dir}/junitreport"/>
      </junitreport>
      <fail message="Some test(s) failed.">
        <condition>
            <and>
            <isset property="testfailed"/>
            <not>
              <isset property="ant.test.failure.ignore"/>
            </not>
          </and>
        </condition>
      </fail>
    </sequential>
  </macrodef>

  <!-- Run multiple junit tasks in parallel, but don't track errors or generate a report after
       If a test fails the testfailed property will be set. All the tests are run using te testdelegate
       macro that is specified as an attribute and they will be run concurrently in this ant process -->
  <scriptdef name="testparallelhelper" language="javascript">
    <attribute name="testdelegate"/>
    <![CDATA[
        sep = project.getProperty("path.separator");
        all = project.getProperty("all-test-classes").split(sep);
        runners = project.getProperty("test.runners")
        cores = project.getProperty("cores.count")
        mem = project.getProperty("mem.size")

        numRunners = 1
        if (runners != null) // there's test.runners override
            numRunners = parseInt(runners) || 1;
        else if (cores != null && mem != null) // only if cores and memory size is set
            numRunners = Math.min(Math.floor(Math.sqrt(parseInt(cores) || 1)),
                                  Math.floor((parseInt(mem) || 1)/(4*1024*1024*1024)));

        if (numRunners < 1)
            numRunners = 1

        var echo = project.createTask("echo");
        echo.setMessage("Number of test runners: " + numRunners);
        echo.perform();

        var p = project.createTask('parallel');
        p.setThreadCount(numRunners);

        for (i = 0; i < all.length; i++) {

            if (all[i] == undefined) continue;

            task = project.createTask( attributes.get("testdelegate") );

            task.setDynamicAttribute( "test.file.list", "" + all[i]);

            task.setDynamicAttribute( "testlist.offset", "" + i );

            p.addTask(task);
        }

        p.perform();
    ]]>
  </scriptdef>

  <target name="get-cores">
    <property environment="env"/>
    <!-- support for Windows -->
    <condition property="cores.count" value="${env.NUMBER_OF_PROCESSORS}">
      <os family="windows" />
    </condition>
    <!-- support for Linux and Solaris (package SUNWgnu-coreutils is required) -->
    <exec executable="nproc" outputproperty="cores.count" os="Linux,SunOS,Solaris" failifexecutionfails="false">
      <arg value="--all"/>
    </exec>
    <!-- support for Mac OS X -->
    <exec executable="sysctl" outputproperty="cores.count" os="Mac,Mac OS X,Darwin" failifexecutionfails="false">
      <arg value="-n"/>
      <arg value="hw.ncpu"/>
    </exec>
    <echo message="Number of cores: ${cores.count}"/>
  </target>

  <target name="get-mem">
    <condition property="mem.size" value="unknown">
      <os family="windows" />
    </condition>
    <!-- support for Linux and Solaris (package SUNWgnu-coreutils is required) -->
    <exec executable="bash" outputproperty="mem.size" os="Linux,SunOS,Solaris" failifexecutionfails="false">
      <arg value="-c"/>
      <arg value="free -b | grep Mem: | awk '{print $2}'"/>
    </exec>
    <!-- support for Mac OS X -->
    <exec executable="sysctl" outputproperty="mem.size" os="Mac,Mac OS X,Darwin" failifexecutionfails="false">
      <arg value="-n"/>
      <arg value="hw.memsize"/>
    </exec>
    <echo message="Mem size : ${mem.size}"/>
  </target>

  <target name="test" depends="build-test,get-cores,get-mem,stress-build" description="Parallel Test Runner">
    <path id="all-test-classes-path">
      <fileset dir="${test.unit.src}" includes="**/${test.name}.java" />
    </path>
    <property name="all-test-classes" refid="all-test-classes-path"/>
    <testparallel testdelegate="testlist"/>
  </target>

  <!-- run a list of tests as provided in -Dtest.classlistfile (or default of 'testnames.txt')
  The class list file should be one test class per line, with the path starting after test/unit
  e.g. org/apache/cassandra/hints/HintMessageTest.java -->
  <target name="testclasslist" depends="build-test" description="Parallel-run tests given in file -Dtest.classlistfile (one-class-per-line, e.g. org/apache/cassandra/db/SomeTest.java)">
    <path id="all-test-classes-path">
      <fileset dir="${test.unit.src}" includesfile="${test.classlistfile}"/>
    </path>
    <property name="all-test-classes" refid="all-test-classes-path"/>
    <testparallel testdelegate="testlist"/>
  </target>

  <!-- run microbenchmarks suite -->
  <target name="microbench" depends="build-jmh">
      <java classname="org.openjdk.jmh.Main"
            fork="true"
            failonerror="true">
          <classpath>
              <path refid="cassandra.classpath" />
              <pathelement location="${test.classes}"/>
              <pathelement location="${test.conf}"/>
              <fileset dir="${test.lib}">
                  <include name="**/*.jar" />
              </fileset>
          </classpath>
          <arg value=".*microbench.*${benchmark.name}"/>
      </java>
  </target>

  <!-- Generate IDEA project description files -->
  <target name="generate-idea-files" depends="build-test" description="Generate IDEA files">
    <mkdir dir=".idea"/>
    <mkdir dir=".idea/libraries"/>
    <copy todir=".idea">
        <fileset dir="ide/idea"/>
    </copy>
    <copy tofile="${eclipse.project.name}.iml" file="ide/idea-iml-file.xml"/>
    <echo file=".idea/.name">Apache Cassandra ${eclipse.project.name}</echo>
    <echo file=".idea/modules.xml"><![CDATA[<?xml version="1.0" encoding="UTF-8"?>
<project version="4">
  <component name="ProjectModuleManager">
    <modules>
      <module fileurl="file://$PROJECT_DIR$/]]>${eclipse.project.name}<![CDATA[.iml" filepath="$PROJECT_DIR$/]]>${eclipse.project.name}<![CDATA[.iml" />
    </modules>
  </component>
</project>]]></echo>
  </target>

  <!-- Generate Eclipse project description files -->
  <target name="generate-eclipse-files" depends="build-test" description="Generate eclipse files">
    <echo file=".project"><![CDATA[<?xml version="1.0" encoding="UTF-8"?>
<projectDescription>
  <name>${eclipse.project.name}</name>
  <comment></comment>
  <projects>
  </projects>
  <buildSpec>
    <buildCommand>
      <name>org.eclipse.jdt.core.javabuilder</name>
    </buildCommand>
  </buildSpec>
  <natures>
    <nature>org.eclipse.jdt.core.javanature</nature>
  </natures>
</projectDescription>]]>
    </echo>
	<echo file=".classpath"><![CDATA[<?xml version="1.0" encoding="UTF-8"?>
<classpath>
  <classpathentry kind="src" path="src/java"/>
  <classpathentry kind="src" path="src/resources"/>
  <classpathentry kind="src" path="src/gen-java"/>
  <classpathentry kind="src" path="conf" including="hotspot_compiler"/>
  <classpathentry kind="src" path="interface/thrift/gen-java"/>
  <classpathentry kind="src" output="build/test/classes" path="test/unit"/>
  <classpathentry kind="src" output="build/test/classes" path="test/long"/>
  <classpathentry kind="src" output="build/test/classes" path="test/resources" />
  <classpathentry kind="src" path="tools/stress/src"/>
  <classpathentry kind="src" output="build/test/stress-classes" path="tools/stress/test/unit" />
  <classpathentry kind="con" path="org.eclipse.jdt.launching.JRE_CONTAINER"/>
  <classpathentry kind="output" path="build/classes/eclipse"/>
  <classpathentry kind="lib" path="build/classes/thrift" sourcepath="interface/thrift/gen-java/"/>
  <classpathentry kind="lib" path="test/conf"/>
  <classpathentry kind="lib" path="${java.home}/../lib/tools.jar"/>
]]>
	</echo>
  	<path id="eclipse-project-libs-path">
  	 <fileset dir="lib">
  	    <include name="**/*.jar" />
     </fileset>
 	 <fileset dir="build/lib/jars">
  	    <include name="**/*.jar" />
  	 </fileset>
  	</path>
  	<property name="eclipse-project-libs" refid="eclipse-project-libs-path"/>
  	<script language="javascript" classpathref="cassandra.classpath"> <![CDATA[
  		var File = java.io.File;
  		var FilenameUtils = Packages.org.apache.commons.io.FilenameUtils;
  		jars = project.getProperty("eclipse-project-libs").split(project.getProperty("path.separator"));

  		cp = "";
  	    for (i=0; i< jars.length; i++) {
  	       srcjar = FilenameUtils.getBaseName(jars[i]) + '-sources.jar';
  		   srcdir = FilenameUtils.concat(project.getProperty("build.dir.lib"), 'sources');
  		   srcfile = new File(FilenameUtils.concat(srcdir, srcjar));

  		   cp += ' <classpathentry kind="lib" path="' + jars[i] + '"';
  		   if (srcfile.exists()) {
  		      cp += ' sourcepath="' + srcfile.getAbsolutePath() + '"';
  		   }
  		   cp += '/>\n';
  		}

  		cp += '</classpath>';

  		echo = project.createTask("echo");
  	    echo.setMessage(cp);
  		echo.setFile(new File(".classpath"));
  		echo.setAppend(true);
  	    echo.perform();
  	]]> </script>
    <mkdir dir=".settings" />
  </target>

  <pathconvert property="eclipse.project.name">
    <path path="${basedir}" />
    <regexpmapper from="^.*/([^/]+)$$" to="\1" handledirsep="yes" />
  </pathconvert>

  <!-- Clean Eclipse project description files -->
  <target name="clean-eclipse-files">
    <delete file=".project" />
    <delete file=".classpath" />
    <delete dir=".settings" />
  	<delete dir=".externalToolBuilders" />
  	<delete dir="build/eclipse-classes" />
  </target>


  <target name="eclipse-warnings" depends="build" description="Run eclipse compiler code analysis">
        <property name="ecj.log.dir" value="${build.dir}/ecj" />
        <property name="ecj.warnings.file" value="${ecj.log.dir}/eclipse_compiler_checks.txt"/>
        <mkdir  dir="${ecj.log.dir}" />

        <property name="ecj.properties" value="${basedir}/eclipse_compiler.properties" />

        <echo message="Running Eclipse Code Analysis.  Output logged to ${ecj.warnings.file}" />

	<java
	    jar="${build.dir.lib}/jars/ecj-${ecj.version}.jar"
            fork="true"
	    failonerror="true"
            maxmemory="512m">
            <arg value="-source"/>
	    <arg value="${source.version}" />
	    <arg value="-target"/>
	    <arg value="${target.version}" />
	    <arg value="-d" />
            <arg value="none" />
	    <arg value="-proc:none" />
            <arg value="-log" />
            <arg value="${ecj.warnings.file}" />
            <arg value="-properties" />
            <arg value="${ecj.properties}" />
            <arg value="-cp" />
            <arg value="${toString:cassandra.classpath}" />
            <arg value="${build.src.java}" />
        </java>
  </target>


  <!-- Publish artifacts to Maven repositories -->
  <target name="mvn-install"
          depends="maven-declare-dependencies,artifacts,jar,sources-jar,javadoc-jar"
          description="Installs the artifacts in the Maven Local Repository">

    <!-- the parent -->
    <install pomFile="${build.dir}/${final.name}-parent.pom"
             file="${build.dir}/${final.name}-parent.pom"
             packaging="pom"/>

    <!-- the distribution -->
    <install pomFile="${build.dir}/${final.name}-dist.pom"
             file="${build.dir}/${final.name}-dist.pom"
             packaging="pom"/>
    <install pomFile="${build.dir}/${final.name}-dist.pom"
             file="${build.dir}/${final.name}-bin.tar.gz"
             packaging="tar.gz"
             classifier="bin"/>
    <install pomFile="${build.dir}/${final.name}-dist.pom"
             file="${build.dir}/${final.name}-src.tar.gz"
             packaging="tar.gz"
             classifier="src"/>

    <!-- the cassandra-thrift jar -->
    <install pomFile="${build.dir}/${ant.project.name}-thrift-${version}.pom"
             file="${build.dir}/${ant.project.name}-thrift-${version}.jar"/>
    <install pomFile="${build.dir}/${ant.project.name}-thrift-${version}.pom"
             file="${build.dir}/${ant.project.name}-thrift-${version}-sources.jar"
             classifier="sources"/>
    <install pomFile="${build.dir}/${ant.project.name}-thrift-${version}.pom"
             file="${build.dir}/${ant.project.name}-thrift-${version}-javadoc.jar"
             classifier="javadoc"/>

<<<<<<< HEAD
=======
    <!-- the cassandra-clientutil jar -->
    <install pomFile="${build.dir}/${ant.project.name}-clientutil-${version}.pom"
             file="${build.dir}/${ant.project.name}-clientutil-${version}.jar"/>
    <install pomFile="${build.dir}/${ant.project.name}-clientutil-${version}.pom"
             file="${build.dir}/${ant.project.name}-clientutil-${version}-sources.jar"
             classifier="sources"/>
    <install pomFile="${build.dir}/${ant.project.name}-clientutil-${version}.pom"
             file="${build.dir}/${ant.project.name}-clientutil-${version}-javadoc.jar"
             classifier="javadoc"/>

>>>>>>> 38096da2
    <!-- the cassandra-all jar -->
    <install pomFile="${build.dir}/${final.name}.pom"
             file="${build.dir}/${final.name}.jar"/>
    <install pomFile="${build.dir}/${final.name}.pom"
             file="${build.dir}/${final.name}-sources.jar"
             classifier="sources"/>
    <install pomFile="${build.dir}/${final.name}.pom"
             file="${build.dir}/${final.name}-javadoc.jar"
             classifier="javadoc"/>
  </target>

  <target name="publish"
          depends="mvn-install"
          if="release"
          description="Publishes the artifacts to the Maven repository">

    <!-- the parent -->
    <deploy pomFile="${build.dir}/${final.name}-parent.pom"
            file="${build.dir}/${final.name}-parent.pom"
            packaging="pom"/>

    <!-- the distribution -->
    <deploy pomFile="${build.dir}/${final.name}-dist.pom"
            file="${build.dir}/${final.name}-dist.pom"
            packaging="pom"/>
    <deploy pomFile="${build.dir}/${final.name}-dist.pom"
            file="${build.dir}/${final.name}-bin.tar.gz"
            packaging="tar.gz"
            classifier="bin"/>
    <deploy pomFile="${build.dir}/${final.name}-dist.pom"
            file="${build.dir}/${final.name}-src.tar.gz"
            packaging="tar.gz"
            classifier="src"/>

    <!-- the cassandra-thrift jar -->
    <deploy pomFile="${build.dir}/${ant.project.name}-thrift-${version}.pom"
            file="${build.dir}/${ant.project.name}-thrift-${version}.jar"/>
    <deploy pomFile="${build.dir}/${ant.project.name}-thrift-${version}.pom"
            file="${build.dir}/${ant.project.name}-thrift-${version}-sources.jar"
            classifier="sources"/>
    <deploy pomFile="${build.dir}/${ant.project.name}-thrift-${version}.pom"
            file="${build.dir}/${ant.project.name}-thrift-${version}-javadoc.jar"
            classifier="javadoc"/>

<<<<<<< HEAD
=======
    <!-- the cassandra-clientutil jar -->
    <deploy pomFile="${build.dir}/${ant.project.name}-clientutil-${version}.pom"
            file="${build.dir}/${ant.project.name}-clientutil-${version}.jar"/>
    <deploy pomFile="${build.dir}/${ant.project.name}-clientutil-${version}.pom"
             file="${build.dir}/${ant.project.name}-clientutil-${version}-sources.jar"
             classifier="sources"/>
    <deploy pomFile="${build.dir}/${ant.project.name}-clientutil-${version}.pom"
             file="${build.dir}/${ant.project.name}-clientutil-${version}-javadoc.jar"
             classifier="javadoc"/>
>>>>>>> 38096da2
    <!-- the cassandra-all jar -->
    <deploy pomFile="${build.dir}/${final.name}.pom"
            file="${build.dir}/${final.name}.jar"/>
    <deploy pomFile="${build.dir}/${final.name}.pom"
            file="${build.dir}/${final.name}-sources.jar"
            classifier="sources"/>
    <deploy pomFile="${build.dir}/${final.name}.pom"
            file="${build.dir}/${final.name}-javadoc.jar"
            classifier="javadoc"/>
  </target>

</project><|MERGE_RESOLUTION|>--- conflicted
+++ resolved
@@ -67,11 +67,8 @@
     <property name="dist.dir" value="${build.dir}/dist"/>
     <property name="tmp.dir" value="${java.io.tmpdir}"/>
 
-<<<<<<< HEAD
     <property name="doc.dir" value="${basedir}/doc"/>
-	
-=======
->>>>>>> 38096da2
+
     <property name="source.version" value="1.8"/>
     <property name="target.version" value="1.8"/>
 
@@ -452,7 +449,6 @@
           	<exclusion groupId="log4j" artifactId="log4j"/>
           </dependency>
           <dependency groupId="joda-time" artifactId="joda-time" version="2.4" />
-<<<<<<< HEAD
           <dependency groupId="com.carrotsearch" artifactId="hppc" version="0.5.4" />
           <dependency groupId="de.jflex" artifactId="jflex" version="1.6.0" />
           <dependency groupId="com.github.rholder" artifactId="snowball-stemmer" version="1.3.0.581.1" />
@@ -460,10 +456,6 @@
           <dependency groupId="com.github.ben-manes.caffeine" artifactId="caffeine" version="2.2.6" />
           <dependency groupId="org.jctools" artifactId="jctools-core" version="1.2.1"/>
           <dependency groupId="org.ow2.asm" artifactId="asm" version="5.0.4" />
-=======
-          <dependency groupId="org.ow2.asm" artifactId="asm" version="5.0.4" />
-
->>>>>>> 38096da2
         </dependencyManagement>
         <developer id="adelapena" name="Andres de la Peña"/>
         <developer id="alakshman" name="Avinash Lakshman"/>
@@ -648,14 +640,10 @@
         <dependency groupId="org.fusesource" artifactId="sigar"/>
         <dependency groupId="org.eclipse.jdt.core.compiler" artifactId="ecj"/>
         <dependency groupId="org.caffinitas.ohc" artifactId="ohc-core"/>
-<<<<<<< HEAD
+        <dependency groupId="org.caffinitas.ohc" artifactId="ohc-core-j8"/>
         <dependency groupId="com.github.ben-manes.caffeine" artifactId="caffeine" />
         <dependency groupId="org.jctools" artifactId="jctools-core"/>
         <dependency groupId="org.ow2.asm" artifactId="asm" />
-=======
-        <dependency groupId="org.caffinitas.ohc" artifactId="ohc-core-j8"/>
-        <dependency groupId="org.ow2.asm" artifactId="asm"/>
->>>>>>> 38096da2
       </artifact:pom>
       <artifact:pom id="thrift-pom"
                     artifactId="cassandra-thrift"
@@ -676,20 +664,6 @@
         <dependency groupId="com.googlecode.concurrent-trees" artifactId="concurrent-trees" version="2.4.0" />
 
       </artifact:pom>
-<<<<<<< HEAD
-=======
-      <artifact:pom id="clientutil-pom"
-                    artifactId="cassandra-clientutil"
-                    url="http://cassandra.apache.org"
-                    name="Apache Cassandra">
-        <parent groupId="org.apache.cassandra"
-                artifactId="cassandra-parent"
-                version="${version}"/>
-        <scm connection="${scm.connection}" developerConnection="${scm.developerConnection}" url="${scm.url}"/>
-  <dependency groupId="com.google.guava" artifactId="guava"/>
-      </artifact:pom>
-
->>>>>>> 38096da2
       <artifact:pom id="dist-pom"
                     artifactId="apache-cassandra"
                     packaging="pom"
@@ -1023,23 +997,7 @@
       <jar jarfile="${build.dir}/${final.name}-javadoc.jar"
            basedir="${javadoc.jars.dir}/main"/>
 
-<<<<<<< HEAD
-      <!-- javadoc task always rebuilds so might as well remove the generated docs to prevent 
-=======
-      <create-javadoc destdir="${javadoc.jars.dir}/clientutil">
-        <filesets>
-          <fileset dir="${build.src.java}" defaultexcludes="yes">
-            <include name="org/apache/cassandra/serializers/*" />
-            <include name="org/apache/cassandra/utils/ByteBufferUtil*.java" />
-            <include name="org/apache/cassandra/utils/Hex.java" />
-            <include name="org/apache/cassandra/utils/UUIDGen*.java" />
-          </fileset>
-        </filesets>
-      </create-javadoc>
-      <jar jarfile="${build.dir}/${ant.project.name}-clientutil-${version}-javadoc.jar"
-           basedir="${javadoc.jars.dir}/clientutil"/>
       <!-- javadoc task always rebuilds so might as well remove the generated docs to prevent
->>>>>>> 38096da2
            being pulled into the distribution by accident -->
       <delete quiet="true" dir="${javadoc.jars.dir}"/>
     </target>
@@ -1440,13 +1398,8 @@
       <jvmarg value="-Dcassandra.skip_sync=true" />
     </testmacro>
   </target>
-<<<<<<< HEAD
-    
+
   <target name="test-compression" depends="build-test,stress-build" description="Execute unit tests with sstable compression enabled">
-=======
-
-  <target name="test-compression" depends="build-test" description="Execute unit tests with sstable compression enabled">
->>>>>>> 38096da2
     <property name="compressed_yaml" value="${build.test.dir}/cassandra.compressed.yaml"/>
     <concat destfile="${compressed_yaml}">
       <fileset file="${test.conf}/cassandra.yaml"/>
@@ -1582,13 +1535,8 @@
     </sequential>
   </target>
 
-<<<<<<< HEAD
-  <target name="test-all" 
+  <target name="test-all"
           depends="eclipse-warnings,test,long-test,test-compression,stress-test"
-=======
-  <target name="test-all"
-          depends="eclipse-warnings,test,long-test,test-compression"
->>>>>>> 38096da2
           description="Run all tests except for those under test-burn" />
 
   <!-- Use JaCoCo ant extension without needing externally saved lib -->
@@ -2035,19 +1983,6 @@
              file="${build.dir}/${ant.project.name}-thrift-${version}-javadoc.jar"
              classifier="javadoc"/>
 
-<<<<<<< HEAD
-=======
-    <!-- the cassandra-clientutil jar -->
-    <install pomFile="${build.dir}/${ant.project.name}-clientutil-${version}.pom"
-             file="${build.dir}/${ant.project.name}-clientutil-${version}.jar"/>
-    <install pomFile="${build.dir}/${ant.project.name}-clientutil-${version}.pom"
-             file="${build.dir}/${ant.project.name}-clientutil-${version}-sources.jar"
-             classifier="sources"/>
-    <install pomFile="${build.dir}/${ant.project.name}-clientutil-${version}.pom"
-             file="${build.dir}/${ant.project.name}-clientutil-${version}-javadoc.jar"
-             classifier="javadoc"/>
-
->>>>>>> 38096da2
     <!-- the cassandra-all jar -->
     <install pomFile="${build.dir}/${final.name}.pom"
              file="${build.dir}/${final.name}.jar"/>
@@ -2092,18 +2027,6 @@
             file="${build.dir}/${ant.project.name}-thrift-${version}-javadoc.jar"
             classifier="javadoc"/>
 
-<<<<<<< HEAD
-=======
-    <!-- the cassandra-clientutil jar -->
-    <deploy pomFile="${build.dir}/${ant.project.name}-clientutil-${version}.pom"
-            file="${build.dir}/${ant.project.name}-clientutil-${version}.jar"/>
-    <deploy pomFile="${build.dir}/${ant.project.name}-clientutil-${version}.pom"
-             file="${build.dir}/${ant.project.name}-clientutil-${version}-sources.jar"
-             classifier="sources"/>
-    <deploy pomFile="${build.dir}/${ant.project.name}-clientutil-${version}.pom"
-             file="${build.dir}/${ant.project.name}-clientutil-${version}-javadoc.jar"
-             classifier="javadoc"/>
->>>>>>> 38096da2
     <!-- the cassandra-all jar -->
     <deploy pomFile="${build.dir}/${final.name}.pom"
             file="${build.dir}/${final.name}.jar"/>
