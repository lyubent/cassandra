<<<<<<< HEAD
3.5
Merged from 3.0:
=======
3.0.5
 * Fix sstabledump to include missing info in debug output (CASSANDRA-11321)
>>>>>>> 48bdb41d
 * Establish and implement canonical bulk reading workload(s) (CASSANDRA-10331)
 * Fix paging for IN queries on tables without clustering columns (CASSANDRA-11208)
 * Remove recursive call from CompositesSearcher (CASSANDRA-11304)
 * Fix filtering on non-primary key columns for queries without index (CASSANDRA-6377)
 * Fix sstableloader fail when using materialized view (CASSANDRA-11275)
Merged from 2.2:
 * Add missing newline at end of bin/cqlsh (CASSANDRA-11325)
 * Unresolved hostname leads to replace being ignored (CASSANDRA-11210)
 * Only log yaml config once, at startup (CASSANDRA-11217)
 * Reference leak with parallel repairs on the same table (CASSANDRA-11215)
Merged from 2.1:
 * COPY FROM on large datasets: fix progress report and debug performance (CASSANDRA-11053)
 * InvalidateKeys should have a weak ref to key cache (CASSANDRA-11176)


3.4
 * (cqlsh) add cqlshrc option to always connect using ssl (CASSANDRA-10458)
 * Cleanup a few resource warnings (CASSANDRA-11085)
 * Allow custom tracing implementations (CASSANDRA-10392)
 * Extract LoaderOptions to be able to be used from outside (CASSANDRA-10637)
 * fix OnDiskIndexTest to properly treat empty ranges (CASSANDRA-11205)
 * fix TrackerTest to handle new notifications (CASSANDRA-11178)
 * add SASI validation for partitioner and complex columns (CASSANDRA-11169)
 * Add caching of encrypted credentials in PasswordAuthenticator (CASSANDRA-7715)
 * fix SASI memtable switching on flush (CASSANDRA-11159)
 * Remove duplicate offline compaction tracking (CASSANDRA-11148)
 * fix EQ semantics of analyzed SASI indexes (CASSANDRA-11130)
 * Support long name output for nodetool commands (CASSANDRA-7950)
 * Encrypted hints (CASSANDRA-11040)
 * SASI index options validation (CASSANDRA-11136)
 * Optimize disk seek using min/max column name meta data when the LIMIT clause is used
   (CASSANDRA-8180)
 * Add LIKE support to CQL3 (CASSANDRA-11067)
 * Generic Java UDF types (CASSANDRA-10819)
 * cqlsh: Include sub-second precision in timestamps by default (CASSANDRA-10428)
 * Set javac encoding to utf-8 (CASSANDRA-11077)
 * Integrate SASI index into Cassandra (CASSANDRA-10661)
 * Add --skip-flush option to nodetool snapshot
 * Skip values for non-queried columns (CASSANDRA-10657)
 * Add support for secondary indexes on static columns (CASSANDRA-8103)
 * CommitLogUpgradeTestMaker creates broken commit logs (CASSANDRA-11051)
 * Add metric for number of dropped mutations (CASSANDRA-10866)
 * Simplify row cache invalidation code (CASSANDRA-10396)
 * Support user-defined compaction through nodetool (CASSANDRA-10660)
 * Stripe view locks by key and table ID to reduce contention (CASSANDRA-10981)
 * Add nodetool gettimeout and settimeout commands (CASSANDRA-10953)
 * Add 3.0 metadata to sstablemetadata output (CASSANDRA-10838)
Merged from 3.0:
 * MV should only query complex columns included in the view (CASSANDRA-11069)
 * Failed aggregate creation breaks server permanently (CASSANDRA-11064)
 * Add sstabledump tool (CASSANDRA-7464)
 * Introduce backpressure for hints (CASSANDRA-10972)
 * Fix ClusteringPrefix not being able to read tombstone range boundaries (CASSANDRA-11158)
 * Prevent logging in sandboxed state (CASSANDRA-11033)
 * Disallow drop/alter operations of UDTs used by UDAs (CASSANDRA-10721)
 * Add query time validation method on Index (CASSANDRA-11043)
 * Avoid potential AssertionError in mixed version cluster (CASSANDRA-11128)
 * Properly handle hinted handoff after topology changes (CASSANDRA-5902)
 * AssertionError when listing sstable files on inconsistent disk state (CASSANDRA-11156)
 * Fix wrong rack counting and invalid conditions check for TokenAllocation
   (CASSANDRA-11139)
 * Avoid creating empty hint files (CASSANDRA-11090)
 * Fix leak detection strong reference loop using weak reference (CASSANDRA-11120)
 * Configurie BatchlogManager to stop delayed tasks on shutdown (CASSANDRA-11062)
 * Hadoop integration is incompatible with Cassandra Driver 3.0.0 (CASSANDRA-11001)
 * Add dropped_columns to the list of schema table so it gets handled
   properly (CASSANDRA-11050)
 * Fix NPE when using forceRepairRangeAsync without DC (CASSANDRA-11239)
Merged from 2.2:
 * Preserve order for preferred SSL cipher suites (CASSANDRA-11164)
 * Range.compareTo() violates the contract of Comparable (CASSANDRA-11216)
 * Avoid NPE when serializing ErrorMessage with null message (CASSANDRA-11167)
 * Replacing an aggregate with a new version doesn't reset INITCOND (CASSANDRA-10840)
 * (cqlsh) cqlsh cannot be called through symlink (CASSANDRA-11037)
 * fix ohc and java-driver pom dependencies in build.xml (CASSANDRA-10793)
 * Protect from keyspace dropped during repair (CASSANDRA-11065)
 * Handle adding fields to a UDT in SELECT JSON and toJson() (CASSANDRA-11146)
 * Better error message for cleanup (CASSANDRA-10991)
 * cqlsh pg-style-strings broken if line ends with ';' (CASSANDRA-11123)
 * Always persist upsampled index summaries (CASSANDRA-10512)
 * (cqlsh) Fix inconsistent auto-complete (CASSANDRA-10733)
 * Make SELECT JSON and toJson() threadsafe (CASSANDRA-11048)
 * Fix SELECT on tuple relations for mixed ASC/DESC clustering order (CASSANDRA-7281)
 * Use cloned TokenMetadata in size estimates to avoid race against membership check
   (CASSANDRA-10736)
 * (cqlsh) Support utf-8/cp65001 encoding on Windows (CASSANDRA-11030)
 * Fix paging on DISTINCT queries repeats result when first row in partition changes
   (CASSANDRA-10010)
 * (cqlsh) Support timezone conversion using pytz (CASSANDRA-10397)
 * cqlsh: change default encoding to UTF-8 (CASSANDRA-11124)
Merged from 2.1:
 * Fix streaming_socket_timeout_in_ms not enforced (CASSANDRA-11286)
 * Avoid dropping message too quickly due to missing unit conversion (CASSANDRA-11302)
 * COPY FROM on large datasets: fix progress report and debug performance (CASSANDRA-11053)
 * InvalidateKeys should have a weak ref to key cache (CASSANDRA-11176)
 * Don't remove FailureDetector history on removeEndpoint (CASSANDRA-10371)
 * Only notify if repair status changed (CASSANDRA-11172)
 * Use logback setting for 'cassandra -v' command (CASSANDRA-10767)
 * Fix sstableloader to unthrottle streaming by default (CASSANDRA-9714)
 * Fix incorrect warning in 'nodetool status' (CASSANDRA-10176)
 * Properly release sstable ref when doing offline scrub (CASSANDRA-10697)
 * Improve nodetool status performance for large cluster (CASSANDRA-7238)
 * Gossiper#isEnabled is not thread safe (CASSANDRA-11116)
 * Avoid major compaction mixing repaired and unrepaired sstables in DTCS (CASSANDRA-11113)
 * Make it clear what DTCS timestamp_resolution is used for (CASSANDRA-11041)
 * (cqlsh) Display milliseconds when datetime overflows (CASSANDRA-10625)


3.3
 * Avoid infinite loop if owned range is smaller than number of
   data dirs (CASSANDRA-11034)
 * Avoid bootstrap hanging when existing nodes have no data to stream (CASSANDRA-11010)
Merged from 3.0:
 * Remove double initialization of newly added tables (CASSANDRA-11027)
 * Filter keys searcher results by target range (CASSANDRA-11104)
 * Fix deserialization of legacy read commands (CASSANDRA-11087)
 * Fix incorrect computation of deletion time in sstable metadata (CASSANDRA-11102)
 * Avoid memory leak when collecting sstable metadata (CASSANDRA-11026)
 * Mutations do not block for completion under view lock contention (CASSANDRA-10779)
 * Invalidate legacy schema tables when unloading them (CASSANDRA-11071)
 * (cqlsh) handle INSERT and UPDATE statements with LWT conditions correctly
   (CASSANDRA-11003)
 * Fix DISTINCT queries in mixed version clusters (CASSANDRA-10762)
 * Migrate build status for indexes along with legacy schema (CASSANDRA-11046)
 * Ensure SSTables for legacy KEYS indexes can be read (CASSANDRA-11045)
 * Added support for IBM zSystems architecture (CASSANDRA-11054)
 * Update CQL documentation (CASSANDRA-10899)
 * Check the column name, not cell name, for dropped columns when reading
   legacy sstables (CASSANDRA-11018)
 * Don't attempt to index clustering values of static rows (CASSANDRA-11021)
 * Remove checksum files after replaying hints (CASSANDRA-10947)
 * Support passing base table metadata to custom 2i validation (CASSANDRA-10924)
 * Ensure stale index entries are purged during reads (CASSANDRA-11013)
 * (cqlsh) Also apply --connect-timeout to control connection
   timeout (CASSANDRA-10959)
 * Fix AssertionError when removing from list using UPDATE (CASSANDRA-10954)
 * Fix UnsupportedOperationException when reading old sstable with range
   tombstone (CASSANDRA-10743)
 * MV should use the maximum timestamp of the primary key (CASSANDRA-10910)
 * Fix potential assertion error during compaction (CASSANDRA-10944)
Merged from 2.2:
 * maxPurgeableTimestamp needs to check memtables too (CASSANDRA-9949)
 * Apply change to compaction throughput in real time (CASSANDRA-10025)
 * (cqlsh) encode input correctly when saving history
 * Fix potential NPE on ORDER BY queries with IN (CASSANDRA-10955)
 * Start L0 STCS-compactions even if there is a L0 -> L1 compaction
   going (CASSANDRA-10979)
 * Make UUID LSB unique per process (CASSANDRA-7925)
 * Avoid NPE when performing sstable tasks (scrub etc.) (CASSANDRA-10980)
 * Make sure client gets tombstone overwhelmed warning (CASSANDRA-9465)
 * Fix error streaming section more than 2GB (CASSANDRA-10961)
 * Histogram buckets exposed in jmx are sorted incorrectly (CASSANDRA-10975)
 * Enable GC logging by default (CASSANDRA-10140)
 * Optimize pending range computation (CASSANDRA-9258)
 * Skip commit log and saved cache directories in SSTable version startup check (CASSANDRA-10902)
 * drop/alter user should be case sensitive (CASSANDRA-10817)
Merged from 2.1:
 * test_bulk_round_trip_blogposts is failing occasionally (CASSANDRA-10938)
 * Fix isJoined return true only after becoming cluster member (CASANDRA-11007)
 * Fix bad gossip generation seen in long-running clusters (CASSANDRA-10969)
 * Avoid NPE when incremental repair fails (CASSANDRA-10909)
 * Unmark sstables compacting once they are done in cleanup/scrub/upgradesstables (CASSANDRA-10829)
 * Allow simultaneous bootstrapping with strict consistency when no vnodes are used (CASSANDRA-11005)
 * Log a message when major compaction does not result in a single file (CASSANDRA-10847)
 * (cqlsh) fix cqlsh_copy_tests when vnodes are disabled (CASSANDRA-10997)
 * (cqlsh) Add request timeout option to cqlsh (CASSANDRA-10686)
 * Avoid AssertionError while submitting hint with LWT (CASSANDRA-10477)
 * If CompactionMetadata is not in stats file, use index summary instead (CASSANDRA-10676)
 * Retry sending gossip syn multiple times during shadow round (CASSANDRA-8072)
 * Fix pending range calculation during moves (CASSANDRA-10887)
 * Sane default (200Mbps) for inter-DC streaming througput (CASSANDRA-8708)



3.2
 * Make sure tokens don't exist in several data directories (CASSANDRA-6696)
 * Add requireAuthorization method to IAuthorizer (CASSANDRA-10852)
 * Move static JVM options to conf/jvm.options file (CASSANDRA-10494)
 * Fix CassandraVersion to accept x.y version string (CASSANDRA-10931)
 * Add forceUserDefinedCleanup to allow more flexible cleanup (CASSANDRA-10708)
 * (cqlsh) allow setting TTL with COPY (CASSANDRA-9494)
 * Fix counting of received sstables in streaming (CASSANDRA-10949)
 * Implement hints compression (CASSANDRA-9428)
 * Fix potential assertion error when reading static columns (CASSANDRA-10903)
 * Fix EstimatedHistogram creation in nodetool tablehistograms (CASSANDRA-10859)
 * Establish bootstrap stream sessions sequentially (CASSANDRA-6992)
 * Sort compactionhistory output by timestamp (CASSANDRA-10464)
 * More efficient BTree removal (CASSANDRA-9991)
 * Make tablehistograms accept the same syntax as tablestats (CASSANDRA-10149)
 * Group pending compactions based on table (CASSANDRA-10718)
 * Add compressor name in sstablemetadata output (CASSANDRA-9879)
 * Fix type casting for counter columns (CASSANDRA-10824)
 * Prevent running Cassandra as root (CASSANDRA-8142)
 * bound maximum in-flight commit log replay mutation bytes to 64 megabytes (CASSANDRA-8639)
 * Normalize all scripts (CASSANDRA-10679)
 * Make compression ratio much more accurate (CASSANDRA-10225)
 * Optimize building of Clustering object when only one is created (CASSANDRA-10409)
 * Make index building pluggable (CASSANDRA-10681)
 * Add sstable flush observer (CASSANDRA-10678)
 * Improve NTS endpoints calculation (CASSANDRA-10200)
 * Improve performance of the folderSize function (CASSANDRA-10677)
 * Add support for type casting in selection clause (CASSANDRA-10310)
 * Added graphing option to cassandra-stress (CASSANDRA-7918)
 * Abort in-progress queries that time out (CASSANDRA-7392)
 * Add transparent data encryption core classes (CASSANDRA-9945)
Merged from 3.0:
 * Better handling of SSL connection errors inter-node (CASSANDRA-10816)
 * Avoid NoSuchElementException when executing empty batch (CASSANDRA-10711)
 * Avoid building PartitionUpdate in toString (CASSANDRA-10897)
 * Reduce heap spent when receiving many SSTables (CASSANDRA-10797)
 * Add back support for 3rd party auth providers to bulk loader (CASSANDRA-10873)
 * Eliminate the dependency on jgrapht for UDT resolution (CASSANDRA-10653)
 * (Hadoop) Close Clusters and Sessions in Hadoop Input/Output classes (CASSANDRA-10837)
 * Fix sstableloader not working with upper case keyspace name (CASSANDRA-10806)
Merged from 2.2:
 * jemalloc detection fails due to quoting issues in regexv (CASSANDRA-10946)
 * (cqlsh) show correct column names for empty result sets (CASSANDRA-9813)
 * Add new types to Stress (CASSANDRA-9556)
 * Add property to allow listening on broadcast interface (CASSANDRA-9748)
Merged from 2.1:
 * Match cassandra-loader options in COPY FROM (CASSANDRA-9303)
 * Fix binding to any address in CqlBulkRecordWriter (CASSANDRA-9309)
 * cqlsh fails to decode utf-8 characters for text typed columns (CASSANDRA-10875)
 * Log error when stream session fails (CASSANDRA-9294)
 * Fix bugs in commit log archiving startup behavior (CASSANDRA-10593)
 * (cqlsh) further optimise COPY FROM (CASSANDRA-9302)
 * Allow CREATE TABLE WITH ID (CASSANDRA-9179)
 * Make Stress compiles within eclipse (CASSANDRA-10807)
 * Cassandra Daemon should print JVM arguments (CASSANDRA-10764)
 * Allow cancellation of index summary redistribution (CASSANDRA-8805)


3.1.1
Merged from 3.0:
  * Fix upgrade data loss due to range tombstone deleting more data than then should
    (CASSANDRA-10822)


3.1
Merged from 3.0:
 * Avoid MV race during node decommission (CASSANDRA-10674)
 * Disable reloading of GossipingPropertyFileSnitch (CASSANDRA-9474)
 * Handle single-column deletions correction in materialized views
   when the column is part of the view primary key (CASSANDRA-10796)
 * Fix issue with datadir migration on upgrade (CASSANDRA-10788)
 * Fix bug with range tombstones on reverse queries and test coverage for
   AbstractBTreePartition (CASSANDRA-10059)
 * Remove 64k limit on collection elements (CASSANDRA-10374)
 * Remove unclear Indexer.indexes() method (CASSANDRA-10690)
 * Fix NPE on stream read error (CASSANDRA-10771)
 * Normalize cqlsh DESC output (CASSANDRA-10431)
 * Rejects partition range deletions when columns are specified (CASSANDRA-10739)
 * Fix error when saving cached key for old format sstable (CASSANDRA-10778)
 * Invalidate prepared statements on DROP INDEX (CASSANDRA-10758)
 * Fix SELECT statement with IN restrictions on partition key,
   ORDER BY and LIMIT (CASSANDRA-10729)
 * Improve stress performance over 1k threads (CASSANDRA-7217)
 * Wait for migration responses to complete before bootstrapping (CASSANDRA-10731)
 * Unable to create a function with argument of type Inet (CASSANDRA-10741)
 * Fix backward incompatibiliy in CqlInputFormat (CASSANDRA-10717)
 * Correctly preserve deletion info on updated rows when notifying indexers
   of single-row deletions (CASSANDRA-10694)
 * Notify indexers of partition delete during cleanup (CASSANDRA-10685)
 * Keep the file open in trySkipCache (CASSANDRA-10669)
 * Updated trigger example (CASSANDRA-10257)
Merged from 2.2:
 * Verify tables in pseudo-system keyspaces at startup (CASSANDRA-10761)
 * Fix IllegalArgumentException in DataOutputBuffer.reallocate for large buffers (CASSANDRA-10592)
 * Show CQL help in cqlsh in web browser (CASSANDRA-7225)
 * Serialize on disk the proper SSTable compression ratio (CASSANDRA-10775)
 * Reject index queries while the index is building (CASSANDRA-8505)
 * CQL.textile syntax incorrectly includes optional keyspace for aggregate SFUNC and FINALFUNC (CASSANDRA-10747)
 * Fix JSON update with prepared statements (CASSANDRA-10631)
 * Don't do anticompaction after subrange repair (CASSANDRA-10422)
 * Fix SimpleDateType type compatibility (CASSANDRA-10027)
 * (Hadoop) fix splits calculation (CASSANDRA-10640)
 * (Hadoop) ensure that Cluster instances are always closed (CASSANDRA-10058)
Merged from 2.1:
 * Fix Stress profile parsing on Windows (CASSANDRA-10808)
 * Fix incremental repair hang when replica is down (CASSANDRA-10288)
 * Optimize the way we check if a token is repaired in anticompaction (CASSANDRA-10768)
 * Add proper error handling to stream receiver (CASSANDRA-10774)
 * Warn or fail when changing cluster topology live (CASSANDRA-10243)
 * Status command in debian/ubuntu init script doesn't work (CASSANDRA-10213)
 * Some DROP ... IF EXISTS incorrectly result in exceptions on non-existing KS (CASSANDRA-10658)
 * DeletionTime.compareTo wrong in rare cases (CASSANDRA-10749)
 * Force encoding when computing statement ids (CASSANDRA-10755)
 * Properly reject counters as map keys (CASSANDRA-10760)
 * Fix the sstable-needs-cleanup check (CASSANDRA-10740)
 * (cqlsh) Print column names before COPY operation (CASSANDRA-8935)
 * Fix CompressedInputStream for proper cleanup (CASSANDRA-10012)
 * (cqlsh) Support counters in COPY commands (CASSANDRA-9043)
 * Try next replica if not possible to connect to primary replica on
   ColumnFamilyRecordReader (CASSANDRA-2388)
 * Limit window size in DTCS (CASSANDRA-10280)
 * sstableloader does not use MAX_HEAP_SIZE env parameter (CASSANDRA-10188)
 * (cqlsh) Improve COPY TO performance and error handling (CASSANDRA-9304)
 * Create compression chunk for sending file only (CASSANDRA-10680)
 * Forbid compact clustering column type changes in ALTER TABLE (CASSANDRA-8879)
 * Reject incremental repair with subrange repair (CASSANDRA-10422)
 * Add a nodetool command to refresh size_estimates (CASSANDRA-9579)
 * Invalidate cache after stream receive task is completed (CASSANDRA-10341)
 * Reject counter writes in CQLSSTableWriter (CASSANDRA-10258)
 * Remove superfluous COUNTER_MUTATION stage mapping (CASSANDRA-10605)


3.0
 * Fix AssertionError while flushing memtable due to materialized views
   incorrectly inserting empty rows (CASSANDRA-10614)
 * Store UDA initcond as CQL literal in the schema table, instead of a blob (CASSANDRA-10650)
 * Don't use -1 for the position of partition key in schema (CASSANDRA-10491)
 * Fix distinct queries in mixed version cluster (CASSANDRA-10573)
 * Skip sstable on clustering in names query (CASSANDRA-10571)
 * Remove value skipping as it breaks read-repair (CASSANDRA-10655)
 * Fix bootstrapping with MVs (CASSANDRA-10621)
 * Make sure EACH_QUORUM reads are using NTS (CASSANDRA-10584)
 * Fix MV replica filtering for non-NetworkTopologyStrategy (CASSANDRA-10634)
 * (Hadoop) fix CIF describeSplits() not handling 0 size estimates (CASSANDRA-10600)
 * Fix reading of legacy sstables (CASSANDRA-10590)
 * Use CQL type names in schema metadata tables (CASSANDRA-10365)
 * Guard batchlog replay against integer division by zero (CASSANDRA-9223)
 * Fix bug when adding a column to thrift with the same name than a primary key (CASSANDRA-10608)
 * Add client address argument to IAuthenticator::newSaslNegotiator (CASSANDRA-8068)
 * Fix implementation of LegacyLayout.LegacyBoundComparator (CASSANDRA-10602)
 * Don't use 'names query' read path for counters (CASSANDRA-10572)
 * Fix backward compatibility for counters (CASSANDRA-10470)
 * Remove memory_allocator paramter from cassandra.yaml (CASSANDRA-10581,10628)
 * Execute the metadata reload task of all registered indexes on CFS::reload (CASSANDRA-10604)
 * Fix thrift cas operations with defined columns (CASSANDRA-10576)
 * Fix PartitionUpdate.operationCount()for updates with static column operations (CASSANDRA-10606)
 * Fix thrift get() queries with defined columns (CASSANDRA-10586)
 * Fix marking of indexes as built and removed (CASSANDRA-10601)
 * Skip initialization of non-registered 2i instances, remove Index::getIndexName (CASSANDRA-10595)
 * Fix batches on multiple tables (CASSANDRA-10554)
 * Ensure compaction options are validated when updating KeyspaceMetadata (CASSANDRA-10569)
 * Flatten Iterator Transformation Hierarchy (CASSANDRA-9975)
 * Remove token generator (CASSANDRA-5261)
 * RolesCache should not be created for any authenticator that does not requireAuthentication (CASSANDRA-10562)
 * Fix LogTransaction checking only a single directory for files (CASSANDRA-10421)
 * Fix handling of range tombstones when reading old format sstables (CASSANDRA-10360)
 * Aggregate with Initial Condition fails with C* 3.0 (CASSANDRA-10367)
Merged from 2.2:
 * (cqlsh) show partial trace if incomplete after max_trace_wait (CASSANDRA-7645)
 * Use most up-to-date version of schema for system tables (CASSANDRA-10652)
 * Deprecate memory_allocator in cassandra.yaml (CASSANDRA-10581,10628)
 * Expose phi values from failure detector via JMX and tweak debug
   and trace logging (CASSANDRA-9526)
 * Fix IllegalArgumentException in DataOutputBuffer.reallocate for large buffers (CASSANDRA-10592)
Merged from 2.1:
 * Shutdown compaction in drain to prevent leak (CASSANDRA-10079)
 * (cqlsh) fix COPY using wrong variable name for time_format (CASSANDRA-10633)
 * Do not run SizeEstimatesRecorder if a node is not a member of the ring (CASSANDRA-9912)
 * Improve handling of dead nodes in gossip (CASSANDRA-10298)
 * Fix logback-tools.xml incorrectly configured for outputing to System.err
   (CASSANDRA-9937)
 * Fix streaming to catch exception so retry not fail (CASSANDRA-10557)
 * Add validation method to PerRowSecondaryIndex (CASSANDRA-10092)
 * Support encrypted and plain traffic on the same port (CASSANDRA-10559)
 * Do STCS in DTCS windows (CASSANDRA-10276)
 * Avoid repetition of JVM_OPTS in debian package (CASSANDRA-10251)
 * Fix potential NPE from handling result of SIM.highestSelectivityIndex (CASSANDRA-10550)
 * Fix paging issues with partitions containing only static columns data (CASSANDRA-10381)
 * Fix conditions on static columns (CASSANDRA-10264)
 * AssertionError: attempted to delete non-existing file CommitLog (CASSANDRA-10377)
 * Fix sorting for queries with an IN condition on partition key columns (CASSANDRA-10363)


3.0-rc2
 * Fix SELECT DISTINCT queries between 2.2.2 nodes and 3.0 nodes (CASSANDRA-10473)
 * Remove circular references in SegmentedFile (CASSANDRA-10543)
 * Ensure validation of indexed values only occurs once per-partition (CASSANDRA-10536)
 * Fix handling of static columns for range tombstones in thrift (CASSANDRA-10174)
 * Support empty ColumnFilter for backward compatility on empty IN (CASSANDRA-10471)
 * Remove Pig support (CASSANDRA-10542)
 * Fix LogFile throws Exception when assertion is disabled (CASSANDRA-10522)
 * Revert CASSANDRA-7486, make CMS default GC, move GC config to
   conf/jvm.options (CASSANDRA-10403)
 * Fix TeeingAppender causing some logs to be truncated/empty (CASSANDRA-10447)
 * Allow EACH_QUORUM for reads (CASSANDRA-9602)
 * Fix potential ClassCastException while upgrading (CASSANDRA-10468)
 * Fix NPE in MVs on update (CASSANDRA-10503)
 * Only include modified cell data in indexing deltas (CASSANDRA-10438)
 * Do not load keyspace when creating sstable writer (CASSANDRA-10443)
 * If node is not yet gossiping write all MV updates to batchlog only (CASSANDRA-10413)
 * Re-populate token metadata after commit log recovery (CASSANDRA-10293)
 * Provide additional metrics for materialized views (CASSANDRA-10323)
 * Flush system schema tables after local schema changes (CASSANDRA-10429)
Merged from 2.2:
 * Reduce contention getting instances of CompositeType (CASSANDRA-10433)
 * Fix the regression when using LIMIT with aggregates (CASSANDRA-10487)
 * Avoid NoClassDefFoundError during DataDescriptor initialization on windows (CASSANDRA-10412)
 * Preserve case of quoted Role & User names (CASSANDRA-10394)
 * cqlsh pg-style-strings broken (CASSANDRA-10484)
 * cqlsh prompt includes name of keyspace after failed `use` statement (CASSANDRA-10369)
Merged from 2.1:
 * (cqlsh) Distinguish negative and positive infinity in output (CASSANDRA-10523)
 * (cqlsh) allow custom time_format for COPY TO (CASSANDRA-8970)
 * Don't allow startup if the node's rack has changed (CASSANDRA-10242)
 * (cqlsh) show partial trace if incomplete after max_trace_wait (CASSANDRA-7645)
 * Allow LOCAL_JMX to be easily overridden (CASSANDRA-10275)
 * Mark nodes as dead even if they've already left (CASSANDRA-10205)


3.0.0-rc1
 * Fix mixed version read request compatibility for compact static tables
   (CASSANDRA-10373)
 * Fix paging of DISTINCT with static and IN (CASSANDRA-10354)
 * Allow MATERIALIZED VIEW's SELECT statement to restrict primary key
   columns (CASSANDRA-9664)
 * Move crc_check_chance out of compression options (CASSANDRA-9839)
 * Fix descending iteration past end of BTreeSearchIterator (CASSANDRA-10301)
 * Transfer hints to a different node on decommission (CASSANDRA-10198)
 * Check partition keys for CAS operations during stmt validation (CASSANDRA-10338)
 * Add custom query expressions to SELECT (CASSANDRA-10217)
 * Fix minor bugs in MV handling (CASSANDRA-10362)
 * Allow custom indexes with 0,1 or multiple target columns (CASSANDRA-10124)
 * Improve MV schema representation (CASSANDRA-9921)
 * Add flag to enable/disable coordinator batchlog for MV writes (CASSANDRA-10230)
 * Update cqlsh COPY for new internal driver serialization interface (CASSANDRA-10318)
 * Give index implementations more control over rebuild operations (CASSANDRA-10312)
 * Update index file format (CASSANDRA-10314)
 * Add "shadowable" row tombstones to deal with mv timestamp issues (CASSANDRA-10261)
 * CFS.loadNewSSTables() broken for pre-3.0 sstables
 * Cache selected index in read command to reduce lookups (CASSANDRA-10215)
 * Small optimizations of sstable index serialization (CASSANDRA-10232)
 * Support for both encrypted and unencrypted native transport connections (CASSANDRA-9590)
Merged from 2.2:
 * Configurable page size in cqlsh (CASSANDRA-9855)
 * Defer default role manager setup until all nodes are on 2.2+ (CASSANDRA-9761)
 * Handle missing RoleManager in config after upgrade to 2.2 (CASSANDRA-10209)
Merged from 2.1:
 * Bulk Loader API could not tolerate even node failure (CASSANDRA-10347)
 * Avoid misleading pushed notifications when multiple nodes
   share an rpc_address (CASSANDRA-10052)
 * Fix dropping undroppable when message queue is full (CASSANDRA-10113)
 * Fix potential ClassCastException during paging (CASSANDRA-10352)
 * Prevent ALTER TYPE from creating circular references (CASSANDRA-10339)
 * Fix cache handling of 2i and base tables (CASSANDRA-10155, 10359)
 * Fix NPE in nodetool compactionhistory (CASSANDRA-9758)
 * (Pig) support BulkOutputFormat as a URL parameter (CASSANDRA-7410)
 * BATCH statement is broken in cqlsh (CASSANDRA-10272)
 * (cqlsh) Make cqlsh PEP8 Compliant (CASSANDRA-10066)
 * (cqlsh) Fix error when starting cqlsh with --debug (CASSANDRA-10282)
 * Scrub, Cleanup and Upgrade do not unmark compacting until all operations
   have completed, regardless of the occurence of exceptions (CASSANDRA-10274)


3.0.0-beta2
 * Fix columns returned by AbstractBtreePartitions (CASSANDRA-10220)
 * Fix backward compatibility issue due to AbstractBounds serialization bug (CASSANDRA-9857)
 * Fix startup error when upgrading nodes (CASSANDRA-10136)
 * Base table PRIMARY KEY can be assumed to be NOT NULL in MV creation (CASSANDRA-10147)
 * Improve batchlog write patch (CASSANDRA-9673)
 * Re-apply MaterializedView updates on commitlog replay (CASSANDRA-10164)
 * Require AbstractType.isByteOrderComparable declaration in constructor (CASSANDRA-9901)
 * Avoid digest mismatch on upgrade to 3.0 (CASSANDRA-9554)
 * Fix Materialized View builder when adding multiple MVs (CASSANDRA-10156)
 * Choose better poolingOptions for protocol v4 in cassandra-stress (CASSANDRA-10182)
 * Fix LWW bug affecting Materialized Views (CASSANDRA-10197)
 * Ensures frozen sets and maps are always sorted (CASSANDRA-10162)
 * Don't deadlock when flushing CFS backed custom indexes (CASSANDRA-10181)
 * Fix double flushing of secondary index tables (CASSANDRA-10180)
 * Fix incorrect handling of range tombstones in thrift (CASSANDRA-10046)
 * Only use batchlog when paired materialized view replica is remote (CASSANDRA-10061)
 * Reuse TemporalRow when updating multiple MaterializedViews (CASSANDRA-10060)
 * Validate gc_grace_seconds for batchlog writes and MVs (CASSANDRA-9917)
 * Fix sstablerepairedset (CASSANDRA-10132)
Merged from 2.2:
 * Cancel transaction for sstables we wont redistribute index summary
   for (CASSANDRA-10270)
 * Retry snapshot deletion after compaction and gc on Windows (CASSANDRA-10222)
 * Fix failure to start with space in directory path on Windows (CASSANDRA-10239)
 * Fix repair hang when snapshot failed (CASSANDRA-10057)
 * Fall back to 1/4 commitlog volume for commitlog_total_space on small disks
   (CASSANDRA-10199)
Merged from 2.1:
 * Added configurable warning threshold for GC duration (CASSANDRA-8907)
 * Fix handling of streaming EOF (CASSANDRA-10206)
 * Only check KeyCache when it is enabled
 * Change streaming_socket_timeout_in_ms default to 1 hour (CASSANDRA-8611)
 * (cqlsh) update list of CQL keywords (CASSANDRA-9232)
 * Add nodetool gettraceprobability command (CASSANDRA-10234)
Merged from 2.0:
 * Fix rare race where older gossip states can be shadowed (CASSANDRA-10366)
 * Fix consolidating racks violating the RF contract (CASSANDRA-10238)
 * Disallow decommission when node is in drained state (CASSANDRA-8741)


2.2.1
 * Fix race during construction of commit log (CASSANDRA-10049)
 * Fix LeveledCompactionStrategyTest (CASSANDRA-9757)
 * Fix broken UnbufferedDataOutputStreamPlus.writeUTF (CASSANDRA-10203)
 * (cqlsh) default load-from-file encoding to utf-8 (CASSANDRA-9898)
 * Avoid returning Permission.NONE when failing to query users table (CASSANDRA-10168)
 * (cqlsh) add CLEAR command (CASSANDRA-10086)
 * Support string literals as Role names for compatibility (CASSANDRA-10135)
Merged from 2.1:
 * Only check KeyCache when it is enabled
 * Change streaming_socket_timeout_in_ms default to 1 hour (CASSANDRA-8611)
 * (cqlsh) update list of CQL keywords (CASSANDRA-9232)


3.0.0-beta1
 * Redesign secondary index API (CASSANDRA-9459, 7771, 9041)
 * Fix throwing ReadFailure instead of ReadTimeout on range queries (CASSANDRA-10125)
 * Rewrite hinted handoff (CASSANDRA-6230)
 * Fix query on static compact tables (CASSANDRA-10093)
 * Fix race during construction of commit log (CASSANDRA-10049)
 * Add option to only purge repaired tombstones (CASSANDRA-6434)
 * Change authorization handling for MVs (CASSANDRA-9927)
 * Add custom JMX enabled executor for UDF sandbox (CASSANDRA-10026)
 * Fix row deletion bug for Materialized Views (CASSANDRA-10014)
 * Support mixed-version clusters with Cassandra 2.1 and 2.2 (CASSANDRA-9704)
 * Fix multiple slices on RowSearchers (CASSANDRA-10002)
 * Fix bug in merging of collections (CASSANDRA-10001)
 * Optimize batchlog replay to avoid full scans (CASSANDRA-7237)
 * Repair improvements when using vnodes (CASSANDRA-5220)
 * Disable scripted UDFs by default (CASSANDRA-9889)
 * Bytecode inspection for Java-UDFs (CASSANDRA-9890)
 * Use byte to serialize MT hash length (CASSANDRA-9792)
 * Replace usage of Adler32 with CRC32 (CASSANDRA-8684)
 * Fix migration to new format from 2.1 SSTable (CASSANDRA-10006)
 * SequentialWriter should extend BufferedDataOutputStreamPlus (CASSANDRA-9500)
 * Use the same repairedAt timestamp within incremental repair session (CASSANDRA-9111)
Merged from 2.2:
 * Allow count(*) and count(1) to be use as normal aggregation (CASSANDRA-10114)
 * An NPE is thrown if the column name is unknown for an IN relation (CASSANDRA-10043)
 * Apply commit_failure_policy to more errors on startup (CASSANDRA-9749)
 * Fix histogram overflow exception (CASSANDRA-9973)
 * Route gossip messages over dedicated socket (CASSANDRA-9237)
 * Add checksum to saved cache files (CASSANDRA-9265)
 * Log warning when using an aggregate without partition key (CASSANDRA-9737)
Merged from 2.1:
 * (cqlsh) Allow encoding to be set through command line (CASSANDRA-10004)
 * Add new JMX methods to change local compaction strategy (CASSANDRA-9965)
 * Write hints for paxos commits (CASSANDRA-7342)
 * (cqlsh) Fix timestamps before 1970 on Windows, always
   use UTC for timestamp display (CASSANDRA-10000)
 * (cqlsh) Avoid overwriting new config file with old config
   when both exist (CASSANDRA-9777)
 * Release snapshot selfRef when doing snapshot repair (CASSANDRA-9998)
 * Cannot replace token does not exist - DN node removed as Fat Client (CASSANDRA-9871)
Merged from 2.0:
 * Don't cast expected bf size to an int (CASSANDRA-9959)
 * Make getFullyExpiredSSTables less expensive (CASSANDRA-9882)


3.0.0-alpha1
 * Implement proper sandboxing for UDFs (CASSANDRA-9402)
 * Simplify (and unify) cleanup of compaction leftovers (CASSANDRA-7066)
 * Allow extra schema definitions in cassandra-stress yaml (CASSANDRA-9850)
 * Metrics should use up to date nomenclature (CASSANDRA-9448)
 * Change CREATE/ALTER TABLE syntax for compression (CASSANDRA-8384)
 * Cleanup crc and adler code for java 8 (CASSANDRA-9650)
 * Storage engine refactor (CASSANDRA-8099, 9743, 9746, 9759, 9781, 9808, 9825,
   9848, 9705, 9859, 9867, 9874, 9828, 9801)
 * Update Guava to 18.0 (CASSANDRA-9653)
 * Bloom filter false positive ratio is not honoured (CASSANDRA-8413)
 * New option for cassandra-stress to leave a ratio of columns null (CASSANDRA-9522)
 * Change hinted_handoff_enabled yaml setting, JMX (CASSANDRA-9035)
 * Add algorithmic token allocation (CASSANDRA-7032)
 * Add nodetool command to replay batchlog (CASSANDRA-9547)
 * Make file buffer cache independent of paths being read (CASSANDRA-8897)
 * Remove deprecated legacy Hadoop code (CASSANDRA-9353)
 * Decommissioned nodes will not rejoin the cluster (CASSANDRA-8801)
 * Change gossip stabilization to use endpoit size (CASSANDRA-9401)
 * Change default garbage collector to G1 (CASSANDRA-7486)
 * Populate TokenMetadata early during startup (CASSANDRA-9317)
 * Undeprecate cache recentHitRate (CASSANDRA-6591)
 * Add support for selectively varint encoding fields (CASSANDRA-9499, 9865)
 * Materialized Views (CASSANDRA-6477)
Merged from 2.2:
 * Avoid grouping sstables for anticompaction with DTCS (CASSANDRA-9900)
 * UDF / UDA execution time in trace (CASSANDRA-9723)
 * Fix broken internode SSL (CASSANDRA-9884)
Merged from 2.1:
 * Add new JMX methods to change local compaction strategy (CASSANDRA-9965)
 * Fix handling of enable/disable autocompaction (CASSANDRA-9899)
 * Add consistency level to tracing ouput (CASSANDRA-9827)
 * Remove repair snapshot leftover on startup (CASSANDRA-7357)
 * Use random nodes for batch log when only 2 racks (CASSANDRA-8735)
 * Ensure atomicity inside thrift and stream session (CASSANDRA-7757)
 * Fix nodetool info error when the node is not joined (CASSANDRA-9031)
Merged from 2.0:
 * Log when messages are dropped due to cross_node_timeout (CASSANDRA-9793)
 * Don't track hotness when opening from snapshot for validation (CASSANDRA-9382)


2.2.0
 * Allow the selection of columns together with aggregates (CASSANDRA-9767)
 * Fix cqlsh copy methods and other windows specific issues (CASSANDRA-9795)
 * Don't wrap byte arrays in SequentialWriter (CASSANDRA-9797)
 * sum() and avg() functions missing for smallint and tinyint types (CASSANDRA-9671)
 * Revert CASSANDRA-9542 (allow native functions in UDA) (CASSANDRA-9771)
Merged from 2.1:
 * Fix MarshalException when upgrading superColumn family (CASSANDRA-9582)
 * Fix broken logging for "empty" flushes in Memtable (CASSANDRA-9837)
 * Handle corrupt files on startup (CASSANDRA-9686)
 * Fix clientutil jar and tests (CASSANDRA-9760)
 * (cqlsh) Allow the SSL protocol version to be specified through the
    config file or environment variables (CASSANDRA-9544)
Merged from 2.0:
 * Add tool to find why expired sstables are not getting dropped (CASSANDRA-10015)
 * Remove erroneous pending HH tasks from tpstats/jmx (CASSANDRA-9129)
 * Don't cast expected bf size to an int (CASSANDRA-9959)
 * checkForEndpointCollision fails for legitimate collisions (CASSANDRA-9765)
 * Complete CASSANDRA-8448 fix (CASSANDRA-9519)
 * Don't include auth credentials in debug log (CASSANDRA-9682)
 * Can't transition from write survey to normal mode (CASSANDRA-9740)
 * Scrub (recover) sstables even when -Index.db is missing (CASSANDRA-9591)
 * Fix growing pending background compaction (CASSANDRA-9662)


2.2.0-rc2
 * Re-enable memory-mapped I/O on Windows (CASSANDRA-9658)
 * Warn when an extra-large partition is compacted (CASSANDRA-9643)
 * (cqlsh) Allow setting the initial connection timeout (CASSANDRA-9601)
 * BulkLoader has --transport-factory option but does not use it (CASSANDRA-9675)
 * Allow JMX over SSL directly from nodetool (CASSANDRA-9090)
 * Update cqlsh for UDFs (CASSANDRA-7556)
 * Change Windows kernel default timer resolution (CASSANDRA-9634)
 * Deprected sstable2json and json2sstable (CASSANDRA-9618)
 * Allow native functions in user-defined aggregates (CASSANDRA-9542)
 * Don't repair system_distributed by default (CASSANDRA-9621)
 * Fix mixing min, max, and count aggregates for blob type (CASSANRA-9622)
 * Rename class for DATE type in Java driver (CASSANDRA-9563)
 * Duplicate compilation of UDFs on coordinator (CASSANDRA-9475)
 * Fix connection leak in CqlRecordWriter (CASSANDRA-9576)
 * Mlockall before opening system sstables & remove boot_without_jna option (CASSANDRA-9573)
 * Add functions to convert timeuuid to date or time, deprecate dateOf and unixTimestampOf (CASSANDRA-9229)
 * Make sure we cancel non-compacting sstables from LifecycleTransaction (CASSANDRA-9566)
 * Fix deprecated repair JMX API (CASSANDRA-9570)
 * Add logback metrics (CASSANDRA-9378)
 * Update and refactor ant test/test-compression to run the tests in parallel (CASSANDRA-9583)
 * Fix upgrading to new directory for secondary index (CASSANDRA-9687)
Merged from 2.1:
 * (cqlsh) Fix bad check for CQL compatibility when DESCRIBE'ing
   COMPACT STORAGE tables with no clustering columns
 * Eliminate strong self-reference chains in sstable ref tidiers (CASSANDRA-9656)
 * Ensure StreamSession uses canonical sstable reader instances (CASSANDRA-9700) 
 * Ensure memtable book keeping is not corrupted in the event we shrink usage (CASSANDRA-9681)
 * Update internal python driver for cqlsh (CASSANDRA-9064)
 * Fix IndexOutOfBoundsException when inserting tuple with too many
   elements using the string literal notation (CASSANDRA-9559)
 * Enable describe on indices (CASSANDRA-7814)
 * Fix incorrect result for IN queries where column not found (CASSANDRA-9540)
 * ColumnFamilyStore.selectAndReference may block during compaction (CASSANDRA-9637)
 * Fix bug in cardinality check when compacting (CASSANDRA-9580)
 * Fix memory leak in Ref due to ConcurrentLinkedQueue.remove() behaviour (CASSANDRA-9549)
 * Make rebuild only run one at a time (CASSANDRA-9119)
Merged from 2.0:
 * Avoid NPE in AuthSuccess#decode (CASSANDRA-9727)
 * Add listen_address to system.local (CASSANDRA-9603)
 * Bug fixes to resultset metadata construction (CASSANDRA-9636)
 * Fix setting 'durable_writes' in ALTER KEYSPACE (CASSANDRA-9560)
 * Avoids ballot clash in Paxos (CASSANDRA-9649)
 * Improve trace messages for RR (CASSANDRA-9479)
 * Fix suboptimal secondary index selection when restricted
   clustering column is also indexed (CASSANDRA-9631)
 * (cqlsh) Add min_threshold to DTCS option autocomplete (CASSANDRA-9385)
 * Fix error message when attempting to create an index on a column
   in a COMPACT STORAGE table with clustering columns (CASSANDRA-9527)
 * 'WITH WITH' in alter keyspace statements causes NPE (CASSANDRA-9565)
 * Expose some internals of SelectStatement for inspection (CASSANDRA-9532)
 * ArrivalWindow should use primitives (CASSANDRA-9496)
 * Periodically submit background compaction tasks (CASSANDRA-9592)
 * Set HAS_MORE_PAGES flag to false when PagingState is null (CASSANDRA-9571)


2.2.0-rc1
 * Compressed commit log should measure compressed space used (CASSANDRA-9095)
 * Fix comparison bug in CassandraRoleManager#collectRoles (CASSANDRA-9551)
 * Add tinyint,smallint,time,date support for UDFs (CASSANDRA-9400)
 * Deprecates SSTableSimpleWriter and SSTableSimpleUnsortedWriter (CASSANDRA-9546)
 * Empty INITCOND treated as null in aggregate (CASSANDRA-9457)
 * Remove use of Cell in Thrift MapReduce classes (CASSANDRA-8609)
 * Integrate pre-release Java Driver 2.2-rc1, custom build (CASSANDRA-9493)
 * Clean up gossiper logic for old versions (CASSANDRA-9370)
 * Fix custom payload coding/decoding to match the spec (CASSANDRA-9515)
 * ant test-all results incomplete when parsed (CASSANDRA-9463)
 * Disallow frozen<> types in function arguments and return types for
   clarity (CASSANDRA-9411)
 * Static Analysis to warn on unsafe use of Autocloseable instances (CASSANDRA-9431)
 * Update commitlog archiving examples now that commitlog segments are
   not recycled (CASSANDRA-9350)
 * Extend Transactional API to sstable lifecycle management (CASSANDRA-8568)
 * (cqlsh) Add support for native protocol 4 (CASSANDRA-9399)
 * Ensure that UDF and UDAs are keyspace-isolated (CASSANDRA-9409)
 * Revert CASSANDRA-7807 (tracing completion client notifications) (CASSANDRA-9429)
 * Add ability to stop compaction by ID (CASSANDRA-7207)
 * Let CassandraVersion handle SNAPSHOT version (CASSANDRA-9438)
Merged from 2.1:
 * (cqlsh) Fix using COPY through SOURCE or -f (CASSANDRA-9083)
 * Fix occasional lack of `system` keyspace in schema tables (CASSANDRA-8487)
 * Use ProtocolError code instead of ServerError code for native protocol
   error responses to unsupported protocol versions (CASSANDRA-9451)
 * Default commitlog_sync_batch_window_in_ms changed to 2ms (CASSANDRA-9504)
 * Fix empty partition assertion in unsorted sstable writing tools (CASSANDRA-9071)
 * Ensure truncate without snapshot cannot produce corrupt responses (CASSANDRA-9388) 
 * Consistent error message when a table mixes counter and non-counter
   columns (CASSANDRA-9492)
 * Avoid getting unreadable keys during anticompaction (CASSANDRA-9508)
 * (cqlsh) Better float precision by default (CASSANDRA-9224)
 * Improve estimated row count (CASSANDRA-9107)
 * Optimize range tombstone memory footprint (CASSANDRA-8603)
 * Use configured gcgs in anticompaction (CASSANDRA-9397)
Merged from 2.0:
 * Don't accumulate more range than necessary in RangeTombstone.Tracker (CASSANDRA-9486)
 * Add broadcast and rpc addresses to system.local (CASSANDRA-9436)
 * Always mark sstable suspect when corrupted (CASSANDRA-9478)
 * Add database users and permissions to CQL3 documentation (CASSANDRA-7558)
 * Allow JVM_OPTS to be passed to standalone tools (CASSANDRA-5969)
 * Fix bad condition in RangeTombstoneList (CASSANDRA-9485)
 * Fix potential StackOverflow when setting CrcCheckChance over JMX (CASSANDRA-9488)
 * Fix null static columns in pages after the first, paged reversed
   queries (CASSANDRA-8502)
 * Fix counting cache serialization in request metrics (CASSANDRA-9466)
 * Add option not to validate atoms during scrub (CASSANDRA-9406)


2.2.0-beta1
 * Introduce Transactional API for internal state changes (CASSANDRA-8984)
 * Add a flag in cassandra.yaml to enable UDFs (CASSANDRA-9404)
 * Better support of null for UDF (CASSANDRA-8374)
 * Use ecj instead of javassist for UDFs (CASSANDRA-8241)
 * faster async logback configuration for tests (CASSANDRA-9376)
 * Add `smallint` and `tinyint` data types (CASSANDRA-8951)
 * Avoid thrift schema creation when native driver is used in stress tool (CASSANDRA-9374)
 * Make Functions.declared thread-safe
 * Add client warnings to native protocol v4 (CASSANDRA-8930)
 * Allow roles cache to be invalidated (CASSANDRA-8967)
 * Upgrade Snappy (CASSANDRA-9063)
 * Don't start Thrift rpc by default (CASSANDRA-9319)
 * Only stream from unrepaired sstables with incremental repair (CASSANDRA-8267)
 * Aggregate UDFs allow SFUNC return type to differ from STYPE if FFUNC specified (CASSANDRA-9321)
 * Remove Thrift dependencies in bundled tools (CASSANDRA-8358)
 * Disable memory mapping of hsperfdata file for JVM statistics (CASSANDRA-9242)
 * Add pre-startup checks to detect potential incompatibilities (CASSANDRA-8049)
 * Distinguish between null and unset in protocol v4 (CASSANDRA-7304)
 * Add user/role permissions for user-defined functions (CASSANDRA-7557)
 * Allow cassandra config to be updated to restart daemon without unloading classes (CASSANDRA-9046)
 * Don't initialize compaction writer before checking if iter is empty (CASSANDRA-9117)
 * Don't execute any functions at prepare-time (CASSANDRA-9037)
 * Share file handles between all instances of a SegmentedFile (CASSANDRA-8893)
 * Make it possible to major compact LCS (CASSANDRA-7272)
 * Make FunctionExecutionException extend RequestExecutionException
   (CASSANDRA-9055)
 * Add support for SELECT JSON, INSERT JSON syntax and new toJson(), fromJson()
   functions (CASSANDRA-7970)
 * Optimise max purgeable timestamp calculation in compaction (CASSANDRA-8920)
 * Constrain internode message buffer sizes, and improve IO class hierarchy (CASSANDRA-8670) 
 * New tool added to validate all sstables in a node (CASSANDRA-5791)
 * Push notification when tracing completes for an operation (CASSANDRA-7807)
 * Delay "node up" and "node added" notifications until native protocol server is started (CASSANDRA-8236)
 * Compressed Commit Log (CASSANDRA-6809)
 * Optimise IntervalTree (CASSANDRA-8988)
 * Add a key-value payload for third party usage (CASSANDRA-8553, 9212)
 * Bump metrics-reporter-config dependency for metrics 3.0 (CASSANDRA-8149)
 * Partition intra-cluster message streams by size, not type (CASSANDRA-8789)
 * Add WriteFailureException to native protocol, notify coordinator of
   write failures (CASSANDRA-8592)
 * Convert SequentialWriter to nio (CASSANDRA-8709)
 * Add role based access control (CASSANDRA-7653, 8650, 7216, 8760, 8849, 8761, 8850)
 * Record client ip address in tracing sessions (CASSANDRA-8162)
 * Indicate partition key columns in response metadata for prepared
   statements (CASSANDRA-7660)
 * Merge UUIDType and TimeUUIDType parse logic (CASSANDRA-8759)
 * Avoid memory allocation when searching index summary (CASSANDRA-8793)
 * Optimise (Time)?UUIDType Comparisons (CASSANDRA-8730)
 * Make CRC32Ex into a separate maven dependency (CASSANDRA-8836)
 * Use preloaded jemalloc w/ Unsafe (CASSANDRA-8714, 9197)
 * Avoid accessing partitioner through StorageProxy (CASSANDRA-8244, 8268)
 * Upgrade Metrics library and remove depricated metrics (CASSANDRA-5657)
 * Serializing Row cache alternative, fully off heap (CASSANDRA-7438)
 * Duplicate rows returned when in clause has repeated values (CASSANDRA-6706)
 * Make CassandraException unchecked, extend RuntimeException (CASSANDRA-8560)
 * Support direct buffer decompression for reads (CASSANDRA-8464)
 * DirectByteBuffer compatible LZ4 methods (CASSANDRA-7039)
 * Group sstables for anticompaction correctly (CASSANDRA-8578)
 * Add ReadFailureException to native protocol, respond
   immediately when replicas encounter errors while handling
   a read request (CASSANDRA-7886)
 * Switch CommitLogSegment from RandomAccessFile to nio (CASSANDRA-8308)
 * Allow mixing token and partition key restrictions (CASSANDRA-7016)
 * Support index key/value entries on map collections (CASSANDRA-8473)
 * Modernize schema tables (CASSANDRA-8261)
 * Support for user-defined aggregation functions (CASSANDRA-8053)
 * Fix NPE in SelectStatement with empty IN values (CASSANDRA-8419)
 * Refactor SelectStatement, return IN results in natural order instead
   of IN value list order and ignore duplicate values in partition key IN restrictions (CASSANDRA-7981)
 * Support UDTs, tuples, and collections in user-defined
   functions (CASSANDRA-7563)
 * Fix aggregate fn results on empty selection, result column name,
   and cqlsh parsing (CASSANDRA-8229)
 * Mark sstables as repaired after full repair (CASSANDRA-7586)
 * Extend Descriptor to include a format value and refactor reader/writer
   APIs (CASSANDRA-7443)
 * Integrate JMH for microbenchmarks (CASSANDRA-8151)
 * Keep sstable levels when bootstrapping (CASSANDRA-7460)
 * Add Sigar library and perform basic OS settings check on startup (CASSANDRA-7838)
 * Support for aggregation functions (CASSANDRA-4914)
 * Remove cassandra-cli (CASSANDRA-7920)
 * Accept dollar quoted strings in CQL (CASSANDRA-7769)
 * Make assassinate a first class command (CASSANDRA-7935)
 * Support IN clause on any partition key column (CASSANDRA-7855)
 * Support IN clause on any clustering column (CASSANDRA-4762)
 * Improve compaction logging (CASSANDRA-7818)
 * Remove YamlFileNetworkTopologySnitch (CASSANDRA-7917)
 * Do anticompaction in groups (CASSANDRA-6851)
 * Support user-defined functions (CASSANDRA-7395, 7526, 7562, 7740, 7781, 7929,
   7924, 7812, 8063, 7813, 7708)
 * Permit configurable timestamps with cassandra-stress (CASSANDRA-7416)
 * Move sstable RandomAccessReader to nio2, which allows using the
   FILE_SHARE_DELETE flag on Windows (CASSANDRA-4050)
 * Remove CQL2 (CASSANDRA-5918)
 * Optimize fetching multiple cells by name (CASSANDRA-6933)
 * Allow compilation in java 8 (CASSANDRA-7028)
 * Make incremental repair default (CASSANDRA-7250)
 * Enable code coverage thru JaCoCo (CASSANDRA-7226)
 * Switch external naming of 'column families' to 'tables' (CASSANDRA-4369) 
 * Shorten SSTable path (CASSANDRA-6962)
 * Use unsafe mutations for most unit tests (CASSANDRA-6969)
 * Fix race condition during calculation of pending ranges (CASSANDRA-7390)
 * Fail on very large batch sizes (CASSANDRA-8011)
 * Improve concurrency of repair (CASSANDRA-6455, 8208, 9145)
 * Select optimal CRC32 implementation at runtime (CASSANDRA-8614)
 * Evaluate MurmurHash of Token once per query (CASSANDRA-7096)
 * Generalize progress reporting (CASSANDRA-8901)
 * Resumable bootstrap streaming (CASSANDRA-8838, CASSANDRA-8942)
 * Allow scrub for secondary index (CASSANDRA-5174)
 * Save repair data to system table (CASSANDRA-5839)
 * fix nodetool names that reference column families (CASSANDRA-8872)
 Merged from 2.1:
 * Warn on misuse of unlogged batches (CASSANDRA-9282)
 * Failure detector detects and ignores local pauses (CASSANDRA-9183)
 * Add utility class to support for rate limiting a given log statement (CASSANDRA-9029)
 * Add missing consistency levels to cassandra-stess (CASSANDRA-9361)
 * Fix commitlog getCompletedTasks to not increment (CASSANDRA-9339)
 * Fix for harmless exceptions logged as ERROR (CASSANDRA-8564)
 * Delete processed sstables in sstablesplit/sstableupgrade (CASSANDRA-8606)
 * Improve sstable exclusion from partition tombstones (CASSANDRA-9298)
 * Validate the indexed column rather than the cell's contents for 2i (CASSANDRA-9057)
 * Add support for top-k custom 2i queries (CASSANDRA-8717)
 * Fix error when dropping table during compaction (CASSANDRA-9251)
 * cassandra-stress supports validation operations over user profiles (CASSANDRA-8773)
 * Add support for rate limiting log messages (CASSANDRA-9029)
 * Log the partition key with tombstone warnings (CASSANDRA-8561)
 * Reduce runWithCompactionsDisabled poll interval to 1ms (CASSANDRA-9271)
 * Fix PITR commitlog replay (CASSANDRA-9195)
 * GCInspector logs very different times (CASSANDRA-9124)
 * Fix deleting from an empty list (CASSANDRA-9198)
 * Update tuple and collection types that use a user-defined type when that UDT
   is modified (CASSANDRA-9148, CASSANDRA-9192)
 * Use higher timeout for prepair and snapshot in repair (CASSANDRA-9261)
 * Fix anticompaction blocking ANTI_ENTROPY stage (CASSANDRA-9151)
 * Repair waits for anticompaction to finish (CASSANDRA-9097)
 * Fix streaming not holding ref when stream error (CASSANDRA-9295)
 * Fix canonical view returning early opened SSTables (CASSANDRA-9396)
Merged from 2.0:
 * (cqlsh) Add LOGIN command to switch users (CASSANDRA-7212)
 * Clone SliceQueryFilter in AbstractReadCommand implementations (CASSANDRA-8940)
 * Push correct protocol notification for DROP INDEX (CASSANDRA-9310)
 * token-generator - generated tokens too long (CASSANDRA-9300)
 * Fix counting of tombstones for TombstoneOverwhelmingException (CASSANDRA-9299)
 * Fix ReconnectableSnitch reconnecting to peers during upgrade (CASSANDRA-6702)
 * Include keyspace and table name in error log for collections over the size
   limit (CASSANDRA-9286)
 * Avoid potential overlap in LCS with single-partition sstables (CASSANDRA-9322)
 * Log warning message when a table is queried before the schema has fully
   propagated (CASSANDRA-9136)
 * Overload SecondaryIndex#indexes to accept the column definition (CASSANDRA-9314)
 * (cqlsh) Add SERIAL and LOCAL_SERIAL consistency levels (CASSANDRA-8051)
 * Fix index selection during rebuild with certain table layouts (CASSANDRA-9281)
 * Fix partition-level-delete-only workload accounting (CASSANDRA-9194)
 * Allow scrub to handle corrupted compressed chunks (CASSANDRA-9140)
 * Fix assertion error when resetlocalschema is run during repair (CASSANDRA-9249)
 * Disable single sstable tombstone compactions for DTCS by default (CASSANDRA-9234)
 * IncomingTcpConnection thread is not named (CASSANDRA-9262)
 * Close incoming connections when MessagingService is stopped (CASSANDRA-9238)
 * Fix streaming hang when retrying (CASSANDRA-9132)


2.1.5
 * Re-add deprecated cold_reads_to_omit param for backwards compat (CASSANDRA-9203)
 * Make anticompaction visible in compactionstats (CASSANDRA-9098)
 * Improve nodetool getendpoints documentation about the partition
   key parameter (CASSANDRA-6458)
 * Don't check other keyspaces for schema changes when an user-defined
   type is altered (CASSANDRA-9187)
 * Add generate-idea-files target to build.xml (CASSANDRA-9123)
 * Allow takeColumnFamilySnapshot to take a list of tables (CASSANDRA-8348)
 * Limit major sstable operations to their canonical representation (CASSANDRA-8669)
 * cqlsh: Add tests for INSERT and UPDATE tab completion (CASSANDRA-9125)
 * cqlsh: quote column names when needed in COPY FROM inserts (CASSANDRA-9080)
 * Do not load read meter for offline operations (CASSANDRA-9082)
 * cqlsh: Make CompositeType data readable (CASSANDRA-8919)
 * cqlsh: Fix display of triggers (CASSANDRA-9081)
 * Fix NullPointerException when deleting or setting an element by index on
   a null list collection (CASSANDRA-9077)
 * Buffer bloom filter serialization (CASSANDRA-9066)
 * Fix anti-compaction target bloom filter size (CASSANDRA-9060)
 * Make FROZEN and TUPLE unreserved keywords in CQL (CASSANDRA-9047)
 * Prevent AssertionError from SizeEstimatesRecorder (CASSANDRA-9034)
 * Avoid overwriting index summaries for sstables with an older format that
   does not support downsampling; rebuild summaries on startup when this
   is detected (CASSANDRA-8993)
 * Fix potential data loss in CompressedSequentialWriter (CASSANDRA-8949)
 * Make PasswordAuthenticator number of hashing rounds configurable (CASSANDRA-8085)
 * Fix AssertionError when binding nested collections in DELETE (CASSANDRA-8900)
 * Check for overlap with non-early sstables in LCS (CASSANDRA-8739)
 * Only calculate max purgable timestamp if we have to (CASSANDRA-8914)
 * (cqlsh) Greatly improve performance of COPY FROM (CASSANDRA-8225)
 * IndexSummary effectiveIndexInterval is now a guideline, not a rule (CASSANDRA-8993)
 * Use correct bounds for page cache eviction of compressed files (CASSANDRA-8746)
 * SSTableScanner enforces its bounds (CASSANDRA-8946)
 * Cleanup cell equality (CASSANDRA-8947)
 * Introduce intra-cluster message coalescing (CASSANDRA-8692)
 * DatabaseDescriptor throws NPE when rpc_interface is used (CASSANDRA-8839)
 * Don't check if an sstable is live for offline compactions (CASSANDRA-8841)
 * Don't set clientMode in SSTableLoader (CASSANDRA-8238)
 * Fix SSTableRewriter with disabled early open (CASSANDRA-8535)
 * Fix cassandra-stress so it respects the CL passed in user mode (CASSANDRA-8948)
 * Fix rare NPE in ColumnDefinition#hasIndexOption() (CASSANDRA-8786)
 * cassandra-stress reports per-operation statistics, plus misc (CASSANDRA-8769)
 * Add SimpleDate (cql date) and Time (cql time) types (CASSANDRA-7523)
 * Use long for key count in cfstats (CASSANDRA-8913)
 * Make SSTableRewriter.abort() more robust to failure (CASSANDRA-8832)
 * Remove cold_reads_to_omit from STCS (CASSANDRA-8860)
 * Make EstimatedHistogram#percentile() use ceil instead of floor (CASSANDRA-8883)
 * Fix top partitions reporting wrong cardinality (CASSANDRA-8834)
 * Fix rare NPE in KeyCacheSerializer (CASSANDRA-8067)
 * Pick sstables for validation as late as possible inc repairs (CASSANDRA-8366)
 * Fix commitlog getPendingTasks to not increment (CASSANDRA-8862)
 * Fix parallelism adjustment in range and secondary index queries
   when the first fetch does not satisfy the limit (CASSANDRA-8856)
 * Check if the filtered sstables is non-empty in STCS (CASSANDRA-8843)
 * Upgrade java-driver used for cassandra-stress (CASSANDRA-8842)
 * Fix CommitLog.forceRecycleAllSegments() memory access error (CASSANDRA-8812)
 * Improve assertions in Memory (CASSANDRA-8792)
 * Fix SSTableRewriter cleanup (CASSANDRA-8802)
 * Introduce SafeMemory for CompressionMetadata.Writer (CASSANDRA-8758)
 * 'nodetool info' prints exception against older node (CASSANDRA-8796)
 * Ensure SSTableReader.last corresponds exactly with the file end (CASSANDRA-8750)
 * Make SSTableWriter.openEarly more robust and obvious (CASSANDRA-8747)
 * Enforce SSTableReader.first/last (CASSANDRA-8744)
 * Cleanup SegmentedFile API (CASSANDRA-8749)
 * Avoid overlap with early compaction replacement (CASSANDRA-8683)
 * Safer Resource Management++ (CASSANDRA-8707)
 * Write partition size estimates into a system table (CASSANDRA-7688)
 * cqlsh: Fix keys() and full() collection indexes in DESCRIBE output
   (CASSANDRA-8154)
 * Show progress of streaming in nodetool netstats (CASSANDRA-8886)
 * IndexSummaryBuilder utilises offheap memory, and shares data between
   each IndexSummary opened from it (CASSANDRA-8757)
 * markCompacting only succeeds if the exact SSTableReader instances being 
   marked are in the live set (CASSANDRA-8689)
 * cassandra-stress support for varint (CASSANDRA-8882)
 * Fix Adler32 digest for compressed sstables (CASSANDRA-8778)
 * Add nodetool statushandoff/statusbackup (CASSANDRA-8912)
 * Use stdout for progress and stats in sstableloader (CASSANDRA-8982)
 * Correctly identify 2i datadir from older versions (CASSANDRA-9116)
Merged from 2.0:
 * Ignore gossip SYNs after shutdown (CASSANDRA-9238)
 * Avoid overflow when calculating max sstable size in LCS (CASSANDRA-9235)
 * Make sstable blacklisting work with compression (CASSANDRA-9138)
 * Do not attempt to rebuild indexes if no index accepts any column (CASSANDRA-9196)
 * Don't initiate snitch reconnection for dead states (CASSANDRA-7292)
 * Fix ArrayIndexOutOfBoundsException in CQLSSTableWriter (CASSANDRA-8978)
 * Add shutdown gossip state to prevent timeouts during rolling restarts (CASSANDRA-8336)
 * Fix running with java.net.preferIPv6Addresses=true (CASSANDRA-9137)
 * Fix failed bootstrap/replace attempts being persisted in system.peers (CASSANDRA-9180)
 * Flush system.IndexInfo after marking index built (CASSANDRA-9128)
 * Fix updates to min/max_compaction_threshold through cassandra-cli
   (CASSANDRA-8102)
 * Don't include tmp files when doing offline relevel (CASSANDRA-9088)
 * Use the proper CAS WriteType when finishing a previous round during Paxos
   preparation (CASSANDRA-8672)
 * Avoid race in cancelling compactions (CASSANDRA-9070)
 * More aggressive check for expired sstables in DTCS (CASSANDRA-8359)
 * Fix ignored index_interval change in ALTER TABLE statements (CASSANDRA-7976)
 * Do more aggressive compaction in old time windows in DTCS (CASSANDRA-8360)
 * java.lang.AssertionError when reading saved cache (CASSANDRA-8740)
 * "disk full" when running cleanup (CASSANDRA-9036)
 * Lower logging level from ERROR to DEBUG when a scheduled schema pull
   cannot be completed due to a node being down (CASSANDRA-9032)
 * Fix MOVED_NODE client event (CASSANDRA-8516)
 * Allow overriding MAX_OUTSTANDING_REPLAY_COUNT (CASSANDRA-7533)
 * Fix malformed JMX ObjectName containing IPv6 addresses (CASSANDRA-9027)
 * (cqlsh) Allow increasing CSV field size limit through
   cqlshrc config option (CASSANDRA-8934)
 * Stop logging range tombstones when exceeding the threshold
   (CASSANDRA-8559)
 * Fix NullPointerException when nodetool getendpoints is run
   against invalid keyspaces or tables (CASSANDRA-8950)
 * Allow specifying the tmp dir (CASSANDRA-7712)
 * Improve compaction estimated tasks estimation (CASSANDRA-8904)
 * Fix duplicate up/down messages sent to native clients (CASSANDRA-7816)
 * Expose commit log archive status via JMX (CASSANDRA-8734)
 * Provide better exceptions for invalid replication strategy parameters
   (CASSANDRA-8909)
 * Fix regression in mixed single and multi-column relation support for
   SELECT statements (CASSANDRA-8613)
 * Add ability to limit number of native connections (CASSANDRA-8086)
 * Fix CQLSSTableWriter throwing exception and spawning threads
   (CASSANDRA-8808)
 * Fix MT mismatch between empty and GC-able data (CASSANDRA-8979)
 * Fix incorrect validation when snapshotting single table (CASSANDRA-8056)
 * Add offline tool to relevel sstables (CASSANDRA-8301)
 * Preserve stream ID for more protocol errors (CASSANDRA-8848)
 * Fix combining token() function with multi-column relations on
   clustering columns (CASSANDRA-8797)
 * Make CFS.markReferenced() resistant to bad refcounting (CASSANDRA-8829)
 * Fix StreamTransferTask abort/complete bad refcounting (CASSANDRA-8815)
 * Fix AssertionError when querying a DESC clustering ordered
   table with ASC ordering and paging (CASSANDRA-8767)
 * AssertionError: "Memory was freed" when running cleanup (CASSANDRA-8716)
 * Make it possible to set max_sstable_age to fractional days (CASSANDRA-8406)
 * Fix some multi-column relations with indexes on some clustering
   columns (CASSANDRA-8275)
 * Fix memory leak in SSTableSimple*Writer and SSTableReader.validate()
   (CASSANDRA-8748)
 * Throw OOM if allocating memory fails to return a valid pointer (CASSANDRA-8726)
 * Fix SSTableSimpleUnsortedWriter ConcurrentModificationException (CASSANDRA-8619)
 * 'nodetool info' prints exception against older node (CASSANDRA-8796)
 * Ensure SSTableSimpleUnsortedWriter.close() terminates if
   disk writer has crashed (CASSANDRA-8807)


2.1.4
 * Bind JMX to localhost unless explicitly configured otherwise (CASSANDRA-9085)


2.1.3
 * Fix HSHA/offheap_objects corruption (CASSANDRA-8719)
 * Upgrade libthrift to 0.9.2 (CASSANDRA-8685)
 * Don't use the shared ref in sstableloader (CASSANDRA-8704)
 * Purge internal prepared statements if related tables or
   keyspaces are dropped (CASSANDRA-8693)
 * (cqlsh) Handle unicode BOM at start of files (CASSANDRA-8638)
 * Stop compactions before exiting offline tools (CASSANDRA-8623)
 * Update tools/stress/README.txt to match current behaviour (CASSANDRA-7933)
 * Fix schema from Thrift conversion with empty metadata (CASSANDRA-8695)
 * Safer Resource Management (CASSANDRA-7705)
 * Make sure we compact highly overlapping cold sstables with
   STCS (CASSANDRA-8635)
 * rpc_interface and listen_interface generate NPE on startup when specified
   interface doesn't exist (CASSANDRA-8677)
 * Fix ArrayIndexOutOfBoundsException in nodetool cfhistograms (CASSANDRA-8514)
 * Switch from yammer metrics for nodetool cf/proxy histograms (CASSANDRA-8662)
 * Make sure we don't add tmplink files to the compaction
   strategy (CASSANDRA-8580)
 * (cqlsh) Handle maps with blob keys (CASSANDRA-8372)
 * (cqlsh) Handle DynamicCompositeType schemas correctly (CASSANDRA-8563)
 * Duplicate rows returned when in clause has repeated values (CASSANDRA-6706)
 * Add tooling to detect hot partitions (CASSANDRA-7974)
 * Fix cassandra-stress user-mode truncation of partition generation (CASSANDRA-8608)
 * Only stream from unrepaired sstables during inc repair (CASSANDRA-8267)
 * Don't allow starting multiple inc repairs on the same sstables (CASSANDRA-8316)
 * Invalidate prepared BATCH statements when related tables
   or keyspaces are dropped (CASSANDRA-8652)
 * Fix missing results in secondary index queries on collections
   with ALLOW FILTERING (CASSANDRA-8421)
 * Expose EstimatedHistogram metrics for range slices (CASSANDRA-8627)
 * (cqlsh) Escape clqshrc passwords properly (CASSANDRA-8618)
 * Fix NPE when passing wrong argument in ALTER TABLE statement (CASSANDRA-8355)
 * Pig: Refactor and deprecate CqlStorage (CASSANDRA-8599)
 * Don't reuse the same cleanup strategy for all sstables (CASSANDRA-8537)
 * Fix case-sensitivity of index name on CREATE and DROP INDEX
   statements (CASSANDRA-8365)
 * Better detection/logging for corruption in compressed sstables (CASSANDRA-8192)
 * Use the correct repairedAt value when closing writer (CASSANDRA-8570)
 * (cqlsh) Handle a schema mismatch being detected on startup (CASSANDRA-8512)
 * Properly calculate expected write size during compaction (CASSANDRA-8532)
 * Invalidate affected prepared statements when a table's columns
   are altered (CASSANDRA-7910)
 * Stress - user defined writes should populate sequentally (CASSANDRA-8524)
 * Fix regression in SSTableRewriter causing some rows to become unreadable 
   during compaction (CASSANDRA-8429)
 * Run major compactions for repaired/unrepaired in parallel (CASSANDRA-8510)
 * (cqlsh) Fix compression options in DESCRIBE TABLE output when compression
   is disabled (CASSANDRA-8288)
 * (cqlsh) Fix DESCRIBE output after keyspaces are altered (CASSANDRA-7623)
 * Make sure we set lastCompactedKey correctly (CASSANDRA-8463)
 * (cqlsh) Fix output of CONSISTENCY command (CASSANDRA-8507)
 * (cqlsh) Fixed the handling of LIST statements (CASSANDRA-8370)
 * Make sstablescrub check leveled manifest again (CASSANDRA-8432)
 * Check first/last keys in sstable when giving out positions (CASSANDRA-8458)
 * Disable mmap on Windows (CASSANDRA-6993)
 * Add missing ConsistencyLevels to cassandra-stress (CASSANDRA-8253)
 * Add auth support to cassandra-stress (CASSANDRA-7985)
 * Fix ArrayIndexOutOfBoundsException when generating error message
   for some CQL syntax errors (CASSANDRA-8455)
 * Scale memtable slab allocation logarithmically (CASSANDRA-7882)
 * cassandra-stress simultaneous inserts over same seed (CASSANDRA-7964)
 * Reduce cassandra-stress sampling memory requirements (CASSANDRA-7926)
 * Ensure memtable flush cannot expire commit log entries from its future (CASSANDRA-8383)
 * Make read "defrag" async to reclaim memtables (CASSANDRA-8459)
 * Remove tmplink files for offline compactions (CASSANDRA-8321)
 * Reduce maxHintsInProgress (CASSANDRA-8415)
 * BTree updates may call provided update function twice (CASSANDRA-8018)
 * Release sstable references after anticompaction (CASSANDRA-8386)
 * Handle abort() in SSTableRewriter properly (CASSANDRA-8320)
 * Centralize shared executors (CASSANDRA-8055)
 * Fix filtering for CONTAINS (KEY) relations on frozen collection
   clustering columns when the query is restricted to a single
   partition (CASSANDRA-8203)
 * Do more aggressive entire-sstable TTL expiry checks (CASSANDRA-8243)
 * Add more log info if readMeter is null (CASSANDRA-8238)
 * add check of the system wall clock time at startup (CASSANDRA-8305)
 * Support for frozen collections (CASSANDRA-7859)
 * Fix overflow on histogram computation (CASSANDRA-8028)
 * Have paxos reuse the timestamp generation of normal queries (CASSANDRA-7801)
 * Fix incremental repair not remove parent session on remote (CASSANDRA-8291)
 * Improve JBOD disk utilization (CASSANDRA-7386)
 * Log failed host when preparing incremental repair (CASSANDRA-8228)
 * Force config client mode in CQLSSTableWriter (CASSANDRA-8281)
 * Fix sstableupgrade throws exception (CASSANDRA-8688)
 * Fix hang when repairing empty keyspace (CASSANDRA-8694)
Merged from 2.0:
 * Fix IllegalArgumentException in dynamic snitch (CASSANDRA-8448)
 * Add support for UPDATE ... IF EXISTS (CASSANDRA-8610)
 * Fix reversal of list prepends (CASSANDRA-8733)
 * Prevent non-zero default_time_to_live on tables with counters
   (CASSANDRA-8678)
 * Fix SSTableSimpleUnsortedWriter ConcurrentModificationException
   (CASSANDRA-8619)
 * Round up time deltas lower than 1ms in BulkLoader (CASSANDRA-8645)
 * Add batch remove iterator to ABSC (CASSANDRA-8414, 8666)
 * Round up time deltas lower than 1ms in BulkLoader (CASSANDRA-8645)
 * Fix isClientMode check in Keyspace (CASSANDRA-8687)
 * Use more efficient slice size for querying internal secondary
   index tables (CASSANDRA-8550)
 * Fix potentially returning deleted rows with range tombstone (CASSANDRA-8558)
 * Check for available disk space before starting a compaction (CASSANDRA-8562)
 * Fix DISTINCT queries with LIMITs or paging when some partitions
   contain only tombstones (CASSANDRA-8490)
 * Introduce background cache refreshing to permissions cache
   (CASSANDRA-8194)
 * Fix race condition in StreamTransferTask that could lead to
   infinite loops and premature sstable deletion (CASSANDRA-7704)
 * Add an extra version check to MigrationTask (CASSANDRA-8462)
 * Ensure SSTableWriter cleans up properly after failure (CASSANDRA-8499)
 * Increase bf true positive count on key cache hit (CASSANDRA-8525)
 * Move MeteredFlusher to its own thread (CASSANDRA-8485)
 * Fix non-distinct results in DISTNCT queries on static columns when
   paging is enabled (CASSANDRA-8087)
 * Move all hints related tasks to hints internal executor (CASSANDRA-8285)
 * Fix paging for multi-partition IN queries (CASSANDRA-8408)
 * Fix MOVED_NODE topology event never being emitted when a node
   moves its token (CASSANDRA-8373)
 * Fix validation of indexes in COMPACT tables (CASSANDRA-8156)
 * Avoid StackOverflowError when a large list of IN values
   is used for a clustering column (CASSANDRA-8410)
 * Fix NPE when writetime() or ttl() calls are wrapped by
   another function call (CASSANDRA-8451)
 * Fix NPE after dropping a keyspace (CASSANDRA-8332)
 * Fix error message on read repair timeouts (CASSANDRA-7947)
 * Default DTCS base_time_seconds changed to 60 (CASSANDRA-8417)
 * Refuse Paxos operation with more than one pending endpoint (CASSANDRA-8346, 8640)
 * Throw correct exception when trying to bind a keyspace or table
   name (CASSANDRA-6952)
 * Make HHOM.compact synchronized (CASSANDRA-8416)
 * cancel latency-sampling task when CF is dropped (CASSANDRA-8401)
 * don't block SocketThread for MessagingService (CASSANDRA-8188)
 * Increase quarantine delay on replacement (CASSANDRA-8260)
 * Expose off-heap memory usage stats (CASSANDRA-7897)
 * Ignore Paxos commits for truncated tables (CASSANDRA-7538)
 * Validate size of indexed column values (CASSANDRA-8280)
 * Make LCS split compaction results over all data directories (CASSANDRA-8329)
 * Fix some failing queries that use multi-column relations
   on COMPACT STORAGE tables (CASSANDRA-8264)
 * Fix InvalidRequestException with ORDER BY (CASSANDRA-8286)
 * Disable SSLv3 for POODLE (CASSANDRA-8265)
 * Fix millisecond timestamps in Tracing (CASSANDRA-8297)
 * Include keyspace name in error message when there are insufficient
   live nodes to stream from (CASSANDRA-8221)
 * Avoid overlap in L1 when L0 contains many nonoverlapping
   sstables (CASSANDRA-8211)
 * Improve PropertyFileSnitch logging (CASSANDRA-8183)
 * Add DC-aware sequential repair (CASSANDRA-8193)
 * Use live sstables in snapshot repair if possible (CASSANDRA-8312)
 * Fix hints serialized size calculation (CASSANDRA-8587)


2.1.2
 * (cqlsh) parse_for_table_meta errors out on queries with undefined
   grammars (CASSANDRA-8262)
 * (cqlsh) Fix SELECT ... TOKEN() function broken in C* 2.1.1 (CASSANDRA-8258)
 * Fix Cassandra crash when running on JDK8 update 40 (CASSANDRA-8209)
 * Optimize partitioner tokens (CASSANDRA-8230)
 * Improve compaction of repaired/unrepaired sstables (CASSANDRA-8004)
 * Make cache serializers pluggable (CASSANDRA-8096)
 * Fix issues with CONTAINS (KEY) queries on secondary indexes
   (CASSANDRA-8147)
 * Fix read-rate tracking of sstables for some queries (CASSANDRA-8239)
 * Fix default timestamp in QueryOptions (CASSANDRA-8246)
 * Set socket timeout when reading remote version (CASSANDRA-8188)
 * Refactor how we track live size (CASSANDRA-7852)
 * Make sure unfinished compaction files are removed (CASSANDRA-8124)
 * Fix shutdown when run as Windows service (CASSANDRA-8136)
 * Fix DESCRIBE TABLE with custom indexes (CASSANDRA-8031)
 * Fix race in RecoveryManagerTest (CASSANDRA-8176)
 * Avoid IllegalArgumentException while sorting sstables in
   IndexSummaryManager (CASSANDRA-8182)
 * Shutdown JVM on file descriptor exhaustion (CASSANDRA-7579)
 * Add 'die' policy for commit log and disk failure (CASSANDRA-7927)
 * Fix installing as service on Windows (CASSANDRA-8115)
 * Fix CREATE TABLE for CQL2 (CASSANDRA-8144)
 * Avoid boxing in ColumnStats min/max trackers (CASSANDRA-8109)
Merged from 2.0:
 * Correctly handle non-text column names in cql3 (CASSANDRA-8178)
 * Fix deletion for indexes on primary key columns (CASSANDRA-8206)
 * Add 'nodetool statusgossip' (CASSANDRA-8125)
 * Improve client notification that nodes are ready for requests (CASSANDRA-7510)
 * Handle negative timestamp in writetime method (CASSANDRA-8139)
 * Pig: Remove errant LIMIT clause in CqlNativeStorage (CASSANDRA-8166)
 * Throw ConfigurationException when hsha is used with the default
   rpc_max_threads setting of 'unlimited' (CASSANDRA-8116)
 * Allow concurrent writing of the same table in the same JVM using
   CQLSSTableWriter (CASSANDRA-7463)
 * Fix totalDiskSpaceUsed calculation (CASSANDRA-8205)


2.1.1
 * Fix spin loop in AtomicSortedColumns (CASSANDRA-7546)
 * Dont notify when replacing tmplink files (CASSANDRA-8157)
 * Fix validation with multiple CONTAINS clause (CASSANDRA-8131)
 * Fix validation of collections in TriggerExecutor (CASSANDRA-8146)
 * Fix IllegalArgumentException when a list of IN values containing tuples
   is passed as a single arg to a prepared statement with the v1 or v2
   protocol (CASSANDRA-8062)
 * Fix ClassCastException in DISTINCT query on static columns with
   query paging (CASSANDRA-8108)
 * Fix NPE on null nested UDT inside a set (CASSANDRA-8105)
 * Fix exception when querying secondary index on set items or map keys
   when some clustering columns are specified (CASSANDRA-8073)
 * Send proper error response when there is an error during native
   protocol message decode (CASSANDRA-8118)
 * Gossip should ignore generation numbers too far in the future (CASSANDRA-8113)
 * Fix NPE when creating a table with frozen sets, lists (CASSANDRA-8104)
 * Fix high memory use due to tracking reads on incrementally opened sstable
   readers (CASSANDRA-8066)
 * Fix EXECUTE request with skipMetadata=false returning no metadata
   (CASSANDRA-8054)
 * Allow concurrent use of CQLBulkOutputFormat (CASSANDRA-7776)
 * Shutdown JVM on OOM (CASSANDRA-7507)
 * Upgrade netty version and enable epoll event loop (CASSANDRA-7761)
 * Don't duplicate sstables smaller than split size when using
   the sstablesplitter tool (CASSANDRA-7616)
 * Avoid re-parsing already prepared statements (CASSANDRA-7923)
 * Fix some Thrift slice deletions and updates of COMPACT STORAGE
   tables with some clustering columns omitted (CASSANDRA-7990)
 * Fix filtering for CONTAINS on sets (CASSANDRA-8033)
 * Properly track added size (CASSANDRA-7239)
 * Allow compilation in java 8 (CASSANDRA-7208)
 * Fix Assertion error on RangeTombstoneList diff (CASSANDRA-8013)
 * Release references to overlapping sstables during compaction (CASSANDRA-7819)
 * Send notification when opening compaction results early (CASSANDRA-8034)
 * Make native server start block until properly bound (CASSANDRA-7885)
 * (cqlsh) Fix IPv6 support (CASSANDRA-7988)
 * Ignore fat clients when checking for endpoint collision (CASSANDRA-7939)
 * Make sstablerepairedset take a list of files (CASSANDRA-7995)
 * (cqlsh) Tab completeion for indexes on map keys (CASSANDRA-7972)
 * (cqlsh) Fix UDT field selection in select clause (CASSANDRA-7891)
 * Fix resource leak in event of corrupt sstable
 * (cqlsh) Add command line option for cqlshrc file path (CASSANDRA-7131)
 * Provide visibility into prepared statements churn (CASSANDRA-7921, CASSANDRA-7930)
 * Invalidate prepared statements when their keyspace or table is
   dropped (CASSANDRA-7566)
 * cassandra-stress: fix support for NetworkTopologyStrategy (CASSANDRA-7945)
 * Fix saving caches when a table is dropped (CASSANDRA-7784)
 * Add better error checking of new stress profile (CASSANDRA-7716)
 * Use ThreadLocalRandom and remove FBUtilities.threadLocalRandom (CASSANDRA-7934)
 * Prevent operator mistakes due to simultaneous bootstrap (CASSANDRA-7069)
 * cassandra-stress supports whitelist mode for node config (CASSANDRA-7658)
 * GCInspector more closely tracks GC; cassandra-stress and nodetool report it (CASSANDRA-7916)
 * nodetool won't output bogus ownership info without a keyspace (CASSANDRA-7173)
 * Add human readable option to nodetool commands (CASSANDRA-5433)
 * Don't try to set repairedAt on old sstables (CASSANDRA-7913)
 * Add metrics for tracking PreparedStatement use (CASSANDRA-7719)
 * (cqlsh) tab-completion for triggers (CASSANDRA-7824)
 * (cqlsh) Support for query paging (CASSANDRA-7514)
 * (cqlsh) Show progress of COPY operations (CASSANDRA-7789)
 * Add syntax to remove multiple elements from a map (CASSANDRA-6599)
 * Support non-equals conditions in lightweight transactions (CASSANDRA-6839)
 * Add IF [NOT] EXISTS to create/drop triggers (CASSANDRA-7606)
 * (cqlsh) Display the current logged-in user (CASSANDRA-7785)
 * (cqlsh) Don't ignore CTRL-C during COPY FROM execution (CASSANDRA-7815)
 * (cqlsh) Order UDTs according to cross-type dependencies in DESCRIBE
   output (CASSANDRA-7659)
 * (cqlsh) Fix handling of CAS statement results (CASSANDRA-7671)
 * (cqlsh) COPY TO/FROM improvements (CASSANDRA-7405)
 * Support list index operations with conditions (CASSANDRA-7499)
 * Add max live/tombstoned cells to nodetool cfstats output (CASSANDRA-7731)
 * Validate IPv6 wildcard addresses properly (CASSANDRA-7680)
 * (cqlsh) Error when tracing query (CASSANDRA-7613)
 * Avoid IOOBE when building SyntaxError message snippet (CASSANDRA-7569)
 * SSTableExport uses correct validator to create string representation of partition
   keys (CASSANDRA-7498)
 * Avoid NPEs when receiving type changes for an unknown keyspace (CASSANDRA-7689)
 * Add support for custom 2i validation (CASSANDRA-7575)
 * Pig support for hadoop CqlInputFormat (CASSANDRA-6454)
 * Add duration mode to cassandra-stress (CASSANDRA-7468)
 * Add listen_interface and rpc_interface options (CASSANDRA-7417)
 * Improve schema merge performance (CASSANDRA-7444)
 * Adjust MT depth based on # of partition validating (CASSANDRA-5263)
 * Optimise NativeCell comparisons (CASSANDRA-6755)
 * Configurable client timeout for cqlsh (CASSANDRA-7516)
 * Include snippet of CQL query near syntax error in messages (CASSANDRA-7111)
 * Make repair -pr work with -local (CASSANDRA-7450)
 * Fix error in sstableloader with -cph > 1 (CASSANDRA-8007)
 * Fix snapshot repair error on indexed tables (CASSANDRA-8020)
 * Do not exit nodetool repair when receiving JMX NOTIF_LOST (CASSANDRA-7909)
 * Stream to private IP when available (CASSANDRA-8084)
Merged from 2.0:
 * Reject conditions on DELETE unless full PK is given (CASSANDRA-6430)
 * Properly reject the token function DELETE (CASSANDRA-7747)
 * Force batchlog replay before decommissioning a node (CASSANDRA-7446)
 * Fix hint replay with many accumulated expired hints (CASSANDRA-6998)
 * Fix duplicate results in DISTINCT queries on static columns with query
   paging (CASSANDRA-8108)
 * Add DateTieredCompactionStrategy (CASSANDRA-6602)
 * Properly validate ascii and utf8 string literals in CQL queries (CASSANDRA-8101)
 * (cqlsh) Fix autocompletion for alter keyspace (CASSANDRA-8021)
 * Create backup directories for commitlog archiving during startup (CASSANDRA-8111)
 * Reduce totalBlockFor() for LOCAL_* consistency levels (CASSANDRA-8058)
 * Fix merging schemas with re-dropped keyspaces (CASSANDRA-7256)
 * Fix counters in supercolumns during live upgrades from 1.2 (CASSANDRA-7188)
 * Notify DT subscribers when a column family is truncated (CASSANDRA-8088)
 * Add sanity check of $JAVA on startup (CASSANDRA-7676)
 * Schedule fat client schema pull on join (CASSANDRA-7993)
 * Don't reset nodes' versions when closing IncomingTcpConnections
   (CASSANDRA-7734)
 * Record the real messaging version in all cases in OutboundTcpConnection
   (CASSANDRA-8057)
 * SSL does not work in cassandra-cli (CASSANDRA-7899)
 * Fix potential exception when using ReversedType in DynamicCompositeType
   (CASSANDRA-7898)
 * Better validation of collection values (CASSANDRA-7833)
 * Track min/max timestamps correctly (CASSANDRA-7969)
 * Fix possible overflow while sorting CL segments for replay (CASSANDRA-7992)
 * Increase nodetool Xmx (CASSANDRA-7956)
 * Archive any commitlog segments present at startup (CASSANDRA-6904)
 * CrcCheckChance should adjust based on live CFMetadata not 
   sstable metadata (CASSANDRA-7978)
 * token() should only accept columns in the partitioning
   key order (CASSANDRA-6075)
 * Add method to invalidate permission cache via JMX (CASSANDRA-7977)
 * Allow propagating multiple gossip states atomically (CASSANDRA-6125)
 * Log exceptions related to unclean native protocol client disconnects
   at DEBUG or INFO (CASSANDRA-7849)
 * Allow permissions cache to be set via JMX (CASSANDRA-7698)
 * Include schema_triggers CF in readable system resources (CASSANDRA-7967)
 * Fix RowIndexEntry to report correct serializedSize (CASSANDRA-7948)
 * Make CQLSSTableWriter sync within partitions (CASSANDRA-7360)
 * Potentially use non-local replicas in CqlConfigHelper (CASSANDRA-7906)
 * Explicitly disallow mixing multi-column and single-column
   relations on clustering columns (CASSANDRA-7711)
 * Better error message when condition is set on PK column (CASSANDRA-7804)
 * Don't send schema change responses and events for no-op DDL
   statements (CASSANDRA-7600)
 * (Hadoop) fix cluster initialisation for a split fetching (CASSANDRA-7774)
 * Throw InvalidRequestException when queries contain relations on entire
   collection columns (CASSANDRA-7506)
 * (cqlsh) enable CTRL-R history search with libedit (CASSANDRA-7577)
 * (Hadoop) allow ACFRW to limit nodes to local DC (CASSANDRA-7252)
 * (cqlsh) cqlsh should automatically disable tracing when selecting
   from system_traces (CASSANDRA-7641)
 * (Hadoop) Add CqlOutputFormat (CASSANDRA-6927)
 * Don't depend on cassandra config for nodetool ring (CASSANDRA-7508)
 * (cqlsh) Fix failing cqlsh formatting tests (CASSANDRA-7703)
 * Fix IncompatibleClassChangeError from hadoop2 (CASSANDRA-7229)
 * Add 'nodetool sethintedhandoffthrottlekb' (CASSANDRA-7635)
 * (cqlsh) Add tab-completion for CREATE/DROP USER IF [NOT] EXISTS (CASSANDRA-7611)
 * Catch errors when the JVM pulls the rug out from GCInspector (CASSANDRA-5345)
 * cqlsh fails when version number parts are not int (CASSANDRA-7524)
 * Fix NPE when table dropped during streaming (CASSANDRA-7946)
 * Fix wrong progress when streaming uncompressed (CASSANDRA-7878)
 * Fix possible infinite loop in creating repair range (CASSANDRA-7983)
 * Fix unit in nodetool for streaming throughput (CASSANDRA-7375)
Merged from 1.2:
 * Don't index tombstones (CASSANDRA-7828)
 * Improve PasswordAuthenticator default super user setup (CASSANDRA-7788)


2.1.0
 * (cqlsh) Removed "ALTER TYPE <name> RENAME TO <name>" from tab-completion
   (CASSANDRA-7895)
 * Fixed IllegalStateException in anticompaction (CASSANDRA-7892)
 * cqlsh: DESCRIBE support for frozen UDTs, tuples (CASSANDRA-7863)
 * Avoid exposing internal classes over JMX (CASSANDRA-7879)
 * Add null check for keys when freezing collection (CASSANDRA-7869)
 * Improve stress workload realism (CASSANDRA-7519)
Merged from 2.0:
 * Configure system.paxos with LeveledCompactionStrategy (CASSANDRA-7753)
 * Fix ALTER clustering column type from DateType to TimestampType when
   using DESC clustering order (CASSANRDA-7797)
 * Throw EOFException if we run out of chunks in compressed datafile
   (CASSANDRA-7664)
 * Fix PRSI handling of CQL3 row markers for row cleanup (CASSANDRA-7787)
 * Fix dropping collection when it's the last regular column (CASSANDRA-7744)
 * Make StreamReceiveTask thread safe and gc friendly (CASSANDRA-7795)
 * Validate empty cell names from counter updates (CASSANDRA-7798)
Merged from 1.2:
 * Don't allow compacted sstables to be marked as compacting (CASSANDRA-7145)
 * Track expired tombstones (CASSANDRA-7810)


2.1.0-rc7
 * Add frozen keyword and require UDT to be frozen (CASSANDRA-7857)
 * Track added sstable size correctly (CASSANDRA-7239)
 * (cqlsh) Fix case insensitivity (CASSANDRA-7834)
 * Fix failure to stream ranges when moving (CASSANDRA-7836)
 * Correctly remove tmplink files (CASSANDRA-7803)
 * (cqlsh) Fix column name formatting for functions, CAS operations,
   and UDT field selections (CASSANDRA-7806)
 * (cqlsh) Fix COPY FROM handling of null/empty primary key
   values (CASSANDRA-7792)
 * Fix ordering of static cells (CASSANDRA-7763)
Merged from 2.0:
 * Forbid re-adding dropped counter columns (CASSANDRA-7831)
 * Fix CFMetaData#isThriftCompatible() for PK-only tables (CASSANDRA-7832)
 * Always reject inequality on the partition key without token()
   (CASSANDRA-7722)
 * Always send Paxos commit to all replicas (CASSANDRA-7479)
 * Make disruptor_thrift_server invocation pool configurable (CASSANDRA-7594)
 * Make repair no-op when RF=1 (CASSANDRA-7864)


2.1.0-rc6
 * Fix OOM issue from netty caching over time (CASSANDRA-7743)
 * json2sstable couldn't import JSON for CQL table (CASSANDRA-7477)
 * Invalidate all caches on table drop (CASSANDRA-7561)
 * Skip strict endpoint selection for ranges if RF == nodes (CASSANRA-7765)
 * Fix Thrift range filtering without 2ary index lookups (CASSANDRA-7741)
 * Add tracing entries about concurrent range requests (CASSANDRA-7599)
 * (cqlsh) Fix DESCRIBE for NTS keyspaces (CASSANDRA-7729)
 * Remove netty buffer ref-counting (CASSANDRA-7735)
 * Pass mutated cf to index updater for use by PRSI (CASSANDRA-7742)
 * Include stress yaml example in release and deb (CASSANDRA-7717)
 * workaround for netty issue causing corrupted data off the wire (CASSANDRA-7695)
 * cqlsh DESC CLUSTER fails retrieving ring information (CASSANDRA-7687)
 * Fix binding null values inside UDT (CASSANDRA-7685)
 * Fix UDT field selection with empty fields (CASSANDRA-7670)
 * Bogus deserialization of static cells from sstable (CASSANDRA-7684)
 * Fix NPE on compaction leftover cleanup for dropped table (CASSANDRA-7770)
Merged from 2.0:
 * Fix race condition in StreamTransferTask that could lead to
   infinite loops and premature sstable deletion (CASSANDRA-7704)
 * (cqlsh) Wait up to 10 sec for a tracing session (CASSANDRA-7222)
 * Fix NPE in FileCacheService.sizeInBytes (CASSANDRA-7756)
 * Remove duplicates from StorageService.getJoiningNodes (CASSANDRA-7478)
 * Clone token map outside of hot gossip loops (CASSANDRA-7758)
 * Fix MS expiring map timeout for Paxos messages (CASSANDRA-7752)
 * Do not flush on truncate if durable_writes is false (CASSANDRA-7750)
 * Give CRR a default input_cql Statement (CASSANDRA-7226)
 * Better error message when adding a collection with the same name
   than a previously dropped one (CASSANDRA-6276)
 * Fix validation when adding static columns (CASSANDRA-7730)
 * (Thrift) fix range deletion of supercolumns (CASSANDRA-7733)
 * Fix potential AssertionError in RangeTombstoneList (CASSANDRA-7700)
 * Validate arguments of blobAs* functions (CASSANDRA-7707)
 * Fix potential AssertionError with 2ndary indexes (CASSANDRA-6612)
 * Avoid logging CompactionInterrupted at ERROR (CASSANDRA-7694)
 * Minor leak in sstable2jon (CASSANDRA-7709)
 * Add cassandra.auto_bootstrap system property (CASSANDRA-7650)
 * Update java driver (for hadoop) (CASSANDRA-7618)
 * Remove CqlPagingRecordReader/CqlPagingInputFormat (CASSANDRA-7570)
 * Support connecting to ipv6 jmx with nodetool (CASSANDRA-7669)


2.1.0-rc5
 * Reject counters inside user types (CASSANDRA-7672)
 * Switch to notification-based GCInspector (CASSANDRA-7638)
 * (cqlsh) Handle nulls in UDTs and tuples correctly (CASSANDRA-7656)
 * Don't use strict consistency when replacing (CASSANDRA-7568)
 * Fix min/max cell name collection on 2.0 SSTables with range
   tombstones (CASSANDRA-7593)
 * Tolerate min/max cell names of different lengths (CASSANDRA-7651)
 * Filter cached results correctly (CASSANDRA-7636)
 * Fix tracing on the new SEPExecutor (CASSANDRA-7644)
 * Remove shuffle and taketoken (CASSANDRA-7601)
 * Clean up Windows batch scripts (CASSANDRA-7619)
 * Fix native protocol drop user type notification (CASSANDRA-7571)
 * Give read access to system.schema_usertypes to all authenticated users
   (CASSANDRA-7578)
 * (cqlsh) Fix cqlsh display when zero rows are returned (CASSANDRA-7580)
 * Get java version correctly when JAVA_TOOL_OPTIONS is set (CASSANDRA-7572)
 * Fix NPE when dropping index from non-existent keyspace, AssertionError when
   dropping non-existent index with IF EXISTS (CASSANDRA-7590)
 * Fix sstablelevelresetter hang (CASSANDRA-7614)
 * (cqlsh) Fix deserialization of blobs (CASSANDRA-7603)
 * Use "keyspace updated" schema change message for UDT changes in v1 and
   v2 protocols (CASSANDRA-7617)
 * Fix tracing of range slices and secondary index lookups that are local
   to the coordinator (CASSANDRA-7599)
 * Set -Dcassandra.storagedir for all tool shell scripts (CASSANDRA-7587)
 * Don't swap max/min col names when mutating sstable metadata (CASSANDRA-7596)
 * (cqlsh) Correctly handle paged result sets (CASSANDRA-7625)
 * (cqlsh) Improve waiting for a trace to complete (CASSANDRA-7626)
 * Fix tracing of concurrent range slices and 2ary index queries (CASSANDRA-7626)
 * Fix scrub against collection type (CASSANDRA-7665)
Merged from 2.0:
 * Set gc_grace_seconds to seven days for system schema tables (CASSANDRA-7668)
 * SimpleSeedProvider no longer caches seeds forever (CASSANDRA-7663)
 * Always flush on truncate (CASSANDRA-7511)
 * Fix ReversedType(DateType) mapping to native protocol (CASSANDRA-7576)
 * Always merge ranges owned by a single node (CASSANDRA-6930)
 * Track max/min timestamps for range tombstones (CASSANDRA-7647)
 * Fix NPE when listing saved caches dir (CASSANDRA-7632)


2.1.0-rc4
 * Fix word count hadoop example (CASSANDRA-7200)
 * Updated memtable_cleanup_threshold and memtable_flush_writers defaults 
   (CASSANDRA-7551)
 * (Windows) fix startup when WMI memory query fails (CASSANDRA-7505)
 * Anti-compaction proceeds if any part of the repair failed (CASSANDRA-7521)
 * Add missing table name to DROP INDEX responses and notifications (CASSANDRA-7539)
 * Bump CQL version to 3.2.0 and update CQL documentation (CASSANDRA-7527)
 * Fix configuration error message when running nodetool ring (CASSANDRA-7508)
 * Support conditional updates, tuple type, and the v3 protocol in cqlsh (CASSANDRA-7509)
 * Handle queries on multiple secondary index types (CASSANDRA-7525)
 * Fix cqlsh authentication with v3 native protocol (CASSANDRA-7564)
 * Fix NPE when unknown prepared statement ID is used (CASSANDRA-7454)
Merged from 2.0:
 * (Windows) force range-based repair to non-sequential mode (CASSANDRA-7541)
 * Fix range merging when DES scores are zero (CASSANDRA-7535)
 * Warn when SSL certificates have expired (CASSANDRA-7528)
 * Fix error when doing reversed queries with static columns (CASSANDRA-7490)
Merged from 1.2:
 * Set correct stream ID on responses when non-Exception Throwables
   are thrown while handling native protocol messages (CASSANDRA-7470)


2.1.0-rc3
 * Consider expiry when reconciling otherwise equal cells (CASSANDRA-7403)
 * Introduce CQL support for stress tool (CASSANDRA-6146)
 * Fix ClassCastException processing expired messages (CASSANDRA-7496)
 * Fix prepared marker for collections inside UDT (CASSANDRA-7472)
 * Remove left-over populate_io_cache_on_flush and replicate_on_write
   uses (CASSANDRA-7493)
 * (Windows) handle spaces in path names (CASSANDRA-7451)
 * Ensure writes have completed after dropping a table, before recycling
   commit log segments (CASSANDRA-7437)
 * Remove left-over rows_per_partition_to_cache (CASSANDRA-7493)
 * Fix error when CONTAINS is used with a bind marker (CASSANDRA-7502)
 * Properly reject unknown UDT field (CASSANDRA-7484)
Merged from 2.0:
 * Fix CC#collectTimeOrderedData() tombstone optimisations (CASSANDRA-7394)
 * Support DISTINCT for static columns and fix behaviour when DISTINC is
   not use (CASSANDRA-7305).
 * Workaround JVM NPE on JMX bind failure (CASSANDRA-7254)
 * Fix race in FileCacheService RemovalListener (CASSANDRA-7278)
 * Fix inconsistent use of consistencyForCommit that allowed LOCAL_QUORUM
   operations to incorrect become full QUORUM (CASSANDRA-7345)
 * Properly handle unrecognized opcodes and flags (CASSANDRA-7440)
 * (Hadoop) close CqlRecordWriter clients when finished (CASSANDRA-7459)
 * Commit disk failure policy (CASSANDRA-7429)
 * Make sure high level sstables get compacted (CASSANDRA-7414)
 * Fix AssertionError when using empty clustering columns and static columns
   (CASSANDRA-7455)
 * Add option to disable STCS in L0 (CASSANDRA-6621)
 * Upgrade to snappy-java 1.0.5.2 (CASSANDRA-7476)


2.1.0-rc2
 * Fix heap size calculation for CompoundSparseCellName and 
   CompoundSparseCellName.WithCollection (CASSANDRA-7421)
 * Allow counter mutations in UNLOGGED batches (CASSANDRA-7351)
 * Modify reconcile logic to always pick a tombstone over a counter cell
   (CASSANDRA-7346)
 * Avoid incremental compaction on Windows (CASSANDRA-7365)
 * Fix exception when querying a composite-keyed table with a collection index
   (CASSANDRA-7372)
 * Use node's host id in place of counter ids (CASSANDRA-7366)
 * Fix error when doing reversed queries with static columns (CASSANDRA-7490)
 * Backport CASSANDRA-6747 (CASSANDRA-7560)
 * Track max/min timestamps for range tombstones (CASSANDRA-7647)
 * Fix NPE when listing saved caches dir (CASSANDRA-7632)
 * Fix sstableloader unable to connect encrypted node (CASSANDRA-7585)
Merged from 1.2:
 * Clone token map outside of hot gossip loops (CASSANDRA-7758)
 * Add stop method to EmbeddedCassandraService (CASSANDRA-7595)
 * Support connecting to ipv6 jmx with nodetool (CASSANDRA-7669)
 * Set gc_grace_seconds to seven days for system schema tables (CASSANDRA-7668)
 * SimpleSeedProvider no longer caches seeds forever (CASSANDRA-7663)
 * Set correct stream ID on responses when non-Exception Throwables
   are thrown while handling native protocol messages (CASSANDRA-7470)
 * Fix row size miscalculation in LazilyCompactedRow (CASSANDRA-7543)
 * Fix race in background compaction check (CASSANDRA-7745)
 * Don't clear out range tombstones during compaction (CASSANDRA-7808)


2.1.0-rc1
 * Revert flush directory (CASSANDRA-6357)
 * More efficient executor service for fast operations (CASSANDRA-4718)
 * Move less common tools into a new cassandra-tools package (CASSANDRA-7160)
 * Support more concurrent requests in native protocol (CASSANDRA-7231)
 * Add tab-completion to debian nodetool packaging (CASSANDRA-6421)
 * Change concurrent_compactors defaults (CASSANDRA-7139)
 * Add PowerShell Windows launch scripts (CASSANDRA-7001)
 * Make commitlog archive+restore more robust (CASSANDRA-6974)
 * Fix marking commitlogsegments clean (CASSANDRA-6959)
 * Add snapshot "manifest" describing files included (CASSANDRA-6326)
 * Parallel streaming for sstableloader (CASSANDRA-3668)
 * Fix bugs in supercolumns handling (CASSANDRA-7138)
 * Fix ClassClassException on composite dense tables (CASSANDRA-7112)
 * Cleanup and optimize collation and slice iterators (CASSANDRA-7107)
 * Upgrade NBHM lib (CASSANDRA-7128)
 * Optimize netty server (CASSANDRA-6861)
 * Fix repair hang when given CF does not exist (CASSANDRA-7189)
 * Allow c* to be shutdown in an embedded mode (CASSANDRA-5635)
 * Add server side batching to native transport (CASSANDRA-5663)
 * Make batchlog replay asynchronous (CASSANDRA-6134)
 * remove unused classes (CASSANDRA-7197)
 * Limit user types to the keyspace they are defined in (CASSANDRA-6643)
 * Add validate method to CollectionType (CASSANDRA-7208)
 * New serialization format for UDT values (CASSANDRA-7209, CASSANDRA-7261)
 * Fix nodetool netstats (CASSANDRA-7270)
 * Fix potential ClassCastException in HintedHandoffManager (CASSANDRA-7284)
 * Use prepared statements internally (CASSANDRA-6975)
 * Fix broken paging state with prepared statement (CASSANDRA-7120)
 * Fix IllegalArgumentException in CqlStorage (CASSANDRA-7287)
 * Allow nulls/non-existant fields in UDT (CASSANDRA-7206)
 * Add Thrift MultiSliceRequest (CASSANDRA-6757, CASSANDRA-7027)
 * Handle overlapping MultiSlices (CASSANDRA-7279)
 * Fix DataOutputTest on Windows (CASSANDRA-7265)
 * Embedded sets in user defined data-types are not updating (CASSANDRA-7267)
 * Add tuple type to CQL/native protocol (CASSANDRA-7248)
 * Fix CqlPagingRecordReader on tables with few rows (CASSANDRA-7322)
Merged from 2.0:
 * Copy compaction options to make sure they are reloaded (CASSANDRA-7290)
 * Add option to do more aggressive tombstone compactions (CASSANDRA-6563)
 * Don't try to compact already-compacting files in HHOM (CASSANDRA-7288)
 * Always reallocate buffers in HSHA (CASSANDRA-6285)
 * (Hadoop) support authentication in CqlRecordReader (CASSANDRA-7221)
 * (Hadoop) Close java driver Cluster in CQLRR.close (CASSANDRA-7228)
 * Warn when 'USING TIMESTAMP' is used on a CAS BATCH (CASSANDRA-7067)
 * return all cpu values from BackgroundActivityMonitor.readAndCompute (CASSANDRA-7183)
 * Correctly delete scheduled range xfers (CASSANDRA-7143)
 * return all cpu values from BackgroundActivityMonitor.readAndCompute (CASSANDRA-7183)  
 * reduce garbage creation in calculatePendingRanges (CASSANDRA-7191)
 * fix c* launch issues on Russian os's due to output of linux 'free' cmd (CASSANDRA-6162)
 * Fix disabling autocompaction (CASSANDRA-7187)
 * Fix potential NumberFormatException when deserializing IntegerType (CASSANDRA-7088)
 * cqlsh can't tab-complete disabling compaction (CASSANDRA-7185)
 * cqlsh: Accept and execute CQL statement(s) from command-line parameter (CASSANDRA-7172)
 * Fix IllegalStateException in CqlPagingRecordReader (CASSANDRA-7198)
 * Fix the InvertedIndex trigger example (CASSANDRA-7211)
 * Add --resolve-ip option to 'nodetool ring' (CASSANDRA-7210)
 * reduce garbage on codec flag deserialization (CASSANDRA-7244) 
 * Fix duplicated error messages on directory creation error at startup (CASSANDRA-5818)
 * Proper null handle for IF with map element access (CASSANDRA-7155)
 * Improve compaction visibility (CASSANDRA-7242)
 * Correctly delete scheduled range xfers (CASSANDRA-7143)
 * Make batchlog replica selection rack-aware (CASSANDRA-6551)
 * Fix CFMetaData#getColumnDefinitionFromColumnName() (CASSANDRA-7074)
 * Fix writetime/ttl functions for static columns (CASSANDRA-7081)
 * Suggest CTRL-C or semicolon after three blank lines in cqlsh (CASSANDRA-7142)
 * Fix 2ndary index queries with DESC clustering order (CASSANDRA-6950)
 * Invalid key cache entries on DROP (CASSANDRA-6525)
 * Fix flapping RecoveryManagerTest (CASSANDRA-7084)
 * Add missing iso8601 patterns for date strings (CASSANDRA-6973)
 * Support selecting multiple rows in a partition using IN (CASSANDRA-6875)
 * Add authentication support to shuffle (CASSANDRA-6484)
 * Swap local and global default read repair chances (CASSANDRA-7320)
 * Add conditional CREATE/DROP USER support (CASSANDRA-7264)
 * Cqlsh counts non-empty lines for "Blank lines" warning (CASSANDRA-7325)
Merged from 1.2:
 * Add Cloudstack snitch (CASSANDRA-7147)
 * Update system.peers correctly when relocating tokens (CASSANDRA-7126)
 * Add Google Compute Engine snitch (CASSANDRA-7132)
 * remove duplicate query for local tokens (CASSANDRA-7182)
 * exit CQLSH with error status code if script fails (CASSANDRA-6344)
 * Fix bug with some IN queries missig results (CASSANDRA-7105)
 * Fix availability validation for LOCAL_ONE CL (CASSANDRA-7319)
 * Hint streaming can cause decommission to fail (CASSANDRA-7219)


2.1.0-beta2
 * Increase default CL space to 8GB (CASSANDRA-7031)
 * Add range tombstones to read repair digests (CASSANDRA-6863)
 * Fix BTree.clear for large updates (CASSANDRA-6943)
 * Fail write instead of logging a warning when unable to append to CL
   (CASSANDRA-6764)
 * Eliminate possibility of CL segment appearing twice in active list 
   (CASSANDRA-6557)
 * Apply DONTNEED fadvise to commitlog segments (CASSANDRA-6759)
 * Switch CRC component to Adler and include it for compressed sstables 
   (CASSANDRA-4165)
 * Allow cassandra-stress to set compaction strategy options (CASSANDRA-6451)
 * Add broadcast_rpc_address option to cassandra.yaml (CASSANDRA-5899)
 * Auto reload GossipingPropertyFileSnitch config (CASSANDRA-5897)
 * Fix overflow of memtable_total_space_in_mb (CASSANDRA-6573)
 * Fix ABTC NPE and apply update function correctly (CASSANDRA-6692)
 * Allow nodetool to use a file or prompt for password (CASSANDRA-6660)
 * Fix AIOOBE when concurrently accessing ABSC (CASSANDRA-6742)
 * Fix assertion error in ALTER TYPE RENAME (CASSANDRA-6705)
 * Scrub should not always clear out repaired status (CASSANDRA-5351)
 * Improve handling of range tombstone for wide partitions (CASSANDRA-6446)
 * Fix ClassCastException for compact table with composites (CASSANDRA-6738)
 * Fix potentially repairing with wrong nodes (CASSANDRA-6808)
 * Change caching option syntax (CASSANDRA-6745)
 * Fix stress to do proper counter reads (CASSANDRA-6835)
 * Fix help message for stress counter_write (CASSANDRA-6824)
 * Fix stress smart Thrift client to pick servers correctly (CASSANDRA-6848)
 * Add logging levels (minimal, normal or verbose) to stress tool (CASSANDRA-6849)
 * Fix race condition in Batch CLE (CASSANDRA-6860)
 * Improve cleanup/scrub/upgradesstables failure handling (CASSANDRA-6774)
 * ByteBuffer write() methods for serializing sstables (CASSANDRA-6781)
 * Proper compare function for CollectionType (CASSANDRA-6783)
 * Update native server to Netty 4 (CASSANDRA-6236)
 * Fix off-by-one error in stress (CASSANDRA-6883)
 * Make OpOrder AutoCloseable (CASSANDRA-6901)
 * Remove sync repair JMX interface (CASSANDRA-6900)
 * Add multiple memory allocation options for memtables (CASSANDRA-6689, 6694)
 * Remove adjusted op rate from stress output (CASSANDRA-6921)
 * Add optimized CF.hasColumns() implementations (CASSANDRA-6941)
 * Serialize batchlog mutations with the version of the target node
   (CASSANDRA-6931)
 * Optimize CounterColumn#reconcile() (CASSANDRA-6953)
 * Properly remove 1.2 sstable support in 2.1 (CASSANDRA-6869)
 * Lock counter cells, not partitions (CASSANDRA-6880)
 * Track presence of legacy counter shards in sstables (CASSANDRA-6888)
 * Ensure safe resource cleanup when replacing sstables (CASSANDRA-6912)
 * Add failure handler to async callback (CASSANDRA-6747)
 * Fix AE when closing SSTable without releasing reference (CASSANDRA-7000)
 * Clean up IndexInfo on keyspace/table drops (CASSANDRA-6924)
 * Only snapshot relative SSTables when sequential repair (CASSANDRA-7024)
 * Require nodetool rebuild_index to specify index names (CASSANDRA-7038)
 * fix cassandra stress errors on reads with native protocol (CASSANDRA-7033)
 * Use OpOrder to guard sstable references for reads (CASSANDRA-6919)
 * Preemptive opening of compaction result (CASSANDRA-6916)
 * Multi-threaded scrub/cleanup/upgradesstables (CASSANDRA-5547)
 * Optimize cellname comparison (CASSANDRA-6934)
 * Native protocol v3 (CASSANDRA-6855)
 * Optimize Cell liveness checks and clean up Cell (CASSANDRA-7119)
 * Support consistent range movements (CASSANDRA-2434)
 * Display min timestamp in sstablemetadata viewer (CASSANDRA-6767)
Merged from 2.0:
 * Avoid race-prone second "scrub" of system keyspace (CASSANDRA-6797)
 * Pool CqlRecordWriter clients by inetaddress rather than Range
   (CASSANDRA-6665)
 * Fix compaction_history timestamps (CASSANDRA-6784)
 * Compare scores of full replica ordering in DES (CASSANDRA-6683)
 * fix CME in SessionInfo updateProgress affecting netstats (CASSANDRA-6577)
 * Allow repairing between specific replicas (CASSANDRA-6440)
 * Allow per-dc enabling of hints (CASSANDRA-6157)
 * Add compatibility for Hadoop 0.2.x (CASSANDRA-5201)
 * Fix EstimatedHistogram races (CASSANDRA-6682)
 * Failure detector correctly converts initial value to nanos (CASSANDRA-6658)
 * Add nodetool taketoken to relocate vnodes (CASSANDRA-4445)
 * Expose bulk loading progress over JMX (CASSANDRA-4757)
 * Correctly handle null with IF conditions and TTL (CASSANDRA-6623)
 * Account for range/row tombstones in tombstone drop
   time histogram (CASSANDRA-6522)
 * Stop CommitLogSegment.close() from calling sync() (CASSANDRA-6652)
 * Make commitlog failure handling configurable (CASSANDRA-6364)
 * Avoid overlaps in LCS (CASSANDRA-6688)
 * Improve support for paginating over composites (CASSANDRA-4851)
 * Fix count(*) queries in a mixed cluster (CASSANDRA-6707)
 * Improve repair tasks(snapshot, differencing) concurrency (CASSANDRA-6566)
 * Fix replaying pre-2.0 commit logs (CASSANDRA-6714)
 * Add static columns to CQL3 (CASSANDRA-6561)
 * Optimize single partition batch statements (CASSANDRA-6737)
 * Disallow post-query re-ordering when paging (CASSANDRA-6722)
 * Fix potential paging bug with deleted columns (CASSANDRA-6748)
 * Fix NPE on BulkLoader caused by losing StreamEvent (CASSANDRA-6636)
 * Fix truncating compression metadata (CASSANDRA-6791)
 * Add CMSClassUnloadingEnabled JVM option (CASSANDRA-6541)
 * Catch memtable flush exceptions during shutdown (CASSANDRA-6735)
 * Fix upgradesstables NPE for non-CF-based indexes (CASSANDRA-6645)
 * Fix UPDATE updating PRIMARY KEY columns implicitly (CASSANDRA-6782)
 * Fix IllegalArgumentException when updating from 1.2 with SuperColumns
   (CASSANDRA-6733)
 * FBUtilities.singleton() should use the CF comparator (CASSANDRA-6778)
 * Fix CQLSStableWriter.addRow(Map<String, Object>) (CASSANDRA-6526)
 * Fix HSHA server introducing corrupt data (CASSANDRA-6285)
 * Fix CAS conditions for COMPACT STORAGE tables (CASSANDRA-6813)
 * Starting threads in OutboundTcpConnectionPool constructor causes race conditions (CASSANDRA-7177)
 * Allow overriding cassandra-rackdc.properties file (CASSANDRA-7072)
 * Set JMX RMI port to 7199 (CASSANDRA-7087)
 * Use LOCAL_QUORUM for data reads at LOCAL_SERIAL (CASSANDRA-6939)
 * Log a warning for large batches (CASSANDRA-6487)
 * Put nodes in hibernate when join_ring is false (CASSANDRA-6961)
 * Avoid early loading of non-system keyspaces before compaction-leftovers 
   cleanup at startup (CASSANDRA-6913)
 * Restrict Windows to parallel repairs (CASSANDRA-6907)
 * (Hadoop) Allow manually specifying start/end tokens in CFIF (CASSANDRA-6436)
 * Fix NPE in MeteredFlusher (CASSANDRA-6820)
 * Fix race processing range scan responses (CASSANDRA-6820)
 * Allow deleting snapshots from dropped keyspaces (CASSANDRA-6821)
 * Add uuid() function (CASSANDRA-6473)
 * Omit tombstones from schema digests (CASSANDRA-6862)
 * Include correct consistencyLevel in LWT timeout (CASSANDRA-6884)
 * Lower chances for losing new SSTables during nodetool refresh and
   ColumnFamilyStore.loadNewSSTables (CASSANDRA-6514)
 * Add support for DELETE ... IF EXISTS to CQL3 (CASSANDRA-5708)
 * Update hadoop_cql3_word_count example (CASSANDRA-6793)
 * Fix handling of RejectedExecution in sync Thrift server (CASSANDRA-6788)
 * Log more information when exceeding tombstone_warn_threshold (CASSANDRA-6865)
 * Fix truncate to not abort due to unreachable fat clients (CASSANDRA-6864)
 * Fix schema concurrency exceptions (CASSANDRA-6841)
 * Fix leaking validator FH in StreamWriter (CASSANDRA-6832)
 * Fix saving triggers to schema (CASSANDRA-6789)
 * Fix trigger mutations when base mutation list is immutable (CASSANDRA-6790)
 * Fix accounting in FileCacheService to allow re-using RAR (CASSANDRA-6838)
 * Fix static counter columns (CASSANDRA-6827)
 * Restore expiring->deleted (cell) compaction optimization (CASSANDRA-6844)
 * Fix CompactionManager.needsCleanup (CASSANDRA-6845)
 * Correctly compare BooleanType values other than 0 and 1 (CASSANDRA-6779)
 * Read message id as string from earlier versions (CASSANDRA-6840)
 * Properly use the Paxos consistency for (non-protocol) batch (CASSANDRA-6837)
 * Add paranoid disk failure option (CASSANDRA-6646)
 * Improve PerRowSecondaryIndex performance (CASSANDRA-6876)
 * Extend triggers to support CAS updates (CASSANDRA-6882)
 * Static columns with IF NOT EXISTS don't always work as expected (CASSANDRA-6873)
 * Fix paging with SELECT DISTINCT (CASSANDRA-6857)
 * Fix UnsupportedOperationException on CAS timeout (CASSANDRA-6923)
 * Improve MeteredFlusher handling of MF-unaffected column families
   (CASSANDRA-6867)
 * Add CqlRecordReader using native pagination (CASSANDRA-6311)
 * Add QueryHandler interface (CASSANDRA-6659)
 * Track liveRatio per-memtable, not per-CF (CASSANDRA-6945)
 * Make sure upgradesstables keeps sstable level (CASSANDRA-6958)
 * Fix LIMIT with static columns (CASSANDRA-6956)
 * Fix clash with CQL column name in thrift validation (CASSANDRA-6892)
 * Fix error with super columns in mixed 1.2-2.0 clusters (CASSANDRA-6966)
 * Fix bad skip of sstables on slice query with composite start/finish (CASSANDRA-6825)
 * Fix unintended update with conditional statement (CASSANDRA-6893)
 * Fix map element access in IF (CASSANDRA-6914)
 * Avoid costly range calculations for range queries on system keyspaces
   (CASSANDRA-6906)
 * Fix SSTable not released if stream session fails (CASSANDRA-6818)
 * Avoid build failure due to ANTLR timeout (CASSANDRA-6991)
 * Queries on compact tables can return more rows that requested (CASSANDRA-7052)
 * USING TIMESTAMP for batches does not work (CASSANDRA-7053)
 * Fix performance regression from CASSANDRA-5614 (CASSANDRA-6949)
 * Ensure that batchlog and hint timeouts do not produce hints (CASSANDRA-7058)
 * Merge groupable mutations in TriggerExecutor#execute() (CASSANDRA-7047)
 * Plug holes in resource release when wiring up StreamSession (CASSANDRA-7073)
 * Re-add parameter columns to tracing session (CASSANDRA-6942)
 * Preserves CQL metadata when updating table from thrift (CASSANDRA-6831)
Merged from 1.2:
 * Fix nodetool display with vnodes (CASSANDRA-7082)
 * Add UNLOGGED, COUNTER options to BATCH documentation (CASSANDRA-6816)
 * add extra SSL cipher suites (CASSANDRA-6613)
 * fix nodetool getsstables for blob PK (CASSANDRA-6803)
 * Fix BatchlogManager#deleteBatch() use of millisecond timestamps
   (CASSANDRA-6822)
 * Continue assassinating even if the endpoint vanishes (CASSANDRA-6787)
 * Schedule schema pulls on change (CASSANDRA-6971)
 * Non-droppable verbs shouldn't be dropped from OTC (CASSANDRA-6980)
 * Shutdown batchlog executor in SS#drain() (CASSANDRA-7025)
 * Fix batchlog to account for CF truncation records (CASSANDRA-6999)
 * Fix CQLSH parsing of functions and BLOB literals (CASSANDRA-7018)
 * Properly load trustore in the native protocol (CASSANDRA-6847)
 * Always clean up references in SerializingCache (CASSANDRA-6994)
 * Don't shut MessagingService down when replacing a node (CASSANDRA-6476)
 * fix npe when doing -Dcassandra.fd_initial_value_ms (CASSANDRA-6751)


2.1.0-beta1
 * Add flush directory distinct from compaction directories (CASSANDRA-6357)
 * Require JNA by default (CASSANDRA-6575)
 * add listsnapshots command to nodetool (CASSANDRA-5742)
 * Introduce AtomicBTreeColumns (CASSANDRA-6271, 6692)
 * Multithreaded commitlog (CASSANDRA-3578)
 * allocate fixed index summary memory pool and resample cold index summaries 
   to use less memory (CASSANDRA-5519)
 * Removed multithreaded compaction (CASSANDRA-6142)
 * Parallelize fetching rows for low-cardinality indexes (CASSANDRA-1337)
 * change logging from log4j to logback (CASSANDRA-5883)
 * switch to LZ4 compression for internode communication (CASSANDRA-5887)
 * Stop using Thrift-generated Index* classes internally (CASSANDRA-5971)
 * Remove 1.2 network compatibility code (CASSANDRA-5960)
 * Remove leveled json manifest migration code (CASSANDRA-5996)
 * Remove CFDefinition (CASSANDRA-6253)
 * Use AtomicIntegerFieldUpdater in RefCountedMemory (CASSANDRA-6278)
 * User-defined types for CQL3 (CASSANDRA-5590)
 * Use of o.a.c.metrics in nodetool (CASSANDRA-5871, 6406)
 * Batch read from OTC's queue and cleanup (CASSANDRA-1632)
 * Secondary index support for collections (CASSANDRA-4511, 6383)
 * SSTable metadata(Stats.db) format change (CASSANDRA-6356)
 * Push composites support in the storage engine
   (CASSANDRA-5417, CASSANDRA-6520)
 * Add snapshot space used to cfstats (CASSANDRA-6231)
 * Add cardinality estimator for key count estimation (CASSANDRA-5906)
 * CF id is changed to be non-deterministic. Data dir/key cache are created
   uniquely for CF id (CASSANDRA-5202)
 * New counters implementation (CASSANDRA-6504)
 * Replace UnsortedColumns, EmptyColumns, TreeMapBackedSortedColumns with new
   ArrayBackedSortedColumns (CASSANDRA-6630, CASSANDRA-6662, CASSANDRA-6690)
 * Add option to use row cache with a given amount of rows (CASSANDRA-5357)
 * Avoid repairing already repaired data (CASSANDRA-5351)
 * Reject counter updates with USING TTL/TIMESTAMP (CASSANDRA-6649)
 * Replace index_interval with min/max_index_interval (CASSANDRA-6379)
 * Lift limitation that order by columns must be selected for IN queries (CASSANDRA-4911)


2.0.5
 * Reduce garbage generated by bloom filter lookups (CASSANDRA-6609)
 * Add ks.cf names to tombstone logging (CASSANDRA-6597)
 * Use LOCAL_QUORUM for LWT operations at LOCAL_SERIAL (CASSANDRA-6495)
 * Wait for gossip to settle before accepting client connections (CASSANDRA-4288)
 * Delete unfinished compaction incrementally (CASSANDRA-6086)
 * Allow specifying custom secondary index options in CQL3 (CASSANDRA-6480)
 * Improve replica pinning for cache efficiency in DES (CASSANDRA-6485)
 * Fix LOCAL_SERIAL from thrift (CASSANDRA-6584)
 * Don't special case received counts in CAS timeout exceptions (CASSANDRA-6595)
 * Add support for 2.1 global counter shards (CASSANDRA-6505)
 * Fix NPE when streaming connection is not yet established (CASSANDRA-6210)
 * Avoid rare duplicate read repair triggering (CASSANDRA-6606)
 * Fix paging discardFirst (CASSANDRA-6555)
 * Fix ArrayIndexOutOfBoundsException in 2ndary index query (CASSANDRA-6470)
 * Release sstables upon rebuilding 2i (CASSANDRA-6635)
 * Add AbstractCompactionStrategy.startup() method (CASSANDRA-6637)
 * SSTableScanner may skip rows during cleanup (CASSANDRA-6638)
 * sstables from stalled repair sessions can resurrect deleted data (CASSANDRA-6503)
 * Switch stress to use ITransportFactory (CASSANDRA-6641)
 * Fix IllegalArgumentException during prepare (CASSANDRA-6592)
 * Fix possible loss of 2ndary index entries during compaction (CASSANDRA-6517)
 * Fix direct Memory on architectures that do not support unaligned long access
   (CASSANDRA-6628)
 * Let scrub optionally skip broken counter partitions (CASSANDRA-5930)
Merged from 1.2:
 * fsync compression metadata (CASSANDRA-6531)
 * Validate CF existence on execution for prepared statement (CASSANDRA-6535)
 * Add ability to throttle batchlog replay (CASSANDRA-6550)
 * Fix executing LOCAL_QUORUM with SimpleStrategy (CASSANDRA-6545)
 * Avoid StackOverflow when using large IN queries (CASSANDRA-6567)
 * Nodetool upgradesstables includes secondary indexes (CASSANDRA-6598)
 * Paginate batchlog replay (CASSANDRA-6569)
 * skip blocking on streaming during drain (CASSANDRA-6603)
 * Improve error message when schema doesn't match loaded sstable (CASSANDRA-6262)
 * Add properties to adjust FD initial value and max interval (CASSANDRA-4375)
 * Fix preparing with batch and delete from collection (CASSANDRA-6607)
 * Fix ABSC reverse iterator's remove() method (CASSANDRA-6629)
 * Handle host ID conflicts properly (CASSANDRA-6615)
 * Move handling of migration event source to solve bootstrap race. (CASSANDRA-6648)
 * Make sure compaction throughput value doesn't overflow with int math (CASSANDRA-6647)


2.0.4
 * Allow removing snapshots of no-longer-existing CFs (CASSANDRA-6418)
 * add StorageService.stopDaemon() (CASSANDRA-4268)
 * add IRE for invalid CF supplied to get_count (CASSANDRA-5701)
 * add client encryption support to sstableloader (CASSANDRA-6378)
 * Fix accept() loop for SSL sockets post-shutdown (CASSANDRA-6468)
 * Fix size-tiered compaction in LCS L0 (CASSANDRA-6496)
 * Fix assertion failure in filterColdSSTables (CASSANDRA-6483)
 * Fix row tombstones in larger-than-memory compactions (CASSANDRA-6008)
 * Fix cleanup ClassCastException (CASSANDRA-6462)
 * Reduce gossip memory use by interning VersionedValue strings (CASSANDRA-6410)
 * Allow specifying datacenters to participate in a repair (CASSANDRA-6218)
 * Fix divide-by-zero in PCI (CASSANDRA-6403)
 * Fix setting last compacted key in the wrong level for LCS (CASSANDRA-6284)
 * Add millisecond precision formats to the timestamp parser (CASSANDRA-6395)
 * Expose a total memtable size metric for a CF (CASSANDRA-6391)
 * cqlsh: handle symlinks properly (CASSANDRA-6425)
 * Fix potential infinite loop when paging query with IN (CASSANDRA-6464)
 * Fix assertion error in AbstractQueryPager.discardFirst (CASSANDRA-6447)
 * Fix streaming older SSTable yields unnecessary tombstones (CASSANDRA-6527)
Merged from 1.2:
 * Improved error message on bad properties in DDL queries (CASSANDRA-6453)
 * Randomize batchlog candidates selection (CASSANDRA-6481)
 * Fix thundering herd on endpoint cache invalidation (CASSANDRA-6345, 6485)
 * Improve batchlog write performance with vnodes (CASSANDRA-6488)
 * cqlsh: quote single quotes in strings inside collections (CASSANDRA-6172)
 * Improve gossip performance for typical messages (CASSANDRA-6409)
 * Throw IRE if a prepared statement has more markers than supported 
   (CASSANDRA-5598)
 * Expose Thread metrics for the native protocol server (CASSANDRA-6234)
 * Change snapshot response message verb to INTERNAL to avoid dropping it 
   (CASSANDRA-6415)
 * Warn when collection read has > 65K elements (CASSANDRA-5428)
 * Fix cache persistence when both row and key cache are enabled 
   (CASSANDRA-6413)
 * (Hadoop) add describe_local_ring (CASSANDRA-6268)
 * Fix handling of concurrent directory creation failure (CASSANDRA-6459)
 * Allow executing CREATE statements multiple times (CASSANDRA-6471)
 * Don't send confusing info with timeouts (CASSANDRA-6491)
 * Don't resubmit counter mutation runnables internally (CASSANDRA-6427)
 * Don't drop local mutations without a hint (CASSANDRA-6510)
 * Don't allow null max_hint_window_in_ms (CASSANDRA-6419)
 * Validate SliceRange start and finish lengths (CASSANDRA-6521)


2.0.3
 * Fix FD leak on slice read path (CASSANDRA-6275)
 * Cancel read meter task when closing SSTR (CASSANDRA-6358)
 * free off-heap IndexSummary during bulk (CASSANDRA-6359)
 * Recover from IOException in accept() thread (CASSANDRA-6349)
 * Improve Gossip tolerance of abnormally slow tasks (CASSANDRA-6338)
 * Fix trying to hint timed out counter writes (CASSANDRA-6322)
 * Allow restoring specific columnfamilies from archived CL (CASSANDRA-4809)
 * Avoid flushing compaction_history after each operation (CASSANDRA-6287)
 * Fix repair assertion error when tombstones expire (CASSANDRA-6277)
 * Skip loading corrupt key cache (CASSANDRA-6260)
 * Fixes for compacting larger-than-memory rows (CASSANDRA-6274)
 * Compact hottest sstables first and optionally omit coldest from
   compaction entirely (CASSANDRA-6109)
 * Fix modifying column_metadata from thrift (CASSANDRA-6182)
 * cqlsh: fix LIST USERS output (CASSANDRA-6242)
 * Add IRequestSink interface (CASSANDRA-6248)
 * Update memtable size while flushing (CASSANDRA-6249)
 * Provide hooks around CQL2/CQL3 statement execution (CASSANDRA-6252)
 * Require Permission.SELECT for CAS updates (CASSANDRA-6247)
 * New CQL-aware SSTableWriter (CASSANDRA-5894)
 * Reject CAS operation when the protocol v1 is used (CASSANDRA-6270)
 * Correctly throw error when frame too large (CASSANDRA-5981)
 * Fix serialization bug in PagedRange with 2ndary indexes (CASSANDRA-6299)
 * Fix CQL3 table validation in Thrift (CASSANDRA-6140)
 * Fix bug missing results with IN clauses (CASSANDRA-6327)
 * Fix paging with reversed slices (CASSANDRA-6343)
 * Set minTimestamp correctly to be able to drop expired sstables (CASSANDRA-6337)
 * Support NaN and Infinity as float literals (CASSANDRA-6003)
 * Remove RF from nodetool ring output (CASSANDRA-6289)
 * Fix attempting to flush empty rows (CASSANDRA-6374)
 * Fix potential out of bounds exception when paging (CASSANDRA-6333)
Merged from 1.2:
 * Optimize FD phi calculation (CASSANDRA-6386)
 * Improve initial FD phi estimate when starting up (CASSANDRA-6385)
 * Don't list CQL3 table in CLI describe even if named explicitely 
   (CASSANDRA-5750)
 * Invalidate row cache when dropping CF (CASSANDRA-6351)
 * add non-jamm path for cached statements (CASSANDRA-6293)
 * add windows bat files for shell commands (CASSANDRA-6145)
 * Require logging in for Thrift CQL2/3 statement preparation (CASSANDRA-6254)
 * restrict max_num_tokens to 1536 (CASSANDRA-6267)
 * Nodetool gets default JMX port from cassandra-env.sh (CASSANDRA-6273)
 * make calculatePendingRanges asynchronous (CASSANDRA-6244)
 * Remove blocking flushes in gossip thread (CASSANDRA-6297)
 * Fix potential socket leak in connectionpool creation (CASSANDRA-6308)
 * Allow LOCAL_ONE/LOCAL_QUORUM to work with SimpleStrategy (CASSANDRA-6238)
 * cqlsh: handle 'null' as session duration (CASSANDRA-6317)
 * Fix json2sstable handling of range tombstones (CASSANDRA-6316)
 * Fix missing one row in reverse query (CASSANDRA-6330)
 * Fix reading expired row value from row cache (CASSANDRA-6325)
 * Fix AssertionError when doing set element deletion (CASSANDRA-6341)
 * Make CL code for the native protocol match the one in C* 2.0
   (CASSANDRA-6347)
 * Disallow altering CQL3 table from thrift (CASSANDRA-6370)
 * Fix size computation of prepared statement (CASSANDRA-6369)


2.0.2
 * Update FailureDetector to use nanontime (CASSANDRA-4925)
 * Fix FileCacheService regressions (CASSANDRA-6149)
 * Never return WriteTimeout for CL.ANY (CASSANDRA-6132)
 * Fix race conditions in bulk loader (CASSANDRA-6129)
 * Add configurable metrics reporting (CASSANDRA-4430)
 * drop queries exceeding a configurable number of tombstones (CASSANDRA-6117)
 * Track and persist sstable read activity (CASSANDRA-5515)
 * Fixes for speculative retry (CASSANDRA-5932, CASSANDRA-6194)
 * Improve memory usage of metadata min/max column names (CASSANDRA-6077)
 * Fix thrift validation refusing row markers on CQL3 tables (CASSANDRA-6081)
 * Fix insertion of collections with CAS (CASSANDRA-6069)
 * Correctly send metadata on SELECT COUNT (CASSANDRA-6080)
 * Track clients' remote addresses in ClientState (CASSANDRA-6070)
 * Create snapshot dir if it does not exist when migrating
   leveled manifest (CASSANDRA-6093)
 * make sequential nodetool repair the default (CASSANDRA-5950)
 * Add more hooks for compaction strategy implementations (CASSANDRA-6111)
 * Fix potential NPE on composite 2ndary indexes (CASSANDRA-6098)
 * Delete can potentially be skipped in batch (CASSANDRA-6115)
 * Allow alter keyspace on system_traces (CASSANDRA-6016)
 * Disallow empty column names in cql (CASSANDRA-6136)
 * Use Java7 file-handling APIs and fix file moving on Windows (CASSANDRA-5383)
 * Save compaction history to system keyspace (CASSANDRA-5078)
 * Fix NPE if StorageService.getOperationMode() is executed before full startup (CASSANDRA-6166)
 * CQL3: support pre-epoch longs for TimestampType (CASSANDRA-6212)
 * Add reloadtriggers command to nodetool (CASSANDRA-4949)
 * cqlsh: ignore empty 'value alias' in DESCRIBE (CASSANDRA-6139)
 * Fix sstable loader (CASSANDRA-6205)
 * Reject bootstrapping if the node already exists in gossip (CASSANDRA-5571)
 * Fix NPE while loading paxos state (CASSANDRA-6211)
 * cqlsh: add SHOW SESSION <tracing-session> command (CASSANDRA-6228)
Merged from 1.2:
 * (Hadoop) Require CFRR batchSize to be at least 2 (CASSANDRA-6114)
 * Add a warning for small LCS sstable size (CASSANDRA-6191)
 * Add ability to list specific KS/CF combinations in nodetool cfstats (CASSANDRA-4191)
 * Mark CF clean if a mutation raced the drop and got it marked dirty (CASSANDRA-5946)
 * Add a LOCAL_ONE consistency level (CASSANDRA-6202)
 * Limit CQL prepared statement cache by size instead of count (CASSANDRA-6107)
 * Tracing should log write failure rather than raw exceptions (CASSANDRA-6133)
 * lock access to TM.endpointToHostIdMap (CASSANDRA-6103)
 * Allow estimated memtable size to exceed slab allocator size (CASSANDRA-6078)
 * Start MeteredFlusher earlier to prevent OOM during CL replay (CASSANDRA-6087)
 * Avoid sending Truncate command to fat clients (CASSANDRA-6088)
 * Allow where clause conditions to be in parenthesis (CASSANDRA-6037)
 * Do not open non-ssl storage port if encryption option is all (CASSANDRA-3916)
 * Move batchlog replay to its own executor (CASSANDRA-6079)
 * Add tombstone debug threshold and histogram (CASSANDRA-6042, 6057)
 * Enable tcp keepalive on incoming connections (CASSANDRA-4053)
 * Fix fat client schema pull NPE (CASSANDRA-6089)
 * Fix memtable flushing for indexed tables (CASSANDRA-6112)
 * Fix skipping columns with multiple slices (CASSANDRA-6119)
 * Expose connected thrift + native client counts (CASSANDRA-5084)
 * Optimize auth setup (CASSANDRA-6122)
 * Trace index selection (CASSANDRA-6001)
 * Update sstablesPerReadHistogram to use biased sampling (CASSANDRA-6164)
 * Log UnknownColumnfamilyException when closing socket (CASSANDRA-5725)
 * Properly error out on CREATE INDEX for counters table (CASSANDRA-6160)
 * Handle JMX notification failure for repair (CASSANDRA-6097)
 * (Hadoop) Fetch no more than 128 splits in parallel (CASSANDRA-6169)
 * stress: add username/password authentication support (CASSANDRA-6068)
 * Fix indexed queries with row cache enabled on parent table (CASSANDRA-5732)
 * Fix compaction race during columnfamily drop (CASSANDRA-5957)
 * Fix validation of empty column names for compact tables (CASSANDRA-6152)
 * Skip replaying mutations that pass CRC but fail to deserialize (CASSANDRA-6183)
 * Rework token replacement to use replace_address (CASSANDRA-5916)
 * Fix altering column types (CASSANDRA-6185)
 * cqlsh: fix CREATE/ALTER WITH completion (CASSANDRA-6196)
 * add windows bat files for shell commands (CASSANDRA-6145)
 * Fix potential stack overflow during range tombstones insertion (CASSANDRA-6181)
 * (Hadoop) Make LOCAL_ONE the default consistency level (CASSANDRA-6214)


2.0.1
 * Fix bug that could allow reading deleted data temporarily (CASSANDRA-6025)
 * Improve memory use defaults (CASSANDRA-6059)
 * Make ThriftServer more easlly extensible (CASSANDRA-6058)
 * Remove Hadoop dependency from ITransportFactory (CASSANDRA-6062)
 * add file_cache_size_in_mb setting (CASSANDRA-5661)
 * Improve error message when yaml contains invalid properties (CASSANDRA-5958)
 * Improve leveled compaction's ability to find non-overlapping L0 compactions
   to work on concurrently (CASSANDRA-5921)
 * Notify indexer of columns shadowed by range tombstones (CASSANDRA-5614)
 * Log Merkle tree stats (CASSANDRA-2698)
 * Switch from crc32 to adler32 for compressed sstable checksums (CASSANDRA-5862)
 * Improve offheap memcpy performance (CASSANDRA-5884)
 * Use a range aware scanner for cleanup (CASSANDRA-2524)
 * Cleanup doesn't need to inspect sstables that contain only local data
   (CASSANDRA-5722)
 * Add ability for CQL3 to list partition keys (CASSANDRA-4536)
 * Improve native protocol serialization (CASSANDRA-5664)
 * Upgrade Thrift to 0.9.1 (CASSANDRA-5923)
 * Require superuser status for adding triggers (CASSANDRA-5963)
 * Make standalone scrubber handle old and new style leveled manifest
   (CASSANDRA-6005)
 * Fix paxos bugs (CASSANDRA-6012, 6013, 6023)
 * Fix paged ranges with multiple replicas (CASSANDRA-6004)
 * Fix potential AssertionError during tracing (CASSANDRA-6041)
 * Fix NPE in sstablesplit (CASSANDRA-6027)
 * Migrate pre-2.0 key/value/column aliases to system.schema_columns
   (CASSANDRA-6009)
 * Paging filter empty rows too agressively (CASSANDRA-6040)
 * Support variadic parameters for IN clauses (CASSANDRA-4210)
 * cqlsh: return the result of CAS writes (CASSANDRA-5796)
 * Fix validation of IN clauses with 2ndary indexes (CASSANDRA-6050)
 * Support named bind variables in CQL (CASSANDRA-6033)
Merged from 1.2:
 * Allow cache-keys-to-save to be set at runtime (CASSANDRA-5980)
 * Avoid second-guessing out-of-space state (CASSANDRA-5605)
 * Tuning knobs for dealing with large blobs and many CFs (CASSANDRA-5982)
 * (Hadoop) Fix CQLRW for thrift tables (CASSANDRA-6002)
 * Fix possible divide-by-zero in HHOM (CASSANDRA-5990)
 * Allow local batchlog writes for CL.ANY (CASSANDRA-5967)
 * Upgrade metrics-core to version 2.2.0 (CASSANDRA-5947)
 * Fix CqlRecordWriter with composite keys (CASSANDRA-5949)
 * Add snitch, schema version, cluster, partitioner to JMX (CASSANDRA-5881)
 * Allow disabling SlabAllocator (CASSANDRA-5935)
 * Make user-defined compaction JMX blocking (CASSANDRA-4952)
 * Fix streaming does not transfer wrapped range (CASSANDRA-5948)
 * Fix loading index summary containing empty key (CASSANDRA-5965)
 * Correctly handle limits in CompositesSearcher (CASSANDRA-5975)
 * Pig: handle CQL collections (CASSANDRA-5867)
 * Pass the updated cf to the PRSI index() method (CASSANDRA-5999)
 * Allow empty CQL3 batches (as no-op) (CASSANDRA-5994)
 * Support null in CQL3 functions (CASSANDRA-5910)
 * Replace the deprecated MapMaker with CacheLoader (CASSANDRA-6007)
 * Add SSTableDeletingNotification to DataTracker (CASSANDRA-6010)
 * Fix snapshots in use get deleted during snapshot repair (CASSANDRA-6011)
 * Move hints and exception count to o.a.c.metrics (CASSANDRA-6017)
 * Fix memory leak in snapshot repair (CASSANDRA-6047)
 * Fix sstable2sjon for CQL3 tables (CASSANDRA-5852)


2.0.0
 * Fix thrift validation when inserting into CQL3 tables (CASSANDRA-5138)
 * Fix periodic memtable flushing behavior with clean memtables (CASSANDRA-5931)
 * Fix dateOf() function for pre-2.0 timestamp columns (CASSANDRA-5928)
 * Fix SSTable unintentionally loads BF when opened for batch (CASSANDRA-5938)
 * Add stream session progress to JMX (CASSANDRA-4757)
 * Fix NPE during CAS operation (CASSANDRA-5925)
Merged from 1.2:
 * Fix getBloomFilterDiskSpaceUsed for AlwaysPresentFilter (CASSANDRA-5900)
 * Don't announce schema version until we've loaded the changes locally
   (CASSANDRA-5904)
 * Fix to support off heap bloom filters size greater than 2 GB (CASSANDRA-5903)
 * Properly handle parsing huge map and set literals (CASSANDRA-5893)


2.0.0-rc2
 * enable vnodes by default (CASSANDRA-5869)
 * fix CAS contention timeout (CASSANDRA-5830)
 * fix HsHa to respect max frame size (CASSANDRA-4573)
 * Fix (some) 2i on composite components omissions (CASSANDRA-5851)
 * cqlsh: add DESCRIBE FULL SCHEMA variant (CASSANDRA-5880)
Merged from 1.2:
 * Correctly validate sparse composite cells in scrub (CASSANDRA-5855)
 * Add KeyCacheHitRate metric to CF metrics (CASSANDRA-5868)
 * cqlsh: add support for multiline comments (CASSANDRA-5798)
 * Handle CQL3 SELECT duplicate IN restrictions on clustering columns
   (CASSANDRA-5856)


2.0.0-rc1
 * improve DecimalSerializer performance (CASSANDRA-5837)
 * fix potential spurious wakeup in AsyncOneResponse (CASSANDRA-5690)
 * fix schema-related trigger issues (CASSANDRA-5774)
 * Better validation when accessing CQL3 table from thrift (CASSANDRA-5138)
 * Fix assertion error during repair (CASSANDRA-5801)
 * Fix range tombstone bug (CASSANDRA-5805)
 * DC-local CAS (CASSANDRA-5797)
 * Add a native_protocol_version column to the system.local table (CASSANRDA-5819)
 * Use index_interval from cassandra.yaml when upgraded (CASSANDRA-5822)
 * Fix buffer underflow on socket close (CASSANDRA-5792)
Merged from 1.2:
 * Fix reading DeletionTime from 1.1-format sstables (CASSANDRA-5814)
 * cqlsh: add collections support to COPY (CASSANDRA-5698)
 * retry important messages for any IOException (CASSANDRA-5804)
 * Allow empty IN relations in SELECT/UPDATE/DELETE statements (CASSANDRA-5626)
 * cqlsh: fix crashing on Windows due to libedit detection (CASSANDRA-5812)
 * fix bulk-loading compressed sstables (CASSANDRA-5820)
 * (Hadoop) fix quoting in CqlPagingRecordReader and CqlRecordWriter 
   (CASSANDRA-5824)
 * update default LCS sstable size to 160MB (CASSANDRA-5727)
 * Allow compacting 2Is via nodetool (CASSANDRA-5670)
 * Hex-encode non-String keys in OPP (CASSANDRA-5793)
 * nodetool history logging (CASSANDRA-5823)
 * (Hadoop) fix support for Thrift tables in CqlPagingRecordReader 
   (CASSANDRA-5752)
 * add "all time blocked" to StatusLogger output (CASSANDRA-5825)
 * Future-proof inter-major-version schema migrations (CASSANDRA-5845)
 * (Hadoop) add CqlPagingRecordReader support for ReversedType in Thrift table
   (CASSANDRA-5718)
 * Add -no-snapshot option to scrub (CASSANDRA-5891)
 * Fix to support off heap bloom filters size greater than 2 GB (CASSANDRA-5903)
 * Properly handle parsing huge map and set literals (CASSANDRA-5893)
 * Fix LCS L0 compaction may overlap in L1 (CASSANDRA-5907)
 * New sstablesplit tool to split large sstables offline (CASSANDRA-4766)
 * Fix potential deadlock in native protocol server (CASSANDRA-5926)
 * Disallow incompatible type change in CQL3 (CASSANDRA-5882)
Merged from 1.1:
 * Correctly validate sparse composite cells in scrub (CASSANDRA-5855)


2.0.0-beta2
 * Replace countPendingHints with Hints Created metric (CASSANDRA-5746)
 * Allow nodetool with no args, and with help to run without a server (CASSANDRA-5734)
 * Cleanup AbstractType/TypeSerializer classes (CASSANDRA-5744)
 * Remove unimplemented cli option schema-mwt (CASSANDRA-5754)
 * Support range tombstones in thrift (CASSANDRA-5435)
 * Normalize table-manipulating CQL3 statements' class names (CASSANDRA-5759)
 * cqlsh: add missing table options to DESCRIBE output (CASSANDRA-5749)
 * Fix assertion error during repair (CASSANDRA-5757)
 * Fix bulkloader (CASSANDRA-5542)
 * Add LZ4 compression to the native protocol (CASSANDRA-5765)
 * Fix bugs in the native protocol v2 (CASSANDRA-5770)
 * CAS on 'primary key only' table (CASSANDRA-5715)
 * Support streaming SSTables of old versions (CASSANDRA-5772)
 * Always respect protocol version in native protocol (CASSANDRA-5778)
 * Fix ConcurrentModificationException during streaming (CASSANDRA-5782)
 * Update deletion timestamp in Commit#updatesWithPaxosTime (CASSANDRA-5787)
 * Thrift cas() method crashes if input columns are not sorted (CASSANDRA-5786)
 * Order columns names correctly when querying for CAS (CASSANDRA-5788)
 * Fix streaming retry (CASSANDRA-5775)
Merged from 1.2:
 * if no seeds can be a reached a node won't start in a ring by itself (CASSANDRA-5768)
 * add cassandra.unsafesystem property (CASSANDRA-5704)
 * (Hadoop) quote identifiers in CqlPagingRecordReader (CASSANDRA-5763)
 * Add replace_node functionality for vnodes (CASSANDRA-5337)
 * Add timeout events to query traces (CASSANDRA-5520)
 * Fix serialization of the LEFT gossip value (CASSANDRA-5696)
 * Pig: support for cql3 tables (CASSANDRA-5234)
 * Fix skipping range tombstones with reverse queries (CASSANDRA-5712)
 * Expire entries out of ThriftSessionManager (CASSANDRA-5719)
 * Don't keep ancestor information in memory (CASSANDRA-5342)
 * Expose native protocol server status in nodetool info (CASSANDRA-5735)
 * Fix pathetic performance of range tombstones (CASSANDRA-5677)
 * Fix querying with an empty (impossible) range (CASSANDRA-5573)
 * cqlsh: handle CUSTOM 2i in DESCRIBE output (CASSANDRA-5760)
 * Fix minor bug in Range.intersects(Bound) (CASSANDRA-5771)
 * cqlsh: handle disabled compression in DESCRIBE output (CASSANDRA-5766)
 * Ensure all UP events are notified on the native protocol (CASSANDRA-5769)
 * Fix formatting of sstable2json with multiple -k arguments (CASSANDRA-5781)
 * Don't rely on row marker for queries in general to hide lost markers
   after TTL expires (CASSANDRA-5762)
 * Sort nodetool help output (CASSANDRA-5776)
 * Fix column expiring during 2 phases compaction (CASSANDRA-5799)
 * now() is being rejected in INSERTs when inside collections (CASSANDRA-5795)


2.0.0-beta1
 * Add support for indexing clustered columns (CASSANDRA-5125)
 * Removed on-heap row cache (CASSANDRA-5348)
 * use nanotime consistently for node-local timeouts (CASSANDRA-5581)
 * Avoid unnecessary second pass on name-based queries (CASSANDRA-5577)
 * Experimental triggers (CASSANDRA-1311)
 * JEMalloc support for off-heap allocation (CASSANDRA-3997)
 * Single-pass compaction (CASSANDRA-4180)
 * Removed token range bisection (CASSANDRA-5518)
 * Removed compatibility with pre-1.2.5 sstables and network messages
   (CASSANDRA-5511)
 * removed PBSPredictor (CASSANDRA-5455)
 * CAS support (CASSANDRA-5062, 5441, 5442, 5443, 5619, 5667)
 * Leveled compaction performs size-tiered compactions in L0 
   (CASSANDRA-5371, 5439)
 * Add yaml network topology snitch for mixed ec2/other envs (CASSANDRA-5339)
 * Log when a node is down longer than the hint window (CASSANDRA-4554)
 * Optimize tombstone creation for ExpiringColumns (CASSANDRA-4917)
 * Improve LeveledScanner work estimation (CASSANDRA-5250, 5407)
 * Replace compaction lock with runWithCompactionsDisabled (CASSANDRA-3430)
 * Change Message IDs to ints (CASSANDRA-5307)
 * Move sstable level information into the Stats component, removing the
   need for a separate Manifest file (CASSANDRA-4872)
 * avoid serializing to byte[] on commitlog append (CASSANDRA-5199)
 * make index_interval configurable per columnfamily (CASSANDRA-3961, CASSANDRA-5650)
 * add default_time_to_live (CASSANDRA-3974)
 * add memtable_flush_period_in_ms (CASSANDRA-4237)
 * replace supercolumns internally by composites (CASSANDRA-3237, 5123)
 * upgrade thrift to 0.9.0 (CASSANDRA-3719)
 * drop unnecessary keyspace parameter from user-defined compaction API 
   (CASSANDRA-5139)
 * more robust solution to incomplete compactions + counters (CASSANDRA-5151)
 * Change order of directory searching for c*.in.sh (CASSANDRA-3983)
 * Add tool to reset SSTable compaction level for LCS (CASSANDRA-5271)
 * Allow custom configuration loader (CASSANDRA-5045)
 * Remove memory emergency pressure valve logic (CASSANDRA-3534)
 * Reduce request latency with eager retry (CASSANDRA-4705)
 * cqlsh: Remove ASSUME command (CASSANDRA-5331)
 * Rebuild BF when loading sstables if bloom_filter_fp_chance
   has changed since compaction (CASSANDRA-5015)
 * remove row-level bloom filters (CASSANDRA-4885)
 * Change Kernel Page Cache skipping into row preheating (disabled by default)
   (CASSANDRA-4937)
 * Improve repair by deciding on a gcBefore before sending
   out TreeRequests (CASSANDRA-4932)
 * Add an official way to disable compactions (CASSANDRA-5074)
 * Reenable ALTER TABLE DROP with new semantics (CASSANDRA-3919)
 * Add binary protocol versioning (CASSANDRA-5436)
 * Swap THshaServer for TThreadedSelectorServer (CASSANDRA-5530)
 * Add alias support to SELECT statement (CASSANDRA-5075)
 * Don't create empty RowMutations in CommitLogReplayer (CASSANDRA-5541)
 * Use range tombstones when dropping cfs/columns from schema (CASSANDRA-5579)
 * cqlsh: drop CQL2/CQL3-beta support (CASSANDRA-5585)
 * Track max/min column names in sstables to be able to optimize slice
   queries (CASSANDRA-5514, CASSANDRA-5595, CASSANDRA-5600)
 * Binary protocol: allow batching already prepared statements (CASSANDRA-4693)
 * Allow preparing timestamp, ttl and limit in CQL3 queries (CASSANDRA-4450)
 * Support native link w/o JNA in Java7 (CASSANDRA-3734)
 * Use SASL authentication in binary protocol v2 (CASSANDRA-5545)
 * Replace Thrift HsHa with LMAX Disruptor based implementation (CASSANDRA-5582)
 * cqlsh: Add row count to SELECT output (CASSANDRA-5636)
 * Include a timestamp with all read commands to determine column expiration
   (CASSANDRA-5149)
 * Streaming 2.0 (CASSANDRA-5286, 5699)
 * Conditional create/drop ks/table/index statements in CQL3 (CASSANDRA-2737)
 * more pre-table creation property validation (CASSANDRA-5693)
 * Redesign repair messages (CASSANDRA-5426)
 * Fix ALTER RENAME post-5125 (CASSANDRA-5702)
 * Disallow renaming a 2ndary indexed column (CASSANDRA-5705)
 * Rename Table to Keyspace (CASSANDRA-5613)
 * Ensure changing column_index_size_in_kb on different nodes don't corrupt the
   sstable (CASSANDRA-5454)
 * Move resultset type information into prepare, not execute (CASSANDRA-5649)
 * Auto paging in binary protocol (CASSANDRA-4415, 5714)
 * Don't tie client side use of AbstractType to JDBC (CASSANDRA-4495)
 * Adds new TimestampType to replace DateType (CASSANDRA-5723, CASSANDRA-5729)
Merged from 1.2:
 * make starting native protocol server idempotent (CASSANDRA-5728)
 * Fix loading key cache when a saved entry is no longer valid (CASSANDRA-5706)
 * Fix serialization of the LEFT gossip value (CASSANDRA-5696)
 * cqlsh: Don't show 'null' in place of empty values (CASSANDRA-5675)
 * Race condition in detecting version on a mixed 1.1/1.2 cluster
   (CASSANDRA-5692)
 * Fix skipping range tombstones with reverse queries (CASSANDRA-5712)
 * Expire entries out of ThriftSessionManager (CASSANRDA-5719)
 * Don't keep ancestor information in memory (CASSANDRA-5342)
 * cqlsh: fix handling of semicolons inside BATCH queries (CASSANDRA-5697)


1.2.6
 * Fix tracing when operation completes before all responses arrive 
   (CASSANDRA-5668)
 * Fix cross-DC mutation forwarding (CASSANDRA-5632)
 * Reduce SSTableLoader memory usage (CASSANDRA-5555)
 * Scale hinted_handoff_throttle_in_kb to cluster size (CASSANDRA-5272)
 * (Hadoop) Add CQL3 input/output formats (CASSANDRA-4421, 5622)
 * (Hadoop) Fix InputKeyRange in CFIF (CASSANDRA-5536)
 * Fix dealing with ridiculously large max sstable sizes in LCS (CASSANDRA-5589)
 * Ignore pre-truncate hints (CASSANDRA-4655)
 * Move System.exit on OOM into a separate thread (CASSANDRA-5273)
 * Write row markers when serializing schema (CASSANDRA-5572)
 * Check only SSTables for the requested range when streaming (CASSANDRA-5569)
 * Improve batchlog replay behavior and hint ttl handling (CASSANDRA-5314)
 * Exclude localTimestamp from validation for tombstones (CASSANDRA-5398)
 * cqlsh: add custom prompt support (CASSANDRA-5539)
 * Reuse prepared statements in hot auth queries (CASSANDRA-5594)
 * cqlsh: add vertical output option (see EXPAND) (CASSANDRA-5597)
 * Add a rate limit option to stress (CASSANDRA-5004)
 * have BulkLoader ignore snapshots directories (CASSANDRA-5587) 
 * fix SnitchProperties logging context (CASSANDRA-5602)
 * Expose whether jna is enabled and memory is locked via JMX (CASSANDRA-5508)
 * cqlsh: fix COPY FROM with ReversedType (CASSANDRA-5610)
 * Allow creating CUSTOM indexes on collections (CASSANDRA-5615)
 * Evaluate now() function at execution time (CASSANDRA-5616)
 * Expose detailed read repair metrics (CASSANDRA-5618)
 * Correct blob literal + ReversedType parsing (CASSANDRA-5629)
 * Allow GPFS to prefer the internal IP like EC2MRS (CASSANDRA-5630)
 * fix help text for -tspw cassandra-cli (CASSANDRA-5643)
 * don't throw away initial causes exceptions for internode encryption issues 
   (CASSANDRA-5644)
 * Fix message spelling errors for cql select statements (CASSANDRA-5647)
 * Suppress custom exceptions thru jmx (CASSANDRA-5652)
 * Update CREATE CUSTOM INDEX syntax (CASSANDRA-5639)
 * Fix PermissionDetails.equals() method (CASSANDRA-5655)
 * Never allow partition key ranges in CQL3 without token() (CASSANDRA-5666)
 * Gossiper incorrectly drops AppState for an upgrading node (CASSANDRA-5660)
 * Connection thrashing during multi-region ec2 during upgrade, due to 
   messaging version (CASSANDRA-5669)
 * Avoid over reconnecting in EC2MRS (CASSANDRA-5678)
 * Fix ReadResponseSerializer.serializedSize() for digest reads (CASSANDRA-5476)
 * allow sstable2json on 2i CFs (CASSANDRA-5694)
Merged from 1.1:
 * Remove buggy thrift max message length option (CASSANDRA-5529)
 * Fix NPE in Pig's widerow mode (CASSANDRA-5488)
 * Add split size parameter to Pig and disable split combination (CASSANDRA-5544)


1.2.5
 * make BytesToken.toString only return hex bytes (CASSANDRA-5566)
 * Ensure that submitBackground enqueues at least one task (CASSANDRA-5554)
 * fix 2i updates with identical values and timestamps (CASSANDRA-5540)
 * fix compaction throttling bursty-ness (CASSANDRA-4316)
 * reduce memory consumption of IndexSummary (CASSANDRA-5506)
 * remove per-row column name bloom filters (CASSANDRA-5492)
 * Include fatal errors in trace events (CASSANDRA-5447)
 * Ensure that PerRowSecondaryIndex is notified of row-level deletes
   (CASSANDRA-5445)
 * Allow empty blob literals in CQL3 (CASSANDRA-5452)
 * Fix streaming RangeTombstones at column index boundary (CASSANDRA-5418)
 * Fix preparing statements when current keyspace is not set (CASSANDRA-5468)
 * Fix SemanticVersion.isSupportedBy minor/patch handling (CASSANDRA-5496)
 * Don't provide oldCfId for post-1.1 system cfs (CASSANDRA-5490)
 * Fix primary range ignores replication strategy (CASSANDRA-5424)
 * Fix shutdown of binary protocol server (CASSANDRA-5507)
 * Fix repair -snapshot not working (CASSANDRA-5512)
 * Set isRunning flag later in binary protocol server (CASSANDRA-5467)
 * Fix use of CQL3 functions with descending clustering order (CASSANDRA-5472)
 * Disallow renaming columns one at a time for thrift table in CQL3
   (CASSANDRA-5531)
 * cqlsh: add CLUSTERING ORDER BY support to DESCRIBE (CASSANDRA-5528)
 * Add custom secondary index support to CQL3 (CASSANDRA-5484)
 * Fix repair hanging silently on unexpected error (CASSANDRA-5229)
 * Fix Ec2Snitch regression introduced by CASSANDRA-5171 (CASSANDRA-5432)
 * Add nodetool enablebackup/disablebackup (CASSANDRA-5556)
 * cqlsh: fix DESCRIBE after case insensitive USE (CASSANDRA-5567)
Merged from 1.1
 * Add retry mechanism to OTC for non-droppable_verbs (CASSANDRA-5393)
 * Use allocator information to improve memtable memory usage estimate
   (CASSANDRA-5497)
 * Fix trying to load deleted row into row cache on startup (CASSANDRA-4463)
 * fsync leveled manifest to avoid corruption (CASSANDRA-5535)
 * Fix Bound intersection computation (CASSANDRA-5551)
 * sstablescrub now respects max memory size in cassandra.in.sh (CASSANDRA-5562)


1.2.4
 * Ensure that PerRowSecondaryIndex updates see the most recent values
   (CASSANDRA-5397)
 * avoid duplicate index entries ind PrecompactedRow and 
   ParallelCompactionIterable (CASSANDRA-5395)
 * remove the index entry on oldColumn when new column is a tombstone 
   (CASSANDRA-5395)
 * Change default stream throughput from 400 to 200 mbps (CASSANDRA-5036)
 * Gossiper logs DOWN for symmetry with UP (CASSANDRA-5187)
 * Fix mixing prepared statements between keyspaces (CASSANDRA-5352)
 * Fix consistency level during bootstrap - strike 3 (CASSANDRA-5354)
 * Fix transposed arguments in AlreadyExistsException (CASSANDRA-5362)
 * Improve asynchronous hint delivery (CASSANDRA-5179)
 * Fix Guava dependency version (12.0 -> 13.0.1) for Maven (CASSANDRA-5364)
 * Validate that provided CQL3 collection value are < 64K (CASSANDRA-5355)
 * Make upgradeSSTable skip current version sstables by default (CASSANDRA-5366)
 * Optimize min/max timestamp collection (CASSANDRA-5373)
 * Invalid streamId in cql binary protocol when using invalid CL 
   (CASSANDRA-5164)
 * Fix validation for IN where clauses with collections (CASSANDRA-5376)
 * Copy resultSet on count query to avoid ConcurrentModificationException 
   (CASSANDRA-5382)
 * Correctly typecheck in CQL3 even with ReversedType (CASSANDRA-5386)
 * Fix streaming compressed files when using encryption (CASSANDRA-5391)
 * cassandra-all 1.2.0 pom missing netty dependency (CASSANDRA-5392)
 * Fix writetime/ttl functions on null values (CASSANDRA-5341)
 * Fix NPE during cql3 select with token() (CASSANDRA-5404)
 * IndexHelper.skipBloomFilters won't skip non-SHA filters (CASSANDRA-5385)
 * cqlsh: Print maps ordered by key, sort sets (CASSANDRA-5413)
 * Add null syntax support in CQL3 for inserts (CASSANDRA-3783)
 * Allow unauthenticated set_keyspace() calls (CASSANDRA-5423)
 * Fix potential incremental backups race (CASSANDRA-5410)
 * Fix prepared BATCH statements with batch-level timestamps (CASSANDRA-5415)
 * Allow overriding superuser setup delay (CASSANDRA-5430)
 * cassandra-shuffle with JMX usernames and passwords (CASSANDRA-5431)
Merged from 1.1:
 * cli: Quote ks and cf names in schema output when needed (CASSANDRA-5052)
 * Fix bad default for min/max timestamp in SSTableMetadata (CASSANDRA-5372)
 * Fix cf name extraction from manifest in Directories.migrateFile() 
   (CASSANDRA-5242)
 * Support pluggable internode authentication (CASSANDRA-5401)


1.2.3
 * add check for sstable overlap within a level on startup (CASSANDRA-5327)
 * replace ipv6 colons in jmx object names (CASSANDRA-5298, 5328)
 * Avoid allocating SSTableBoundedScanner during repair when the range does 
   not intersect the sstable (CASSANDRA-5249)
 * Don't lowercase property map keys (this breaks NTS) (CASSANDRA-5292)
 * Fix composite comparator with super columns (CASSANDRA-5287)
 * Fix insufficient validation of UPDATE queries against counter cfs
   (CASSANDRA-5300)
 * Fix PropertyFileSnitch default DC/Rack behavior (CASSANDRA-5285)
 * Handle null values when executing prepared statement (CASSANDRA-5081)
 * Add netty to pom dependencies (CASSANDRA-5181)
 * Include type arguments in Thrift CQLPreparedResult (CASSANDRA-5311)
 * Fix compaction not removing columns when bf_fp_ratio is 1 (CASSANDRA-5182)
 * cli: Warn about missing CQL3 tables in schema descriptions (CASSANDRA-5309)
 * Re-enable unknown option in replication/compaction strategies option for
   backward compatibility (CASSANDRA-4795)
 * Add binary protocol support to stress (CASSANDRA-4993)
 * cqlsh: Fix COPY FROM value quoting and null handling (CASSANDRA-5305)
 * Fix repair -pr for vnodes (CASSANDRA-5329)
 * Relax CL for auth queries for non-default users (CASSANDRA-5310)
 * Fix AssertionError during repair (CASSANDRA-5245)
 * Don't announce migrations to pre-1.2 nodes (CASSANDRA-5334)
Merged from 1.1:
 * Update offline scrub for 1.0 -> 1.1 directory structure (CASSANDRA-5195)
 * add tmp flag to Descriptor hashcode (CASSANDRA-4021)
 * fix logging of "Found table data in data directories" when only system tables
   are present (CASSANDRA-5289)
 * cli: Add JMX authentication support (CASSANDRA-5080)
 * nodetool: ability to repair specific range (CASSANDRA-5280)
 * Fix possible assertion triggered in SliceFromReadCommand (CASSANDRA-5284)
 * cqlsh: Add inet type support on Windows (ipv4-only) (CASSANDRA-4801)
 * Fix race when initializing ColumnFamilyStore (CASSANDRA-5350)
 * Add UseTLAB JVM flag (CASSANDRA-5361)


1.2.2
 * fix potential for multiple concurrent compactions of the same sstables
   (CASSANDRA-5256)
 * avoid no-op caching of byte[] on commitlog append (CASSANDRA-5199)
 * fix symlinks under data dir not working (CASSANDRA-5185)
 * fix bug in compact storage metadata handling (CASSANDRA-5189)
 * Validate login for USE queries (CASSANDRA-5207)
 * cli: remove default username and password (CASSANDRA-5208)
 * configure populate_io_cache_on_flush per-CF (CASSANDRA-4694)
 * allow configuration of internode socket buffer (CASSANDRA-3378)
 * Make sstable directory picking blacklist-aware again (CASSANDRA-5193)
 * Correctly expire gossip states for edge cases (CASSANDRA-5216)
 * Improve handling of directory creation failures (CASSANDRA-5196)
 * Expose secondary indicies to the rest of nodetool (CASSANDRA-4464)
 * Binary protocol: avoid sending notification for 0.0.0.0 (CASSANDRA-5227)
 * add UseCondCardMark XX jvm settings on jdk 1.7 (CASSANDRA-4366)
 * CQL3 refactor to allow conversion function (CASSANDRA-5226)
 * Fix drop of sstables in some circumstance (CASSANDRA-5232)
 * Implement caching of authorization results (CASSANDRA-4295)
 * Add support for LZ4 compression (CASSANDRA-5038)
 * Fix missing columns in wide rows queries (CASSANDRA-5225)
 * Simplify auth setup and make system_auth ks alterable (CASSANDRA-5112)
 * Stop compactions from hanging during bootstrap (CASSANDRA-5244)
 * fix compressed streaming sending extra chunk (CASSANDRA-5105)
 * Add CQL3-based implementations of IAuthenticator and IAuthorizer
   (CASSANDRA-4898)
 * Fix timestamp-based tomstone removal logic (CASSANDRA-5248)
 * cli: Add JMX authentication support (CASSANDRA-5080)
 * Fix forceFlush behavior (CASSANDRA-5241)
 * cqlsh: Add username autocompletion (CASSANDRA-5231)
 * Fix CQL3 composite partition key error (CASSANDRA-5240)
 * Allow IN clause on last clustering key (CASSANDRA-5230)
Merged from 1.1:
 * fix start key/end token validation for wide row iteration (CASSANDRA-5168)
 * add ConfigHelper support for Thrift frame and max message sizes (CASSANDRA-5188)
 * fix nodetool repair not fail on node down (CASSANDRA-5203)
 * always collect tombstone hints (CASSANDRA-5068)
 * Fix error when sourcing file in cqlsh (CASSANDRA-5235)


1.2.1
 * stream undelivered hints on decommission (CASSANDRA-5128)
 * GossipingPropertyFileSnitch loads saved dc/rack info if needed (CASSANDRA-5133)
 * drain should flush system CFs too (CASSANDRA-4446)
 * add inter_dc_tcp_nodelay setting (CASSANDRA-5148)
 * re-allow wrapping ranges for start_token/end_token range pairitspwng (CASSANDRA-5106)
 * fix validation compaction of empty rows (CASSANDRA-5136)
 * nodetool methods to enable/disable hint storage/delivery (CASSANDRA-4750)
 * disallow bloom filter false positive chance of 0 (CASSANDRA-5013)
 * add threadpool size adjustment methods to JMXEnabledThreadPoolExecutor and 
   CompactionManagerMBean (CASSANDRA-5044)
 * fix hinting for dropped local writes (CASSANDRA-4753)
 * off-heap cache doesn't need mutable column container (CASSANDRA-5057)
 * apply disk_failure_policy to bad disks on initial directory creation 
   (CASSANDRA-4847)
 * Optimize name-based queries to use ArrayBackedSortedColumns (CASSANDRA-5043)
 * Fall back to old manifest if most recent is unparseable (CASSANDRA-5041)
 * pool [Compressed]RandomAccessReader objects on the partitioned read path
   (CASSANDRA-4942)
 * Add debug logging to list filenames processed by Directories.migrateFile 
   method (CASSANDRA-4939)
 * Expose black-listed directories via JMX (CASSANDRA-4848)
 * Log compaction merge counts (CASSANDRA-4894)
 * Minimize byte array allocation by AbstractData{Input,Output} (CASSANDRA-5090)
 * Add SSL support for the binary protocol (CASSANDRA-5031)
 * Allow non-schema system ks modification for shuffle to work (CASSANDRA-5097)
 * cqlsh: Add default limit to SELECT statements (CASSANDRA-4972)
 * cqlsh: fix DESCRIBE for 1.1 cfs in CQL3 (CASSANDRA-5101)
 * Correctly gossip with nodes >= 1.1.7 (CASSANDRA-5102)
 * Ensure CL guarantees on digest mismatch (CASSANDRA-5113)
 * Validate correctly selects on composite partition key (CASSANDRA-5122)
 * Fix exception when adding collection (CASSANDRA-5117)
 * Handle states for non-vnode clusters correctly (CASSANDRA-5127)
 * Refuse unrecognized replication and compaction strategy options (CASSANDRA-4795)
 * Pick the correct value validator in sstable2json for cql3 tables (CASSANDRA-5134)
 * Validate login for describe_keyspace, describe_keyspaces and set_keyspace
   (CASSANDRA-5144)
 * Fix inserting empty maps (CASSANDRA-5141)
 * Don't remove tokens from System table for node we know (CASSANDRA-5121)
 * fix streaming progress report for compresed files (CASSANDRA-5130)
 * Coverage analysis for low-CL queries (CASSANDRA-4858)
 * Stop interpreting dates as valid timeUUID value (CASSANDRA-4936)
 * Adds E notation for floating point numbers (CASSANDRA-4927)
 * Detect (and warn) unintentional use of the cql2 thrift methods when cql3 was
   intended (CASSANDRA-5172)
 * cli: Quote ks and cf names in schema output when needed (CASSANDRA-5052)
 * Fix cf name extraction from manifest in Directories.migrateFile() (CASSANDRA-5242)
 * Replace mistaken usage of commons-logging with slf4j (CASSANDRA-5464)
 * Ensure Jackson dependency matches lib (CASSANDRA-5126)
 * Expose droppable tombstone ratio stats over JMX (CASSANDRA-5159)
Merged from 1.1:
 * Simplify CompressedRandomAccessReader to work around JDK FD bug (CASSANDRA-5088)
 * Improve handling a changing target throttle rate mid-compaction (CASSANDRA-5087)
 * Pig: correctly decode row keys in widerow mode (CASSANDRA-5098)
 * nodetool repair command now prints progress (CASSANDRA-4767)
 * fix user defined compaction to run against 1.1 data directory (CASSANDRA-5118)
 * Fix CQL3 BATCH authorization caching (CASSANDRA-5145)
 * fix get_count returns incorrect value with TTL (CASSANDRA-5099)
 * better handling for mid-compaction failure (CASSANDRA-5137)
 * convert default marshallers list to map for better readability (CASSANDRA-5109)
 * fix ConcurrentModificationException in getBootstrapSource (CASSANDRA-5170)
 * fix sstable maxtimestamp for row deletes and pre-1.1.1 sstables (CASSANDRA-5153)
 * Fix thread growth on node removal (CASSANDRA-5175)
 * Make Ec2Region's datacenter name configurable (CASSANDRA-5155)


1.2.0
 * Disallow counters in collections (CASSANDRA-5082)
 * cqlsh: add unit tests (CASSANDRA-3920)
 * fix default bloom_filter_fp_chance for LeveledCompactionStrategy (CASSANDRA-5093)
Merged from 1.1:
 * add validation for get_range_slices with start_key and end_token (CASSANDRA-5089)


1.2.0-rc2
 * fix nodetool ownership display with vnodes (CASSANDRA-5065)
 * cqlsh: add DESCRIBE KEYSPACES command (CASSANDRA-5060)
 * Fix potential infinite loop when reloading CFS (CASSANDRA-5064)
 * Fix SimpleAuthorizer example (CASSANDRA-5072)
 * cqlsh: force CL.ONE for tracing and system.schema* queries (CASSANDRA-5070)
 * Includes cassandra-shuffle in the debian package (CASSANDRA-5058)
Merged from 1.1:
 * fix multithreaded compaction deadlock (CASSANDRA-4492)
 * fix temporarily missing schema after upgrade from pre-1.1.5 (CASSANDRA-5061)
 * Fix ALTER TABLE overriding compression options with defaults
   (CASSANDRA-4996, 5066)
 * fix specifying and altering crc_check_chance (CASSANDRA-5053)
 * fix Murmur3Partitioner ownership% calculation (CASSANDRA-5076)
 * Don't expire columns sooner than they should in 2ndary indexes (CASSANDRA-5079)


1.2-rc1
 * rename rpc_timeout settings to request_timeout (CASSANDRA-5027)
 * add BF with 0.1 FP to LCS by default (CASSANDRA-5029)
 * Fix preparing insert queries (CASSANDRA-5016)
 * Fix preparing queries with counter increment (CASSANDRA-5022)
 * Fix preparing updates with collections (CASSANDRA-5017)
 * Don't generate UUID based on other node address (CASSANDRA-5002)
 * Fix message when trying to alter a clustering key type (CASSANDRA-5012)
 * Update IAuthenticator to match the new IAuthorizer (CASSANDRA-5003)
 * Fix inserting only a key in CQL3 (CASSANDRA-5040)
 * Fix CQL3 token() function when used with strings (CASSANDRA-5050)
Merged from 1.1:
 * reduce log spam from invalid counter shards (CASSANDRA-5026)
 * Improve schema propagation performance (CASSANDRA-5025)
 * Fix for IndexHelper.IndexFor throws OOB Exception (CASSANDRA-5030)
 * cqlsh: make it possible to describe thrift CFs (CASSANDRA-4827)
 * cqlsh: fix timestamp formatting on some platforms (CASSANDRA-5046)


1.2-beta3
 * make consistency level configurable in cqlsh (CASSANDRA-4829)
 * fix cqlsh rendering of blob fields (CASSANDRA-4970)
 * fix cqlsh DESCRIBE command (CASSANDRA-4913)
 * save truncation position in system table (CASSANDRA-4906)
 * Move CompressionMetadata off-heap (CASSANDRA-4937)
 * allow CLI to GET cql3 columnfamily data (CASSANDRA-4924)
 * Fix rare race condition in getExpireTimeForEndpoint (CASSANDRA-4402)
 * acquire references to overlapping sstables during compaction so bloom filter
   doesn't get free'd prematurely (CASSANDRA-4934)
 * Don't share slice query filter in CQL3 SelectStatement (CASSANDRA-4928)
 * Separate tracing from Log4J (CASSANDRA-4861)
 * Exclude gcable tombstones from merkle-tree computation (CASSANDRA-4905)
 * Better printing of AbstractBounds for tracing (CASSANDRA-4931)
 * Optimize mostRecentTombstone check in CC.collectAllData (CASSANDRA-4883)
 * Change stream session ID to UUID to avoid collision from same node (CASSANDRA-4813)
 * Use Stats.db when bulk loading if present (CASSANDRA-4957)
 * Skip repair on system_trace and keyspaces with RF=1 (CASSANDRA-4956)
 * (cql3) Remove arbitrary SELECT limit (CASSANDRA-4918)
 * Correctly handle prepared operation on collections (CASSANDRA-4945)
 * Fix CQL3 LIMIT (CASSANDRA-4877)
 * Fix Stress for CQL3 (CASSANDRA-4979)
 * Remove cassandra specific exceptions from JMX interface (CASSANDRA-4893)
 * (CQL3) Force using ALLOW FILTERING on potentially inefficient queries (CASSANDRA-4915)
 * (cql3) Fix adding column when the table has collections (CASSANDRA-4982)
 * (cql3) Fix allowing collections with compact storage (CASSANDRA-4990)
 * (cql3) Refuse ttl/writetime function on collections (CASSANDRA-4992)
 * Replace IAuthority with new IAuthorizer (CASSANDRA-4874)
 * clqsh: fix KEY pseudocolumn escaping when describing Thrift tables
   in CQL3 mode (CASSANDRA-4955)
 * add basic authentication support for Pig CassandraStorage (CASSANDRA-3042)
 * fix CQL2 ALTER TABLE compaction_strategy_class altering (CASSANDRA-4965)
Merged from 1.1:
 * Fall back to old describe_splits if d_s_ex is not available (CASSANDRA-4803)
 * Improve error reporting when streaming ranges fail (CASSANDRA-5009)
 * Fix cqlsh timestamp formatting of timezone info (CASSANDRA-4746)
 * Fix assertion failure with leveled compaction (CASSANDRA-4799)
 * Check for null end_token in get_range_slice (CASSANDRA-4804)
 * Remove all remnants of removed nodes (CASSANDRA-4840)
 * Add aut-reloading of the log4j file in debian package (CASSANDRA-4855)
 * Fix estimated row cache entry size (CASSANDRA-4860)
 * reset getRangeSlice filter after finishing a row for get_paged_slice
   (CASSANDRA-4919)
 * expunge row cache post-truncate (CASSANDRA-4940)
 * Allow static CF definition with compact storage (CASSANDRA-4910)
 * Fix endless loop/compaction of schema_* CFs due to broken timestamps (CASSANDRA-4880)
 * Fix 'wrong class type' assertion in CounterColumn (CASSANDRA-4976)


1.2-beta2
 * fp rate of 1.0 disables BF entirely; LCS defaults to 1.0 (CASSANDRA-4876)
 * off-heap bloom filters for row keys (CASSANDRA_4865)
 * add extension point for sstable components (CASSANDRA-4049)
 * improve tracing output (CASSANDRA-4852, 4862)
 * make TRACE verb droppable (CASSANDRA-4672)
 * fix BulkLoader recognition of CQL3 columnfamilies (CASSANDRA-4755)
 * Sort commitlog segments for replay by id instead of mtime (CASSANDRA-4793)
 * Make hint delivery asynchronous (CASSANDRA-4761)
 * Pluggable Thrift transport factories for CLI and cqlsh (CASSANDRA-4609, 4610)
 * cassandra-cli: allow Double value type to be inserted to a column (CASSANDRA-4661)
 * Add ability to use custom TServerFactory implementations (CASSANDRA-4608)
 * optimize batchlog flushing to skip successful batches (CASSANDRA-4667)
 * include metadata for system keyspace itself in schema tables (CASSANDRA-4416)
 * add check to PropertyFileSnitch to verify presence of location for
   local node (CASSANDRA-4728)
 * add PBSPredictor consistency modeler (CASSANDRA-4261)
 * remove vestiges of Thrift unframed mode (CASSANDRA-4729)
 * optimize single-row PK lookups (CASSANDRA-4710)
 * adjust blockFor calculation to account for pending ranges due to node 
   movement (CASSANDRA-833)
 * Change CQL version to 3.0.0 and stop accepting 3.0.0-beta1 (CASSANDRA-4649)
 * (CQL3) Make prepared statement global instead of per connection 
   (CASSANDRA-4449)
 * Fix scrubbing of CQL3 created tables (CASSANDRA-4685)
 * (CQL3) Fix validation when using counter and regular columns in the same 
   table (CASSANDRA-4706)
 * Fix bug starting Cassandra with simple authentication (CASSANDRA-4648)
 * Add support for batchlog in CQL3 (CASSANDRA-4545, 4738)
 * Add support for multiple column family outputs in CFOF (CASSANDRA-4208)
 * Support repairing only the local DC nodes (CASSANDRA-4747)
 * Use rpc_address for binary protocol and change default port (CASSANDRA-4751)
 * Fix use of collections in prepared statements (CASSANDRA-4739)
 * Store more information into peers table (CASSANDRA-4351, 4814)
 * Configurable bucket size for size tiered compaction (CASSANDRA-4704)
 * Run leveled compaction in parallel (CASSANDRA-4310)
 * Fix potential NPE during CFS reload (CASSANDRA-4786)
 * Composite indexes may miss results (CASSANDRA-4796)
 * Move consistency level to the protocol level (CASSANDRA-4734, 4824)
 * Fix Subcolumn slice ends not respected (CASSANDRA-4826)
 * Fix Assertion error in cql3 select (CASSANDRA-4783)
 * Fix list prepend logic (CQL3) (CASSANDRA-4835)
 * Add booleans as literals in CQL3 (CASSANDRA-4776)
 * Allow renaming PK columns in CQL3 (CASSANDRA-4822)
 * Fix binary protocol NEW_NODE event (CASSANDRA-4679)
 * Fix potential infinite loop in tombstone compaction (CASSANDRA-4781)
 * Remove system tables accounting from schema (CASSANDRA-4850)
 * (cql3) Force provided columns in clustering key order in 
   'CLUSTERING ORDER BY' (CASSANDRA-4881)
 * Fix composite index bug (CASSANDRA-4884)
 * Fix short read protection for CQL3 (CASSANDRA-4882)
 * Add tracing support to the binary protocol (CASSANDRA-4699)
 * (cql3) Don't allow prepared marker inside collections (CASSANDRA-4890)
 * Re-allow order by on non-selected columns (CASSANDRA-4645)
 * Bug when composite index is created in a table having collections (CASSANDRA-4909)
 * log index scan subject in CompositesSearcher (CASSANDRA-4904)
Merged from 1.1:
 * add get[Row|Key]CacheEntries to CacheServiceMBean (CASSANDRA-4859)
 * fix get_paged_slice to wrap to next row correctly (CASSANDRA-4816)
 * fix indexing empty column values (CASSANDRA-4832)
 * allow JdbcDate to compose null Date objects (CASSANDRA-4830)
 * fix possible stackoverflow when compacting 1000s of sstables
   (CASSANDRA-4765)
 * fix wrong leveled compaction progress calculation (CASSANDRA-4807)
 * add a close() method to CRAR to prevent leaking file descriptors (CASSANDRA-4820)
 * fix potential infinite loop in get_count (CASSANDRA-4833)
 * fix compositeType.{get/from}String methods (CASSANDRA-4842)
 * (CQL) fix CREATE COLUMNFAMILY permissions check (CASSANDRA-4864)
 * Fix DynamicCompositeType same type comparison (CASSANDRA-4711)
 * Fix duplicate SSTable reference when stream session failed (CASSANDRA-3306)
 * Allow static CF definition with compact storage (CASSANDRA-4910)
 * Fix endless loop/compaction of schema_* CFs due to broken timestamps (CASSANDRA-4880)
 * Fix 'wrong class type' assertion in CounterColumn (CASSANDRA-4976)


1.2-beta1
 * add atomic_batch_mutate (CASSANDRA-4542, -4635)
 * increase default max_hint_window_in_ms to 3h (CASSANDRA-4632)
 * include message initiation time to replicas so they can more
   accurately drop timed-out requests (CASSANDRA-2858)
 * fix clientutil.jar dependencies (CASSANDRA-4566)
 * optimize WriteResponse (CASSANDRA-4548)
 * new metrics (CASSANDRA-4009)
 * redesign KEYS indexes to avoid read-before-write (CASSANDRA-2897)
 * debug tracing (CASSANDRA-1123)
 * parallelize row cache loading (CASSANDRA-4282)
 * Make compaction, flush JBOD-aware (CASSANDRA-4292)
 * run local range scans on the read stage (CASSANDRA-3687)
 * clean up ioexceptions (CASSANDRA-2116)
 * add disk_failure_policy (CASSANDRA-2118)
 * Introduce new json format with row level deletion (CASSANDRA-4054)
 * remove redundant "name" column from schema_keyspaces (CASSANDRA-4433)
 * improve "nodetool ring" handling of multi-dc clusters (CASSANDRA-3047)
 * update NTS calculateNaturalEndpoints to be O(N log N) (CASSANDRA-3881)
 * split up rpc timeout by operation type (CASSANDRA-2819)
 * rewrite key cache save/load to use only sequential i/o (CASSANDRA-3762)
 * update MS protocol with a version handshake + broadcast address id
   (CASSANDRA-4311)
 * multithreaded hint replay (CASSANDRA-4189)
 * add inter-node message compression (CASSANDRA-3127)
 * remove COPP (CASSANDRA-2479)
 * Track tombstone expiration and compact when tombstone content is
   higher than a configurable threshold, default 20% (CASSANDRA-3442, 4234)
 * update MurmurHash to version 3 (CASSANDRA-2975)
 * (CLI) track elapsed time for `delete' operation (CASSANDRA-4060)
 * (CLI) jline version is bumped to 1.0 to properly  support
   'delete' key function (CASSANDRA-4132)
 * Save IndexSummary into new SSTable 'Summary' component (CASSANDRA-2392, 4289)
 * Add support for range tombstones (CASSANDRA-3708)
 * Improve MessagingService efficiency (CASSANDRA-3617)
 * Avoid ID conflicts from concurrent schema changes (CASSANDRA-3794)
 * Set thrift HSHA server thread limit to unlimited by default (CASSANDRA-4277)
 * Avoids double serialization of CF id in RowMutation messages
   (CASSANDRA-4293)
 * stream compressed sstables directly with java nio (CASSANDRA-4297)
 * Support multiple ranges in SliceQueryFilter (CASSANDRA-3885)
 * Add column metadata to system column families (CASSANDRA-4018)
 * (cql3) Always use composite types by default (CASSANDRA-4329)
 * (cql3) Add support for set, map and list (CASSANDRA-3647)
 * Validate date type correctly (CASSANDRA-4441)
 * (cql3) Allow definitions with only a PK (CASSANDRA-4361)
 * (cql3) Add support for row key composites (CASSANDRA-4179)
 * improve DynamicEndpointSnitch by using reservoir sampling (CASSANDRA-4038)
 * (cql3) Add support for 2ndary indexes (CASSANDRA-3680)
 * (cql3) fix defining more than one PK to be invalid (CASSANDRA-4477)
 * remove schema agreement checking from all external APIs (Thrift, CQL and CQL3) (CASSANDRA-4487)
 * add Murmur3Partitioner and make it default for new installations (CASSANDRA-3772, 4621)
 * (cql3) update pseudo-map syntax to use map syntax (CASSANDRA-4497)
 * Finer grained exceptions hierarchy and provides error code with exceptions (CASSANDRA-3979)
 * Adds events push to binary protocol (CASSANDRA-4480)
 * Rewrite nodetool help (CASSANDRA-2293)
 * Make CQL3 the default for CQL (CASSANDRA-4640)
 * update stress tool to be able to use CQL3 (CASSANDRA-4406)
 * Accept all thrift update on CQL3 cf but don't expose their metadata (CASSANDRA-4377)
 * Replace Throttle with Guava's RateLimiter for HintedHandOff (CASSANDRA-4541)
 * fix counter add/get using CQL2 and CQL3 in stress tool (CASSANDRA-4633)
 * Add sstable count per level to cfstats (CASSANDRA-4537)
 * (cql3) Add ALTER KEYSPACE statement (CASSANDRA-4611)
 * (cql3) Allow defining default consistency levels (CASSANDRA-4448)
 * (cql3) Fix queries using LIMIT missing results (CASSANDRA-4579)
 * fix cross-version gossip messaging (CASSANDRA-4576)
 * added inet data type (CASSANDRA-4627)


1.1.6
 * Wait for writes on synchronous read digest mismatch (CASSANDRA-4792)
 * fix commitlog replay for nanotime-infected sstables (CASSANDRA-4782)
 * preflight check ttl for maximum of 20 years (CASSANDRA-4771)
 * (Pig) fix widerow input with single column rows (CASSANDRA-4789)
 * Fix HH to compact with correct gcBefore, which avoids wiping out
   undelivered hints (CASSANDRA-4772)
 * LCS will merge up to 32 L0 sstables as intended (CASSANDRA-4778)
 * NTS will default unconfigured DC replicas to zero (CASSANDRA-4675)
 * use default consistency level in counter validation if none is
   explicitly provide (CASSANDRA-4700)
 * Improve IAuthority interface by introducing fine-grained
   access permissions and grant/revoke commands (CASSANDRA-4490, 4644)
 * fix assumption error in CLI when updating/describing keyspace 
   (CASSANDRA-4322)
 * Adds offline sstablescrub to debian packaging (CASSANDRA-4642)
 * Automatic fixing of overlapping leveled sstables (CASSANDRA-4644)
 * fix error when using ORDER BY with extended selections (CASSANDRA-4689)
 * (CQL3) Fix validation for IN queries for non-PK cols (CASSANDRA-4709)
 * fix re-created keyspace disappering after 1.1.5 upgrade 
   (CASSANDRA-4698, 4752)
 * (CLI) display elapsed time in 2 fraction digits (CASSANDRA-3460)
 * add authentication support to sstableloader (CASSANDRA-4712)
 * Fix CQL3 'is reversed' logic (CASSANDRA-4716, 4759)
 * (CQL3) Don't return ReversedType in result set metadata (CASSANDRA-4717)
 * Backport adding AlterKeyspace statement (CASSANDRA-4611)
 * (CQL3) Correcty accept upper-case data types (CASSANDRA-4770)
 * Add binary protocol events for schema changes (CASSANDRA-4684)
Merged from 1.0:
 * Switch from NBHM to CHM in MessagingService's callback map, which
   prevents OOM in long-running instances (CASSANDRA-4708)


1.1.5
 * add SecondaryIndex.reload API (CASSANDRA-4581)
 * use millis + atomicint for commitlog segment creation instead of
   nanotime, which has issues under some hypervisors (CASSANDRA-4601)
 * fix FD leak in slice queries (CASSANDRA-4571)
 * avoid recursion in leveled compaction (CASSANDRA-4587)
 * increase stack size under Java7 to 180K
 * Log(info) schema changes (CASSANDRA-4547)
 * Change nodetool setcachecapcity to manipulate global caches (CASSANDRA-4563)
 * (cql3) fix setting compaction strategy (CASSANDRA-4597)
 * fix broken system.schema_* timestamps on system startup (CASSANDRA-4561)
 * fix wrong skip of cache saving (CASSANDRA-4533)
 * Avoid NPE when lost+found is in data dir (CASSANDRA-4572)
 * Respect five-minute flush moratorium after initial CL replay (CASSANDRA-4474)
 * Adds ntp as recommended in debian packaging (CASSANDRA-4606)
 * Configurable transport in CF Record{Reader|Writer} (CASSANDRA-4558)
 * (cql3) fix potential NPE with both equal and unequal restriction (CASSANDRA-4532)
 * (cql3) improves ORDER BY validation (CASSANDRA-4624)
 * Fix potential deadlock during counter writes (CASSANDRA-4578)
 * Fix cql error with ORDER BY when using IN (CASSANDRA-4612)
Merged from 1.0:
 * increase Xss to 160k to accomodate latest 1.6 JVMs (CASSANDRA-4602)
 * fix toString of hint destination tokens (CASSANDRA-4568)
 * Fix multiple values for CurrentLocal NodeID (CASSANDRA-4626)


1.1.4
 * fix offline scrub to catch >= out of order rows (CASSANDRA-4411)
 * fix cassandra-env.sh on RHEL and other non-dash-based systems 
   (CASSANDRA-4494)
Merged from 1.0:
 * (Hadoop) fix setting key length for old-style mapred api (CASSANDRA-4534)
 * (Hadoop) fix iterating through a resultset consisting entirely
   of tombstoned rows (CASSANDRA-4466)


1.1.3
 * (cqlsh) add COPY TO (CASSANDRA-4434)
 * munmap commitlog segments before rename (CASSANDRA-4337)
 * (JMX) rename getRangeKeySample to sampleKeyRange to avoid returning
   multi-MB results as an attribute (CASSANDRA-4452)
 * flush based on data size, not throughput; overwritten columns no 
   longer artificially inflate liveRatio (CASSANDRA-4399)
 * update default commitlog segment size to 32MB and total commitlog
   size to 32/1024 MB for 32/64 bit JVMs, respectively (CASSANDRA-4422)
 * avoid using global partitioner to estimate ranges in index sstables
   (CASSANDRA-4403)
 * restore pre-CASSANDRA-3862 approach to removing expired tombstones
   from row cache during compaction (CASSANDRA-4364)
 * (stress) support for CQL prepared statements (CASSANDRA-3633)
 * Correctly catch exception when Snappy cannot be loaded (CASSANDRA-4400)
 * (cql3) Support ORDER BY when IN condition is given in WHERE clause (CASSANDRA-4327)
 * (cql3) delete "component_index" column on DROP TABLE call (CASSANDRA-4420)
 * change nanoTime() to currentTimeInMillis() in schema related code (CASSANDRA-4432)
 * add a token generation tool (CASSANDRA-3709)
 * Fix LCS bug with sstable containing only 1 row (CASSANDRA-4411)
 * fix "Can't Modify Index Name" problem on CF update (CASSANDRA-4439)
 * Fix assertion error in getOverlappingSSTables during repair (CASSANDRA-4456)
 * fix nodetool's setcompactionthreshold command (CASSANDRA-4455)
 * Ensure compacted files are never used, to avoid counter overcount (CASSANDRA-4436)
Merged from 1.0:
 * Push the validation of secondary index values to the SecondaryIndexManager (CASSANDRA-4240)
 * allow dropping columns shadowed by not-yet-expired supercolumn or row
   tombstones in PrecompactedRow (CASSANDRA-4396)


1.1.2
 * Fix cleanup not deleting index entries (CASSANDRA-4379)
 * Use correct partitioner when saving + loading caches (CASSANDRA-4331)
 * Check schema before trying to export sstable (CASSANDRA-2760)
 * Raise a meaningful exception instead of NPE when PFS encounters
   an unconfigured node + no default (CASSANDRA-4349)
 * fix bug in sstable blacklisting with LCS (CASSANDRA-4343)
 * LCS no longer promotes tiny sstables out of L0 (CASSANDRA-4341)
 * skip tombstones during hint replay (CASSANDRA-4320)
 * fix NPE in compactionstats (CASSANDRA-4318)
 * enforce 1m min keycache for auto (CASSANDRA-4306)
 * Have DeletedColumn.isMFD always return true (CASSANDRA-4307)
 * (cql3) exeption message for ORDER BY constraints said primary filter can be
    an IN clause, which is misleading (CASSANDRA-4319)
 * (cql3) Reject (not yet supported) creation of 2ndardy indexes on tables with
   composite primary keys (CASSANDRA-4328)
 * Set JVM stack size to 160k for java 7 (CASSANDRA-4275)
 * cqlsh: add COPY command to load data from CSV flat files (CASSANDRA-4012)
 * CFMetaData.fromThrift to throw ConfigurationException upon error (CASSANDRA-4353)
 * Use CF comparator to sort indexed columns in SecondaryIndexManager
   (CASSANDRA-4365)
 * add strategy_options to the KSMetaData.toString() output (CASSANDRA-4248)
 * (cql3) fix range queries containing unqueried results (CASSANDRA-4372)
 * (cql3) allow updating column_alias types (CASSANDRA-4041)
 * (cql3) Fix deletion bug (CASSANDRA-4193)
 * Fix computation of overlapping sstable for leveled compaction (CASSANDRA-4321)
 * Improve scrub and allow to run it offline (CASSANDRA-4321)
 * Fix assertionError in StorageService.bulkLoad (CASSANDRA-4368)
 * (cqlsh) add option to authenticate to a keyspace at startup (CASSANDRA-4108)
 * (cqlsh) fix ASSUME functionality (CASSANDRA-4352)
 * Fix ColumnFamilyRecordReader to not return progress > 100% (CASSANDRA-3942)
Merged from 1.0:
 * Set gc_grace on index CF to 0 (CASSANDRA-4314)


1.1.1
 * add populate_io_cache_on_flush option (CASSANDRA-2635)
 * allow larger cache capacities than 2GB (CASSANDRA-4150)
 * add getsstables command to nodetool (CASSANDRA-4199)
 * apply parent CF compaction settings to secondary index CFs (CASSANDRA-4280)
 * preserve commitlog size cap when recycling segments at startup
   (CASSANDRA-4201)
 * (Hadoop) fix split generation regression (CASSANDRA-4259)
 * ignore min/max compactions settings in LCS, while preserving
   behavior that min=max=0 disables autocompaction (CASSANDRA-4233)
 * log number of rows read from saved cache (CASSANDRA-4249)
 * calculate exact size required for cleanup operations (CASSANDRA-1404)
 * avoid blocking additional writes during flush when the commitlog
   gets behind temporarily (CASSANDRA-1991)
 * enable caching on index CFs based on data CF cache setting (CASSANDRA-4197)
 * warn on invalid replication strategy creation options (CASSANDRA-4046)
 * remove [Freeable]Memory finalizers (CASSANDRA-4222)
 * include tombstone size in ColumnFamily.size, which can prevent OOM
   during sudden mass delete operations by yielding a nonzero liveRatio
   (CASSANDRA-3741)
 * Open 1 sstableScanner per level for leveled compaction (CASSANDRA-4142)
 * Optimize reads when row deletion timestamps allow us to restrict
   the set of sstables we check (CASSANDRA-4116)
 * add support for commitlog archiving and point-in-time recovery
   (CASSANDRA-3690)
 * avoid generating redundant compaction tasks during streaming
   (CASSANDRA-4174)
 * add -cf option to nodetool snapshot, and takeColumnFamilySnapshot to
   StorageService mbean (CASSANDRA-556)
 * optimize cleanup to drop entire sstables where possible (CASSANDRA-4079)
 * optimize truncate when autosnapshot is disabled (CASSANDRA-4153)
 * update caches to use byte[] keys to reduce memory overhead (CASSANDRA-3966)
 * add column limit to cli (CASSANDRA-3012, 4098)
 * clean up and optimize DataOutputBuffer, used by CQL compression and
   CompositeType (CASSANDRA-4072)
 * optimize commitlog checksumming (CASSANDRA-3610)
 * identify and blacklist corrupted SSTables from future compactions 
   (CASSANDRA-2261)
 * Move CfDef and KsDef validation out of thrift (CASSANDRA-4037)
 * Expose API to repair a user provided range (CASSANDRA-3912)
 * Add way to force the cassandra-cli to refresh its schema (CASSANDRA-4052)
 * Avoid having replicate on write tasks stacking up at CL.ONE (CASSANDRA-2889)
 * (cql3) Backwards compatibility for composite comparators in non-cql3-aware
   clients (CASSANDRA-4093)
 * (cql3) Fix order by for reversed queries (CASSANDRA-4160)
 * (cql3) Add ReversedType support (CASSANDRA-4004)
 * (cql3) Add timeuuid type (CASSANDRA-4194)
 * (cql3) Minor fixes (CASSANDRA-4185)
 * (cql3) Fix prepared statement in BATCH (CASSANDRA-4202)
 * (cql3) Reduce the list of reserved keywords (CASSANDRA-4186)
 * (cql3) Move max/min compaction thresholds to compaction strategy options
   (CASSANDRA-4187)
 * Fix exception during move when localhost is the only source (CASSANDRA-4200)
 * (cql3) Allow paging through non-ordered partitioner results (CASSANDRA-3771)
 * (cql3) Fix drop index (CASSANDRA-4192)
 * (cql3) Don't return range ghosts anymore (CASSANDRA-3982)
 * fix re-creating Keyspaces/ColumnFamilies with the same name as dropped
   ones (CASSANDRA-4219)
 * fix SecondaryIndex LeveledManifest save upon snapshot (CASSANDRA-4230)
 * fix missing arrayOffset in FBUtilities.hash (CASSANDRA-4250)
 * (cql3) Add name of parameters in CqlResultSet (CASSANDRA-4242)
 * (cql3) Correctly validate order by queries (CASSANDRA-4246)
 * rename stress to cassandra-stress for saner packaging (CASSANDRA-4256)
 * Fix exception on colum metadata with non-string comparator (CASSANDRA-4269)
 * Check for unknown/invalid compression options (CASSANDRA-4266)
 * (cql3) Adds simple access to column timestamp and ttl (CASSANDRA-4217)
 * (cql3) Fix range queries with secondary indexes (CASSANDRA-4257)
 * Better error messages from improper input in cli (CASSANDRA-3865)
 * Try to stop all compaction upon Keyspace or ColumnFamily drop (CASSANDRA-4221)
 * (cql3) Allow keyspace properties to contain hyphens (CASSANDRA-4278)
 * (cql3) Correctly validate keyspace access in create table (CASSANDRA-4296)
 * Avoid deadlock in migration stage (CASSANDRA-3882)
 * Take supercolumn names and deletion info into account in memtable throughput
   (CASSANDRA-4264)
 * Add back backward compatibility for old style replication factor (CASSANDRA-4294)
 * Preserve compatibility with pre-1.1 index queries (CASSANDRA-4262)
Merged from 1.0:
 * Fix super columns bug where cache is not updated (CASSANDRA-4190)
 * fix maxTimestamp to include row tombstones (CASSANDRA-4116)
 * (CLI) properly handle quotes in create/update keyspace commands (CASSANDRA-4129)
 * Avoids possible deadlock during bootstrap (CASSANDRA-4159)
 * fix stress tool that hangs forever on timeout or error (CASSANDRA-4128)
 * stress tool to return appropriate exit code on failure (CASSANDRA-4188)
 * fix compaction NPE when out of disk space and assertions disabled
   (CASSANDRA-3985)
 * synchronize LCS getEstimatedTasks to avoid CME (CASSANDRA-4255)
 * ensure unique streaming session id's (CASSANDRA-4223)
 * kick off background compaction when min/max thresholds change 
   (CASSANDRA-4279)
 * improve ability of STCS.getBuckets to deal with 100s of 1000s of
   sstables, such as when convertinb back from LCS (CASSANDRA-4287)
 * Oversize integer in CQL throws NumberFormatException (CASSANDRA-4291)
 * fix 1.0.x node join to mixed version cluster, other nodes >= 1.1 (CASSANDRA-4195)
 * Fix LCS splitting sstable base on uncompressed size (CASSANDRA-4419)
 * Push the validation of secondary index values to the SecondaryIndexManager (CASSANDRA-4240)
 * Don't purge columns during upgradesstables (CASSANDRA-4462)
 * Make cqlsh work with piping (CASSANDRA-4113)
 * Validate arguments for nodetool decommission (CASSANDRA-4061)
 * Report thrift status in nodetool info (CASSANDRA-4010)


1.1.0-final
 * average a reduced liveRatio estimate with the previous one (CASSANDRA-4065)
 * Allow KS and CF names up to 48 characters (CASSANDRA-4157)
 * fix stress build (CASSANDRA-4140)
 * add time remaining estimate to nodetool compactionstats (CASSANDRA-4167)
 * (cql) fix NPE in cql3 ALTER TABLE (CASSANDRA-4163)
 * (cql) Add support for CL.TWO and CL.THREE in CQL (CASSANDRA-4156)
 * (cql) Fix type in CQL3 ALTER TABLE preventing update (CASSANDRA-4170)
 * (cql) Throw invalid exception from CQL3 on obsolete options (CASSANDRA-4171)
 * (cqlsh) fix recognizing uppercase SELECT keyword (CASSANDRA-4161)
 * Pig: wide row support (CASSANDRA-3909)
Merged from 1.0:
 * avoid streaming empty files with bulk loader if sstablewriter errors out
   (CASSANDRA-3946)


1.1-rc1
 * Include stress tool in binary builds (CASSANDRA-4103)
 * (Hadoop) fix wide row iteration when last row read was deleted
   (CASSANDRA-4154)
 * fix read_repair_chance to really default to 0.1 in the cli (CASSANDRA-4114)
 * Adds caching and bloomFilterFpChange to CQL options (CASSANDRA-4042)
 * Adds posibility to autoconfigure size of the KeyCache (CASSANDRA-4087)
 * fix KEYS index from skipping results (CASSANDRA-3996)
 * Remove sliced_buffer_size_in_kb dead option (CASSANDRA-4076)
 * make loadNewSStable preserve sstable version (CASSANDRA-4077)
 * Respect 1.0 cache settings as much as possible when upgrading 
   (CASSANDRA-4088)
 * relax path length requirement for sstable files when upgrading on 
   non-Windows platforms (CASSANDRA-4110)
 * fix terminination of the stress.java when errors were encountered
   (CASSANDRA-4128)
 * Move CfDef and KsDef validation out of thrift (CASSANDRA-4037)
 * Fix get_paged_slice (CASSANDRA-4136)
 * CQL3: Support slice with exclusive start and stop (CASSANDRA-3785)
Merged from 1.0:
 * support PropertyFileSnitch in bulk loader (CASSANDRA-4145)
 * add auto_snapshot option allowing disabling snapshot before drop/truncate
   (CASSANDRA-3710)
 * allow short snitch names (CASSANDRA-4130)


1.1-beta2
 * rename loaded sstables to avoid conflicts with local snapshots
   (CASSANDRA-3967)
 * start hint replay as soon as FD notifies that the target is back up
   (CASSANDRA-3958)
 * avoid unproductive deserializing of cached rows during compaction
   (CASSANDRA-3921)
 * fix concurrency issues with CQL keyspace creation (CASSANDRA-3903)
 * Show Effective Owership via Nodetool ring <keyspace> (CASSANDRA-3412)
 * Update ORDER BY syntax for CQL3 (CASSANDRA-3925)
 * Fix BulkRecordWriter to not throw NPE if reducer gets no map data from Hadoop (CASSANDRA-3944)
 * Fix bug with counters in super columns (CASSANDRA-3821)
 * Remove deprecated merge_shard_chance (CASSANDRA-3940)
 * add a convenient way to reset a node's schema (CASSANDRA-2963)
 * fix for intermittent SchemaDisagreementException (CASSANDRA-3884)
 * CLI `list <CF>` to limit number of columns and their order (CASSANDRA-3012)
 * ignore deprecated KsDef/CfDef/ColumnDef fields in native schema (CASSANDRA-3963)
 * CLI to report when unsupported column_metadata pair was given (CASSANDRA-3959)
 * reincarnate removed and deprecated KsDef/CfDef attributes (CASSANDRA-3953)
 * Fix race between writes and read for cache (CASSANDRA-3862)
 * perform static initialization of StorageProxy on start-up (CASSANDRA-3797)
 * support trickling fsync() on writes (CASSANDRA-3950)
 * expose counters for unavailable/timeout exceptions given to thrift clients (CASSANDRA-3671)
 * avoid quadratic startup time in LeveledManifest (CASSANDRA-3952)
 * Add type information to new schema_ columnfamilies and remove thrift
   serialization for schema (CASSANDRA-3792)
 * add missing column validator options to the CLI help (CASSANDRA-3926)
 * skip reading saved key cache if CF's caching strategy is NONE or ROWS_ONLY (CASSANDRA-3954)
 * Unify migration code (CASSANDRA-4017)
Merged from 1.0:
 * cqlsh: guess correct version of Python for Arch Linux (CASSANDRA-4090)
 * (CLI) properly handle quotes in create/update keyspace commands (CASSANDRA-4129)
 * Avoids possible deadlock during bootstrap (CASSANDRA-4159)
 * fix stress tool that hangs forever on timeout or error (CASSANDRA-4128)
 * Fix super columns bug where cache is not updated (CASSANDRA-4190)
 * stress tool to return appropriate exit code on failure (CASSANDRA-4188)


1.0.9
 * improve index sampling performance (CASSANDRA-4023)
 * always compact away deleted hints immediately after handoff (CASSANDRA-3955)
 * delete hints from dropped ColumnFamilies on handoff instead of
   erroring out (CASSANDRA-3975)
 * add CompositeType ref to the CLI doc for create/update column family (CASSANDRA-3980)
 * Pig: support Counter ColumnFamilies (CASSANDRA-3973)
 * Pig: Composite column support (CASSANDRA-3684)
 * Avoid NPE during repair when a keyspace has no CFs (CASSANDRA-3988)
 * Fix division-by-zero error on get_slice (CASSANDRA-4000)
 * don't change manifest level for cleanup, scrub, and upgradesstables
   operations under LeveledCompactionStrategy (CASSANDRA-3989, 4112)
 * fix race leading to super columns assertion failure (CASSANDRA-3957)
 * fix NPE on invalid CQL delete command (CASSANDRA-3755)
 * allow custom types in CLI's assume command (CASSANDRA-4081)
 * fix totalBytes count for parallel compactions (CASSANDRA-3758)
 * fix intermittent NPE in get_slice (CASSANDRA-4095)
 * remove unnecessary asserts in native code interfaces (CASSANDRA-4096)
 * Validate blank keys in CQL to avoid assertion errors (CASSANDRA-3612)
 * cqlsh: fix bad decoding of some column names (CASSANDRA-4003)
 * cqlsh: fix incorrect padding with unicode chars (CASSANDRA-4033)
 * Fix EC2 snitch incorrectly reporting region (CASSANDRA-4026)
 * Shut down thrift during decommission (CASSANDRA-4086)
 * Expose nodetool cfhistograms for 2ndary indexes (CASSANDRA-4063)
Merged from 0.8:
 * Fix ConcurrentModificationException in gossiper (CASSANDRA-4019)


1.1-beta1
 * (cqlsh)
   + add SOURCE and CAPTURE commands, and --file option (CASSANDRA-3479)
   + add ALTER COLUMNFAMILY WITH (CASSANDRA-3523)
   + bundle Python dependencies with Cassandra (CASSANDRA-3507)
   + added to Debian package (CASSANDRA-3458)
   + display byte data instead of erroring out on decode failure 
     (CASSANDRA-3874)
 * add nodetool rebuild_index (CASSANDRA-3583)
 * add nodetool rangekeysample (CASSANDRA-2917)
 * Fix streaming too much data during move operations (CASSANDRA-3639)
 * Nodetool and CLI connect to localhost by default (CASSANDRA-3568)
 * Reduce memory used by primary index sample (CASSANDRA-3743)
 * (Hadoop) separate input/output configurations (CASSANDRA-3197, 3765)
 * avoid returning internal Cassandra classes over JMX (CASSANDRA-2805)
 * add row-level isolation via SnapTree (CASSANDRA-2893)
 * Optimize key count estimation when opening sstable on startup
   (CASSANDRA-2988)
 * multi-dc replication optimization supporting CL > ONE (CASSANDRA-3577)
 * add command to stop compactions (CASSANDRA-1740, 3566, 3582)
 * multithreaded streaming (CASSANDRA-3494)
 * removed in-tree redhat spec (CASSANDRA-3567)
 * "defragment" rows for name-based queries under STCS, again (CASSANDRA-2503)
 * Recycle commitlog segments for improved performance 
   (CASSANDRA-3411, 3543, 3557, 3615)
 * update size-tiered compaction to prioritize small tiers (CASSANDRA-2407)
 * add message expiration logic to OutboundTcpConnection (CASSANDRA-3005)
 * off-heap cache to use sun.misc.Unsafe instead of JNA (CASSANDRA-3271)
 * EACH_QUORUM is only supported for writes (CASSANDRA-3272)
 * replace compactionlock use in schema migration by checking CFS.isValid
   (CASSANDRA-3116)
 * recognize that "SELECT first ... *" isn't really "SELECT *" (CASSANDRA-3445)
 * Use faster bytes comparison (CASSANDRA-3434)
 * Bulk loader is no longer a fat client, (HADOOP) bulk load output format
   (CASSANDRA-3045)
 * (Hadoop) add support for KeyRange.filter
 * remove assumption that keys and token are in bijection
   (CASSANDRA-1034, 3574, 3604)
 * always remove endpoints from delevery queue in HH (CASSANDRA-3546)
 * fix race between cf flush and its 2ndary indexes flush (CASSANDRA-3547)
 * fix potential race in AES when a repair fails (CASSANDRA-3548)
 * Remove columns shadowed by a deleted container even when we cannot purge
   (CASSANDRA-3538)
 * Improve memtable slice iteration performance (CASSANDRA-3545)
 * more efficient allocation of small bloom filters (CASSANDRA-3618)
 * Use separate writer thread in SSTableSimpleUnsortedWriter (CASSANDRA-3619)
 * fsync the directory after new sstable or commitlog segment are created (CASSANDRA-3250)
 * fix minor issues reported by FindBugs (CASSANDRA-3658)
 * global key/row caches (CASSANDRA-3143, 3849)
 * optimize memtable iteration during range scan (CASSANDRA-3638)
 * introduce 'crc_check_chance' in CompressionParameters to support
   a checksum percentage checking chance similarly to read-repair (CASSANDRA-3611)
 * a way to deactivate global key/row cache on per-CF basis (CASSANDRA-3667)
 * fix LeveledCompactionStrategy broken because of generation pre-allocation
   in LeveledManifest (CASSANDRA-3691)
 * finer-grained control over data directories (CASSANDRA-2749)
 * Fix ClassCastException during hinted handoff (CASSANDRA-3694)
 * Upgrade Thrift to 0.7 (CASSANDRA-3213)
 * Make stress.java insert operation to use microseconds (CASSANDRA-3725)
 * Allows (internally) doing a range query with a limit of columns instead of
   rows (CASSANDRA-3742)
 * Allow rangeSlice queries to be start/end inclusive/exclusive (CASSANDRA-3749)
 * Fix BulkLoader to support new SSTable layout and add stream
   throttling to prevent an NPE when there is no yaml config (CASSANDRA-3752)
 * Allow concurrent schema migrations (CASSANDRA-1391, 3832)
 * Add SnapshotCommand to trigger snapshot on remote node (CASSANDRA-3721)
 * Make CFMetaData conversions to/from thrift/native schema inverses
   (CASSANDRA_3559)
 * Add initial code for CQL 3.0-beta (CASSANDRA-2474, 3781, 3753)
 * Add wide row support for ColumnFamilyInputFormat (CASSANDRA-3264)
 * Allow extending CompositeType comparator (CASSANDRA-3657)
 * Avoids over-paging during get_count (CASSANDRA-3798)
 * Add new command to rebuild a node without (repair) merkle tree calculations
   (CASSANDRA-3483, 3922)
 * respect not only row cache capacity but caching mode when
   trying to read data (CASSANDRA-3812)
 * fix system tests (CASSANDRA-3827)
 * CQL support for altering row key type in ALTER TABLE (CASSANDRA-3781)
 * turn compression on by default (CASSANDRA-3871)
 * make hexToBytes refuse invalid input (CASSANDRA-2851)
 * Make secondary indexes CF inherit compression and compaction from their
   parent CF (CASSANDRA-3877)
 * Finish cleanup up tombstone purge code (CASSANDRA-3872)
 * Avoid NPE on aboarted stream-out sessions (CASSANDRA-3904)
 * BulkRecordWriter throws NPE for counter columns (CASSANDRA-3906)
 * Support compression using BulkWriter (CASSANDRA-3907)


1.0.8
 * fix race between cleanup and flush on secondary index CFSes (CASSANDRA-3712)
 * avoid including non-queried nodes in rangeslice read repair
   (CASSANDRA-3843)
 * Only snapshot CF being compacted for snapshot_before_compaction 
   (CASSANDRA-3803)
 * Log active compactions in StatusLogger (CASSANDRA-3703)
 * Compute more accurate compaction score per level (CASSANDRA-3790)
 * Return InvalidRequest when using a keyspace that doesn't exist
   (CASSANDRA-3764)
 * disallow user modification of System keyspace (CASSANDRA-3738)
 * allow using sstable2json on secondary index data (CASSANDRA-3738)
 * (cqlsh) add DESCRIBE COLUMNFAMILIES (CASSANDRA-3586)
 * (cqlsh) format blobs correctly and use colors to improve output
   readability (CASSANDRA-3726)
 * synchronize BiMap of bootstrapping tokens (CASSANDRA-3417)
 * show index options in CLI (CASSANDRA-3809)
 * add optional socket timeout for streaming (CASSANDRA-3838)
 * fix truncate not to leave behind non-CFS backed secondary indexes
   (CASSANDRA-3844)
 * make CLI `show schema` to use output stream directly instead
   of StringBuilder (CASSANDRA-3842)
 * remove the wait on hint future during write (CASSANDRA-3870)
 * (cqlsh) ignore missing CfDef opts (CASSANDRA-3933)
 * (cqlsh) look for cqlshlib relative to realpath (CASSANDRA-3767)
 * Fix short read protection (CASSANDRA-3934)
 * Make sure infered and actual schema match (CASSANDRA-3371)
 * Fix NPE during HH delivery (CASSANDRA-3677)
 * Don't put boostrapping node in 'hibernate' status (CASSANDRA-3737)
 * Fix double quotes in windows bat files (CASSANDRA-3744)
 * Fix bad validator lookup (CASSANDRA-3789)
 * Fix soft reset in EC2MultiRegionSnitch (CASSANDRA-3835)
 * Don't leave zombie connections with THSHA thrift server (CASSANDRA-3867)
 * (cqlsh) fix deserialization of data (CASSANDRA-3874)
 * Fix removetoken force causing an inconsistent state (CASSANDRA-3876)
 * Fix ahndling of some types with Pig (CASSANDRA-3886)
 * Don't allow to drop the system keyspace (CASSANDRA-3759)
 * Make Pig deletes disabled by default and configurable (CASSANDRA-3628)
Merged from 0.8:
 * (Pig) fix CassandraStorage to use correct comparator in Super ColumnFamily
   case (CASSANDRA-3251)
 * fix thread safety issues in commitlog replay, primarily affecting
   systems with many (100s) of CF definitions (CASSANDRA-3751)
 * Fix relevant tombstone ignored with super columns (CASSANDRA-3875)


1.0.7
 * fix regression in HH page size calculation (CASSANDRA-3624)
 * retry failed stream on IOException (CASSANDRA-3686)
 * allow configuring bloom_filter_fp_chance (CASSANDRA-3497)
 * attempt hint delivery every ten minutes, or when failure detector
   notifies us that a node is back up, whichever comes first.  hint
   handoff throttle delay default changed to 1ms, from 50 (CASSANDRA-3554)
 * add nodetool setstreamthroughput (CASSANDRA-3571)
 * fix assertion when dropping a columnfamily with no sstables (CASSANDRA-3614)
 * more efficient allocation of small bloom filters (CASSANDRA-3618)
 * CLibrary.createHardLinkWithExec() to check for errors (CASSANDRA-3101)
 * Avoid creating empty and non cleaned writer during compaction (CASSANDRA-3616)
 * stop thrift service in shutdown hook so we can quiesce MessagingService
   (CASSANDRA-3335)
 * (CQL) compaction_strategy_options and compression_parameters for
   CREATE COLUMNFAMILY statement (CASSANDRA-3374)
 * Reset min/max compaction threshold when creating size tiered compaction
   strategy (CASSANDRA-3666)
 * Don't ignore IOException during compaction (CASSANDRA-3655)
 * Fix assertion error for CF with gc_grace=0 (CASSANDRA-3579)
 * Shutdown ParallelCompaction reducer executor after use (CASSANDRA-3711)
 * Avoid < 0 value for pending tasks in leveled compaction (CASSANDRA-3693)
 * (Hadoop) Support TimeUUID in Pig CassandraStorage (CASSANDRA-3327)
 * Check schema is ready before continuing boostrapping (CASSANDRA-3629)
 * Catch overflows during parsing of chunk_length_kb (CASSANDRA-3644)
 * Improve stream protocol mismatch errors (CASSANDRA-3652)
 * Avoid multiple thread doing HH to the same target (CASSANDRA-3681)
 * Add JMX property for rp_timeout_in_ms (CASSANDRA-2940)
 * Allow DynamicCompositeType to compare component of different types
   (CASSANDRA-3625)
 * Flush non-cfs backed secondary indexes (CASSANDRA-3659)
 * Secondary Indexes should report memory consumption (CASSANDRA-3155)
 * fix for SelectStatement start/end key are not set correctly
   when a key alias is involved (CASSANDRA-3700)
 * fix CLI `show schema` command insert of an extra comma in
   column_metadata (CASSANDRA-3714)
Merged from 0.8:
 * avoid logging (harmless) exception when GC takes < 1ms (CASSANDRA-3656)
 * prevent new nodes from thinking down nodes are up forever (CASSANDRA-3626)
 * use correct list of replicas for LOCAL_QUORUM reads when read repair
   is disabled (CASSANDRA-3696)
 * block on flush before compacting hints (may prevent OOM) (CASSANDRA-3733)


1.0.6
 * (CQL) fix cqlsh support for replicate_on_write (CASSANDRA-3596)
 * fix adding to leveled manifest after streaming (CASSANDRA-3536)
 * filter out unavailable cipher suites when using encryption (CASSANDRA-3178)
 * (HADOOP) add old-style api support for CFIF and CFRR (CASSANDRA-2799)
 * Support TimeUUIDType column names in Stress.java tool (CASSANDRA-3541)
 * (CQL) INSERT/UPDATE/DELETE/TRUNCATE commands should allow CF names to
   be qualified by keyspace (CASSANDRA-3419)
 * always remove endpoints from delevery queue in HH (CASSANDRA-3546)
 * fix race between cf flush and its 2ndary indexes flush (CASSANDRA-3547)
 * fix potential race in AES when a repair fails (CASSANDRA-3548)
 * fix default value validation usage in CLI SET command (CASSANDRA-3553)
 * Optimize componentsFor method for compaction and startup time
   (CASSANDRA-3532)
 * (CQL) Proper ColumnFamily metadata validation on CREATE COLUMNFAMILY 
   (CASSANDRA-3565)
 * fix compression "chunk_length_kb" option to set correct kb value for 
   thrift/avro (CASSANDRA-3558)
 * fix missing response during range slice repair (CASSANDRA-3551)
 * 'describe ring' moved from CLI to nodetool and available through JMX (CASSANDRA-3220)
 * add back partitioner to sstable metadata (CASSANDRA-3540)
 * fix NPE in get_count for counters (CASSANDRA-3601)
Merged from 0.8:
 * remove invalid assertion that table was opened before dropping it
   (CASSANDRA-3580)
 * range and index scans now only send requests to enough replicas to
   satisfy requested CL + RR (CASSANDRA-3598)
 * use cannonical host for local node in nodetool info (CASSANDRA-3556)
 * remove nonlocal DC write optimization since it only worked with
   CL.ONE or CL.LOCAL_QUORUM (CASSANDRA-3577, 3585)
 * detect misuses of CounterColumnType (CASSANDRA-3422)
 * turn off string interning in json2sstable, take 2 (CASSANDRA-2189)
 * validate compression parameters on add/update of the ColumnFamily 
   (CASSANDRA-3573)
 * Check for 0.0.0.0 is incorrect in CFIF (CASSANDRA-3584)
 * Increase vm.max_map_count in debian packaging (CASSANDRA-3563)
 * gossiper will never add itself to saved endpoints (CASSANDRA-3485)


1.0.5
 * revert CASSANDRA-3407 (see CASSANDRA-3540)
 * fix assertion error while forwarding writes to local nodes (CASSANDRA-3539)


1.0.4
 * fix self-hinting of timed out read repair updates and make hinted handoff
   less prone to OOMing a coordinator (CASSANDRA-3440)
 * expose bloom filter sizes via JMX (CASSANDRA-3495)
 * enforce RP tokens 0..2**127 (CASSANDRA-3501)
 * canonicalize paths exposed through JMX (CASSANDRA-3504)
 * fix "liveSize" stat when sstables are removed (CASSANDRA-3496)
 * add bloom filter FP rates to nodetool cfstats (CASSANDRA-3347)
 * record partitioner in sstable metadata component (CASSANDRA-3407)
 * add new upgradesstables nodetool command (CASSANDRA-3406)
 * skip --debug requirement to see common exceptions in CLI (CASSANDRA-3508)
 * fix incorrect query results due to invalid max timestamp (CASSANDRA-3510)
 * make sstableloader recognize compressed sstables (CASSANDRA-3521)
 * avoids race in OutboundTcpConnection in multi-DC setups (CASSANDRA-3530)
 * use SETLOCAL in cassandra.bat (CASSANDRA-3506)
 * fix ConcurrentModificationException in Table.all() (CASSANDRA-3529)
Merged from 0.8:
 * fix concurrence issue in the FailureDetector (CASSANDRA-3519)
 * fix array out of bounds error in counter shard removal (CASSANDRA-3514)
 * avoid dropping tombstones when they might still be needed to shadow
   data in a different sstable (CASSANDRA-2786)


1.0.3
 * revert name-based query defragmentation aka CASSANDRA-2503 (CASSANDRA-3491)
 * fix invalidate-related test failures (CASSANDRA-3437)
 * add next-gen cqlsh to bin/ (CASSANDRA-3188, 3131, 3493)
 * (CQL) fix handling of rows with no columns (CASSANDRA-3424, 3473)
 * fix querying supercolumns by name returning only a subset of
   subcolumns or old subcolumn versions (CASSANDRA-3446)
 * automatically compute sha1 sum for uncompressed data files (CASSANDRA-3456)
 * fix reading metadata/statistics component for version < h (CASSANDRA-3474)
 * add sstable forward-compatibility (CASSANDRA-3478)
 * report compression ratio in CFSMBean (CASSANDRA-3393)
 * fix incorrect size exception during streaming of counters (CASSANDRA-3481)
 * (CQL) fix for counter decrement syntax (CASSANDRA-3418)
 * Fix race introduced by CASSANDRA-2503 (CASSANDRA-3482)
 * Fix incomplete deletion of delivered hints (CASSANDRA-3466)
 * Avoid rescheduling compactions when no compaction was executed 
   (CASSANDRA-3484)
 * fix handling of the chunk_length_kb compression options (CASSANDRA-3492)
Merged from 0.8:
 * fix updating CF row_cache_provider (CASSANDRA-3414)
 * CFMetaData.convertToThrift method to set RowCacheProvider (CASSANDRA-3405)
 * acquire compactionlock during truncate (CASSANDRA-3399)
 * fix displaying cfdef entries for super columnfamilies (CASSANDRA-3415)
 * Make counter shard merging thread safe (CASSANDRA-3178)
 * Revert CASSANDRA-2855
 * Fix bug preventing the use of efficient cross-DC writes (CASSANDRA-3472)
 * `describe ring` command for CLI (CASSANDRA-3220)
 * (Hadoop) skip empty rows when entire row is requested, redux (CASSANDRA-2855)


1.0.2
 * "defragment" rows for name-based queries under STCS (CASSANDRA-2503)
 * Add timing information to cassandra-cli GET/SET/LIST queries (CASSANDRA-3326)
 * Only create one CompressionMetadata object per sstable (CASSANDRA-3427)
 * cleanup usage of StorageService.setMode() (CASSANDRA-3388)
 * Avoid large array allocation for compressed chunk offsets (CASSANDRA-3432)
 * fix DecimalType bytebuffer marshalling (CASSANDRA-3421)
 * fix bug that caused first column in per row indexes to be ignored 
   (CASSANDRA-3441)
 * add JMX call to clean (failed) repair sessions (CASSANDRA-3316)
 * fix sstableloader reference acquisition bug (CASSANDRA-3438)
 * fix estimated row size regression (CASSANDRA-3451)
 * make sure we don't return more columns than asked (CASSANDRA-3303, 3395)
Merged from 0.8:
 * acquire compactionlock during truncate (CASSANDRA-3399)
 * fix displaying cfdef entries for super columnfamilies (CASSANDRA-3415)


1.0.1
 * acquire references during index build to prevent delete problems
   on Windows (CASSANDRA-3314)
 * describe_ring should include datacenter/topology information (CASSANDRA-2882)
 * Thrift sockets are not properly buffered (CASSANDRA-3261)
 * performance improvement for bytebufferutil compare function (CASSANDRA-3286)
 * add system.versions ColumnFamily (CASSANDRA-3140)
 * reduce network copies (CASSANDRA-3333, 3373)
 * limit nodetool to 32MB of heap (CASSANDRA-3124)
 * (CQL) update parser to accept "timestamp" instead of "date" (CASSANDRA-3149)
 * Fix CLI `show schema` to include "compression_options" (CASSANDRA-3368)
 * Snapshot to include manifest under LeveledCompactionStrategy (CASSANDRA-3359)
 * (CQL) SELECT query should allow CF name to be qualified by keyspace (CASSANDRA-3130)
 * (CQL) Fix internal application error specifying 'using consistency ...'
   in lower case (CASSANDRA-3366)
 * fix Deflate compression when compression actually makes the data bigger
   (CASSANDRA-3370)
 * optimize UUIDGen to avoid lock contention on InetAddress.getLocalHost 
   (CASSANDRA-3387)
 * tolerate index being dropped mid-mutation (CASSANDRA-3334, 3313)
 * CompactionManager is now responsible for checking for new candidates
   post-task execution, enabling more consistent leveled compaction 
   (CASSANDRA-3391)
 * Cache HSHA threads (CASSANDRA-3372)
 * use CF/KS names as snapshot prefix for drop + truncate operations
   (CASSANDRA-2997)
 * Break bloom filters up to avoid heap fragmentation (CASSANDRA-2466)
 * fix cassandra hanging on jsvc stop (CASSANDRA-3302)
 * Avoid leveled compaction getting blocked on errors (CASSANDRA-3408)
 * Make reloading the compaction strategy safe (CASSANDRA-3409)
 * ignore 0.8 hints even if compaction begins before we try to purge
   them (CASSANDRA-3385)
 * remove procrun (bin\daemon) from Cassandra source tree and 
   artifacts (CASSANDRA-3331)
 * make cassandra compile under JDK7 (CASSANDRA-3275)
 * remove dependency of clientutil.jar to FBUtilities (CASSANDRA-3299)
 * avoid truncation errors by using long math on long values (CASSANDRA-3364)
 * avoid clock drift on some Windows machine (CASSANDRA-3375)
 * display cache provider in cli 'describe keyspace' command (CASSANDRA-3384)
 * fix incomplete topology information in describe_ring (CASSANDRA-3403)
 * expire dead gossip states based on time (CASSANDRA-2961)
 * improve CompactionTask extensibility (CASSANDRA-3330)
 * Allow one leveled compaction task to kick off another (CASSANDRA-3363)
 * allow encryption only between datacenters (CASSANDRA-2802)
Merged from 0.8:
 * fix truncate allowing data to be replayed post-restart (CASSANDRA-3297)
 * make iwriter final in IndexWriter to avoid NPE (CASSANDRA-2863)
 * (CQL) update grammar to require key clause in DELETE statement
   (CASSANDRA-3349)
 * (CQL) allow numeric keyspace names in USE statement (CASSANDRA-3350)
 * (Hadoop) skip empty rows when slicing the entire row (CASSANDRA-2855)
 * Fix handling of tombstone by SSTableExport/Import (CASSANDRA-3357)
 * fix ColumnIndexer to use long offsets (CASSANDRA-3358)
 * Improved CLI exceptions (CASSANDRA-3312)
 * Fix handling of tombstone by SSTableExport/Import (CASSANDRA-3357)
 * Only count compaction as active (for throttling) when they have
   successfully acquired the compaction lock (CASSANDRA-3344)
 * Display CLI version string on startup (CASSANDRA-3196)
 * (Hadoop) make CFIF try rpc_address or fallback to listen_address
   (CASSANDRA-3214)
 * (Hadoop) accept comma delimited lists of initial thrift connections
   (CASSANDRA-3185)
 * ColumnFamily min_compaction_threshold should be >= 2 (CASSANDRA-3342)
 * (Pig) add 0.8+ types and key validation type in schema (CASSANDRA-3280)
 * Fix completely removing column metadata using CLI (CASSANDRA-3126)
 * CLI `describe cluster;` output should be on separate lines for separate versions
   (CASSANDRA-3170)
 * fix changing durable_writes keyspace option during CF creation
   (CASSANDRA-3292)
 * avoid locking on update when no indexes are involved (CASSANDRA-3386)
 * fix assertionError during repair with ordered partitioners (CASSANDRA-3369)
 * correctly serialize key_validation_class for avro (CASSANDRA-3391)
 * don't expire counter tombstone after streaming (CASSANDRA-3394)
 * prevent nodes that failed to join from hanging around forever 
   (CASSANDRA-3351)
 * remove incorrect optimization from slice read path (CASSANDRA-3390)
 * Fix race in AntiEntropyService (CASSANDRA-3400)


1.0.0-final
 * close scrubbed sstable fd before deleting it (CASSANDRA-3318)
 * fix bug preventing obsolete commitlog segments from being removed
   (CASSANDRA-3269)
 * tolerate whitespace in seed CDL (CASSANDRA-3263)
 * Change default heap thresholds to max(min(1/2 ram, 1G), min(1/4 ram, 8GB))
   (CASSANDRA-3295)
 * Fix broken CompressedRandomAccessReaderTest (CASSANDRA-3298)
 * (CQL) fix type information returned for wildcard queries (CASSANDRA-3311)
 * add estimated tasks to LeveledCompactionStrategy (CASSANDRA-3322)
 * avoid including compaction cache-warming in keycache stats (CASSANDRA-3325)
 * run compaction and hinted handoff threads at MIN_PRIORITY (CASSANDRA-3308)
 * default hsha thrift server to cpu core count in rpc pool (CASSANDRA-3329)
 * add bin\daemon to binary tarball for Windows service (CASSANDRA-3331)
 * Fix places where uncompressed size of sstables was use in place of the
   compressed one (CASSANDRA-3338)
 * Fix hsha thrift server (CASSANDRA-3346)
 * Make sure repair only stream needed sstables (CASSANDRA-3345)


1.0.0-rc2
 * Log a meaningful warning when a node receives a message for a repair session
   that doesn't exist anymore (CASSANDRA-3256)
 * test for NUMA policy support as well as numactl presence (CASSANDRA-3245)
 * Fix FD leak when internode encryption is enabled (CASSANDRA-3257)
 * Remove incorrect assertion in mergeIterator (CASSANDRA-3260)
 * FBUtilities.hexToBytes(String) to throw NumberFormatException when string
   contains non-hex characters (CASSANDRA-3231)
 * Keep SimpleSnitch proximity ordering unchanged from what the Strategy
   generates, as intended (CASSANDRA-3262)
 * remove Scrub from compactionstats when finished (CASSANDRA-3255)
 * fix counter entry in jdbc TypesMap (CASSANDRA-3268)
 * fix full queue scenario for ParallelCompactionIterator (CASSANDRA-3270)
 * fix bootstrap process (CASSANDRA-3285)
 * don't try delivering hints if when there isn't any (CASSANDRA-3176)
 * CLI documentation change for ColumnFamily `compression_options` (CASSANDRA-3282)
 * ignore any CF ids sent by client for adding CF/KS (CASSANDRA-3288)
 * remove obsolete hints on first startup (CASSANDRA-3291)
 * use correct ISortedColumns for time-optimized reads (CASSANDRA-3289)
 * Evict gossip state immediately when a token is taken over by a new IP 
   (CASSANDRA-3259)


1.0.0-rc1
 * Update CQL to generate microsecond timestamps by default (CASSANDRA-3227)
 * Fix counting CFMetadata towards Memtable liveRatio (CASSANDRA-3023)
 * Kill server on wrapped OOME such as from FileChannel.map (CASSANDRA-3201)
 * remove unnecessary copy when adding to row cache (CASSANDRA-3223)
 * Log message when a full repair operation completes (CASSANDRA-3207)
 * Fix streamOutSession keeping sstables references forever if the remote end
   dies (CASSANDRA-3216)
 * Remove dynamic_snitch boolean from example configuration (defaulting to 
   true) and set default badness threshold to 0.1 (CASSANDRA-3229)
 * Base choice of random or "balanced" token on bootstrap on whether
   schema definitions were found (CASSANDRA-3219)
 * Fixes for LeveledCompactionStrategy score computation, prioritization,
   scheduling, and performance (CASSANDRA-3224, 3234)
 * parallelize sstable open at server startup (CASSANDRA-2988)
 * fix handling of exceptions writing to OutboundTcpConnection (CASSANDRA-3235)
 * Allow using quotes in "USE <keyspace>;" CLI command (CASSANDRA-3208)
 * Don't allow any cache loading exceptions to halt startup (CASSANDRA-3218)
 * Fix sstableloader --ignores option (CASSANDRA-3247)
 * File descriptor limit increased in packaging (CASSANDRA-3206)
 * Fix deadlock in commit log during flush (CASSANDRA-3253) 


1.0.0-beta1
 * removed binarymemtable (CASSANDRA-2692)
 * add commitlog_total_space_in_mb to prevent fragmented logs (CASSANDRA-2427)
 * removed commitlog_rotation_threshold_in_mb configuration (CASSANDRA-2771)
 * make AbstractBounds.normalize de-overlapp overlapping ranges (CASSANDRA-2641)
 * replace CollatingIterator, ReducingIterator with MergeIterator 
   (CASSANDRA-2062)
 * Fixed the ability to set compaction strategy in cli using create column 
   family command (CASSANDRA-2778)
 * clean up tmp files after failed compaction (CASSANDRA-2468)
 * restrict repair streaming to specific columnfamilies (CASSANDRA-2280)
 * don't bother persisting columns shadowed by a row tombstone (CASSANDRA-2589)
 * reset CF and SC deletion times after gc_grace (CASSANDRA-2317)
 * optimize away seek when compacting wide rows (CASSANDRA-2879)
 * single-pass streaming (CASSANDRA-2677, 2906, 2916, 3003)
 * use reference counting for deleting sstables instead of relying on GC
   (CASSANDRA-2521, 3179)
 * store hints as serialized mutations instead of pointers to data row
   (CASSANDRA-2045)
 * store hints in the coordinator node instead of in the closest replica 
   (CASSANDRA-2914)
 * add row_cache_keys_to_save CF option (CASSANDRA-1966)
 * check column family validity in nodetool repair (CASSANDRA-2933)
 * use lazy initialization instead of class initialization in NodeId
   (CASSANDRA-2953)
 * add paging to get_count (CASSANDRA-2894)
 * fix "short reads" in [multi]get (CASSANDRA-2643, 3157, 3192)
 * add optional compression for sstables (CASSANDRA-47, 2994, 3001, 3128)
 * add scheduler JMX metrics (CASSANDRA-2962)
 * add block level checksum for compressed data (CASSANDRA-1717)
 * make column family backed column map pluggable and introduce unsynchronized
   ArrayList backed one to speedup reads (CASSANDRA-2843, 3165, 3205)
 * refactoring of the secondary index api (CASSANDRA-2982)
 * make CL > ONE reads wait for digest reconciliation before returning
   (CASSANDRA-2494)
 * fix missing logging for some exceptions (CASSANDRA-2061)
 * refactor and optimize ColumnFamilyStore.files(...) and Descriptor.fromFilename(String)
   and few other places responsible for work with SSTable files (CASSANDRA-3040)
 * Stop reading from sstables once we know we have the most recent columns,
   for query-by-name requests (CASSANDRA-2498)
 * Add query-by-column mode to stress.java (CASSANDRA-3064)
 * Add "install" command to cassandra.bat (CASSANDRA-292)
 * clean up KSMetadata, CFMetadata from unnecessary
   Thrift<->Avro conversion methods (CASSANDRA-3032)
 * Add timeouts to client request schedulers (CASSANDRA-3079, 3096)
 * Cli to use hashes rather than array of hashes for strategy options (CASSANDRA-3081)
 * LeveledCompactionStrategy (CASSANDRA-1608, 3085, 3110, 3087, 3145, 3154, 3182)
 * Improvements of the CLI `describe` command (CASSANDRA-2630)
 * reduce window where dropped CF sstables may not be deleted (CASSANDRA-2942)
 * Expose gossip/FD info to JMX (CASSANDRA-2806)
 * Fix streaming over SSL when compressed SSTable involved (CASSANDRA-3051)
 * Add support for pluggable secondary index implementations (CASSANDRA-3078)
 * remove compaction_thread_priority setting (CASSANDRA-3104)
 * generate hints for replicas that timeout, not just replicas that are known
   to be down before starting (CASSANDRA-2034)
 * Add throttling for internode streaming (CASSANDRA-3080)
 * make the repair of a range repair all replica (CASSANDRA-2610, 3194)
 * expose the ability to repair the first range (as returned by the
   partitioner) of a node (CASSANDRA-2606)
 * Streams Compression (CASSANDRA-3015)
 * add ability to use multiple threads during a single compaction
   (CASSANDRA-2901)
 * make AbstractBounds.normalize support overlapping ranges (CASSANDRA-2641)
 * fix of the CQL count() behavior (CASSANDRA-3068)
 * use TreeMap backed column families for the SSTable simple writers
   (CASSANDRA-3148)
 * fix inconsistency of the CLI syntax when {} should be used instead of [{}]
   (CASSANDRA-3119)
 * rename CQL type names to match expected SQL behavior (CASSANDRA-3149, 3031)
 * Arena-based allocation for memtables (CASSANDRA-2252, 3162, 3163, 3168)
 * Default RR chance to 0.1 (CASSANDRA-3169)
 * Add RowLevel support to secondary index API (CASSANDRA-3147)
 * Make SerializingCacheProvider the default if JNA is available (CASSANDRA-3183)
 * Fix backwards compatibilty for CQL memtable properties (CASSANDRA-3190)
 * Add five-minute delay before starting compactions on a restarted server
   (CASSANDRA-3181)
 * Reduce copies done for intra-host messages (CASSANDRA-1788, 3144)
 * support of compaction strategy option for stress.java (CASSANDRA-3204)
 * make memtable throughput and column count thresholds no-ops (CASSANDRA-2449)
 * Return schema information along with the resultSet in CQL (CASSANDRA-2734)
 * Add new DecimalType (CASSANDRA-2883)
 * Fix assertion error in RowRepairResolver (CASSANDRA-3156)
 * Reduce unnecessary high buffer sizes (CASSANDRA-3171)
 * Pluggable compaction strategy (CASSANDRA-1610)
 * Add new broadcast_address config option (CASSANDRA-2491)


0.8.7
 * Kill server on wrapped OOME such as from FileChannel.map (CASSANDRA-3201)
 * Allow using quotes in "USE <keyspace>;" CLI command (CASSANDRA-3208)
 * Log message when a full repair operation completes (CASSANDRA-3207)
 * Don't allow any cache loading exceptions to halt startup (CASSANDRA-3218)
 * Fix sstableloader --ignores option (CASSANDRA-3247)
 * File descriptor limit increased in packaging (CASSANDRA-3206)
 * Log a meaningfull warning when a node receive a message for a repair session
   that doesn't exist anymore (CASSANDRA-3256)
 * Fix FD leak when internode encryption is enabled (CASSANDRA-3257)
 * FBUtilities.hexToBytes(String) to throw NumberFormatException when string
   contains non-hex characters (CASSANDRA-3231)
 * Keep SimpleSnitch proximity ordering unchanged from what the Strategy
   generates, as intended (CASSANDRA-3262)
 * remove Scrub from compactionstats when finished (CASSANDRA-3255)
 * Fix tool .bat files when CASSANDRA_HOME contains spaces (CASSANDRA-3258)
 * Force flush of status table when removing/updating token (CASSANDRA-3243)
 * Evict gossip state immediately when a token is taken over by a new IP (CASSANDRA-3259)
 * Fix bug where the failure detector can take too long to mark a host
   down (CASSANDRA-3273)
 * (Hadoop) allow wrapping ranges in queries (CASSANDRA-3137)
 * (Hadoop) check all interfaces for a match with split location
   before falling back to random replica (CASSANDRA-3211)
 * (Hadoop) Make Pig storage handle implements LoadMetadata (CASSANDRA-2777)
 * (Hadoop) Fix exception during PIG 'dump' (CASSANDRA-2810)
 * Fix stress COUNTER_GET option (CASSANDRA-3301)
 * Fix missing fields in CLI `show schema` output (CASSANDRA-3304)
 * Nodetool no longer leaks threads and closes JMX connections (CASSANDRA-3309)
 * fix truncate allowing data to be replayed post-restart (CASSANDRA-3297)
 * Move SimpleAuthority and SimpleAuthenticator to examples (CASSANDRA-2922)
 * Fix handling of tombstone by SSTableExport/Import (CASSANDRA-3357)
 * Fix transposition in cfHistograms (CASSANDRA-3222)
 * Allow using number as DC name when creating keyspace in CQL (CASSANDRA-3239)
 * Force flush of system table after updating/removing a token (CASSANDRA-3243)


0.8.6
 * revert CASSANDRA-2388
 * change TokenRange.endpoints back to listen/broadcast address to match
   pre-1777 behavior, and add TokenRange.rpc_endpoints instead (CASSANDRA-3187)
 * avoid trying to watch cassandra-topology.properties when loaded from jar
   (CASSANDRA-3138)
 * prevent users from creating keyspaces with LocalStrategy replication
   (CASSANDRA-3139)
 * fix CLI `show schema;` to output correct keyspace definition statement
   (CASSANDRA-3129)
 * CustomTThreadPoolServer to log TTransportException at DEBUG level
   (CASSANDRA-3142)
 * allow topology sort to work with non-unique rack names between 
   datacenters (CASSANDRA-3152)
 * Improve caching of same-version Messages on digest and repair paths
   (CASSANDRA-3158)
 * Randomize choice of first replica for counter increment (CASSANDRA-2890)
 * Fix using read_repair_chance instead of merge_shard_change (CASSANDRA-3202)
 * Avoid streaming data to nodes that already have it, on move as well as
   decommission (CASSANDRA-3041)
 * Fix divide by zero error in GCInspector (CASSANDRA-3164)
 * allow quoting of the ColumnFamily name in CLI `create column family`
   statement (CASSANDRA-3195)
 * Fix rolling upgrade from 0.7 to 0.8 problem (CASSANDRA-3166)
 * Accomodate missing encryption_options in IncomingTcpConnection.stream
   (CASSANDRA-3212)


0.8.5
 * fix NPE when encryption_options is unspecified (CASSANDRA-3007)
 * include column name in validation failure exceptions (CASSANDRA-2849)
 * make sure truncate clears out the commitlog so replay won't re-
   populate with truncated data (CASSANDRA-2950)
 * fix NPE when debug logging is enabled and dropped CF is present
   in a commitlog segment (CASSANDRA-3021)
 * fix cassandra.bat when CASSANDRA_HOME contains spaces (CASSANDRA-2952)
 * fix to SSTableSimpleUnsortedWriter bufferSize calculation (CASSANDRA-3027)
 * make cleanup and normal compaction able to skip empty rows
   (rows containing nothing but expired tombstones) (CASSANDRA-3039)
 * work around native memory leak in com.sun.management.GarbageCollectorMXBean
   (CASSANDRA-2868)
 * validate that column names in column_metadata are not equal to key_alias
   on create/update of the ColumnFamily and CQL 'ALTER' statement (CASSANDRA-3036)
 * return an InvalidRequestException if an indexed column is assigned
   a value larger than 64KB (CASSANDRA-3057)
 * fix of numeric-only and string column names handling in CLI "drop index" 
   (CASSANDRA-3054)
 * prune index scan resultset back to original request for lazy
   resultset expansion case (CASSANDRA-2964)
 * (Hadoop) fail jobs when Cassandra node has failed but TaskTracker
   has not (CASSANDRA-2388)
 * fix dynamic snitch ignoring nodes when read_repair_chance is zero
   (CASSANDRA-2662)
 * avoid retaining references to dropped CFS objects in 
   CompactionManager.estimatedCompactions (CASSANDRA-2708)
 * expose rpc timeouts per host in MessagingServiceMBean (CASSANDRA-2941)
 * avoid including cwd in classpath for deb and rpm packages (CASSANDRA-2881)
 * remove gossip state when a new IP takes over a token (CASSANDRA-3071)
 * allow sstable2json to work on index sstable files (CASSANDRA-3059)
 * always hint counters (CASSANDRA-3099)
 * fix log4j initialization in EmbeddedCassandraService (CASSANDRA-2857)
 * remove gossip state when a new IP takes over a token (CASSANDRA-3071)
 * work around native memory leak in com.sun.management.GarbageCollectorMXBean
    (CASSANDRA-2868)
 * fix UnavailableException with writes at CL.EACH_QUORM (CASSANDRA-3084)
 * fix parsing of the Keyspace and ColumnFamily names in numeric
   and string representations in CLI (CASSANDRA-3075)
 * fix corner cases in Range.differenceToFetch (CASSANDRA-3084)
 * fix ip address String representation in the ring cache (CASSANDRA-3044)
 * fix ring cache compatibility when mixing pre-0.8.4 nodes with post-
   in the same cluster (CASSANDRA-3023)
 * make repair report failure when a node participating dies (instead of
   hanging forever) (CASSANDRA-2433)
 * fix handling of the empty byte buffer by ReversedType (CASSANDRA-3111)
 * Add validation that Keyspace names are case-insensitively unique (CASSANDRA-3066)
 * catch invalid key_validation_class before instantiating UpdateColumnFamily (CASSANDRA-3102)
 * make Range and Bounds objects client-safe (CASSANDRA-3108)
 * optionally skip log4j configuration (CASSANDRA-3061)
 * bundle sstableloader with the debian package (CASSANDRA-3113)
 * don't try to build secondary indexes when there is none (CASSANDRA-3123)
 * improve SSTableSimpleUnsortedWriter speed for large rows (CASSANDRA-3122)
 * handle keyspace arguments correctly in nodetool snapshot (CASSANDRA-3038)
 * Fix SSTableImportTest on windows (CASSANDRA-3043)
 * expose compactionThroughputMbPerSec through JMX (CASSANDRA-3117)
 * log keyspace and CF of large rows being compacted


0.8.4
 * change TokenRing.endpoints to be a list of rpc addresses instead of 
   listen/broadcast addresses (CASSANDRA-1777)
 * include files-to-be-streamed in StreamInSession.getSources (CASSANDRA-2972)
 * use JAVA env var in cassandra-env.sh (CASSANDRA-2785, 2992)
 * avoid doing read for no-op replicate-on-write at CL=1 (CASSANDRA-2892)
 * refuse counter write for CL.ANY (CASSANDRA-2990)
 * switch back to only logging recent dropped messages (CASSANDRA-3004)
 * always deserialize RowMutation for counters (CASSANDRA-3006)
 * ignore saved replication_factor strategy_option for NTS (CASSANDRA-3011)
 * make sure pre-truncate CL segments are discarded (CASSANDRA-2950)


0.8.3
 * add ability to drop local reads/writes that are going to timeout
   (CASSANDRA-2943)
 * revamp token removal process, keep gossip states for 3 days (CASSANDRA-2496)
 * don't accept extra args for 0-arg nodetool commands (CASSANDRA-2740)
 * log unavailableexception details at debug level (CASSANDRA-2856)
 * expose data_dir though jmx (CASSANDRA-2770)
 * don't include tmp files as sstable when create cfs (CASSANDRA-2929)
 * log Java classpath on startup (CASSANDRA-2895)
 * keep gossipped version in sync with actual on migration coordinator 
   (CASSANDRA-2946)
 * use lazy initialization instead of class initialization in NodeId
   (CASSANDRA-2953)
 * check column family validity in nodetool repair (CASSANDRA-2933)
 * speedup bytes to hex conversions dramatically (CASSANDRA-2850)
 * Flush memtables on shutdown when durable writes are disabled 
   (CASSANDRA-2958)
 * improved POSIX compatibility of start scripts (CASsANDRA-2965)
 * add counter support to Hadoop InputFormat (CASSANDRA-2981)
 * fix bug where dirty commitlog segments were removed (and avoid keeping 
   segments with no post-flush activity permanently dirty) (CASSANDRA-2829)
 * fix throwing exception with batch mutation of counter super columns
   (CASSANDRA-2949)
 * ignore system tables during repair (CASSANDRA-2979)
 * throw exception when NTS is given replication_factor as an option
   (CASSANDRA-2960)
 * fix assertion error during compaction of counter CFs (CASSANDRA-2968)
 * avoid trying to create index names, when no index exists (CASSANDRA-2867)
 * don't sample the system table when choosing a bootstrap token
   (CASSANDRA-2825)
 * gossiper notifies of local state changes (CASSANDRA-2948)
 * add asynchronous and half-sync/half-async (hsha) thrift servers 
   (CASSANDRA-1405)
 * fix potential use of free'd native memory in SerializingCache 
   (CASSANDRA-2951)
 * prune index scan resultset back to original request for lazy
   resultset expansion case (CASSANDRA-2964)
 * (Hadoop) fail jobs when Cassandra node has failed but TaskTracker
    has not (CASSANDRA-2388)


0.8.2
 * CQL: 
   - include only one row per unique key for IN queries (CASSANDRA-2717)
   - respect client timestamp on full row deletions (CASSANDRA-2912)
 * improve thread-safety in StreamOutSession (CASSANDRA-2792)
 * allow deleting a row and updating indexed columns in it in the
   same mutation (CASSANDRA-2773)
 * Expose number of threads blocked on submitting memtable to flush
   in JMX (CASSANDRA-2817)
 * add ability to return "endpoints" to nodetool (CASSANDRA-2776)
 * Add support for multiple (comma-delimited) coordinator addresses
   to ColumnFamilyInputFormat (CASSANDRA-2807)
 * fix potential NPE while scheduling read repair for range slice
   (CASSANDRA-2823)
 * Fix race in SystemTable.getCurrentLocalNodeId (CASSANDRA-2824)
 * Correctly set default for replicate_on_write (CASSANDRA-2835)
 * improve nodetool compactionstats formatting (CASSANDRA-2844)
 * fix index-building status display (CASSANDRA-2853)
 * fix CLI perpetuating obsolete KsDef.replication_factor (CASSANDRA-2846)
 * improve cli treatment of multiline comments (CASSANDRA-2852)
 * handle row tombstones correctly in EchoedRow (CASSANDRA-2786)
 * add MessagingService.get[Recently]DroppedMessages and
   StorageService.getExceptionCount (CASSANDRA-2804)
 * fix possibility of spurious UnavailableException for LOCAL_QUORUM
   reads with dynamic snitch + read repair disabled (CASSANDRA-2870)
 * add ant-optional as dependence for the debian package (CASSANDRA-2164)
 * add option to specify limit for get_slice in the CLI (CASSANDRA-2646)
 * decrease HH page size (CASSANDRA-2832)
 * reset cli keyspace after dropping the current one (CASSANDRA-2763)
 * add KeyRange option to Hadoop inputformat (CASSANDRA-1125)
 * fix protocol versioning (CASSANDRA-2818, 2860)
 * support spaces in path to log4j configuration (CASSANDRA-2383)
 * avoid including inferred types in CF update (CASSANDRA-2809)
 * fix JMX bulkload call (CASSANDRA-2908)
 * fix updating KS with durable_writes=false (CASSANDRA-2907)
 * add simplified facade to SSTableWriter for bulk loading use
   (CASSANDRA-2911)
 * fix re-using index CF sstable names after drop/recreate (CASSANDRA-2872)
 * prepend CF to default index names (CASSANDRA-2903)
 * fix hint replay (CASSANDRA-2928)
 * Properly synchronize repair's merkle tree computation (CASSANDRA-2816)


0.8.1
 * CQL:
   - support for insert, delete in BATCH (CASSANDRA-2537)
   - support for IN to SELECT, UPDATE (CASSANDRA-2553)
   - timestamp support for INSERT, UPDATE, and BATCH (CASSANDRA-2555)
   - TTL support (CASSANDRA-2476)
   - counter support (CASSANDRA-2473)
   - ALTER COLUMNFAMILY (CASSANDRA-1709)
   - DROP INDEX (CASSANDRA-2617)
   - add SCHEMA/TABLE as aliases for KS/CF (CASSANDRA-2743)
   - server handles wait-for-schema-agreement (CASSANDRA-2756)
   - key alias support (CASSANDRA-2480)
 * add support for comparator parameters and a generic ReverseType
   (CASSANDRA-2355)
 * add CompositeType and DynamicCompositeType (CASSANDRA-2231)
 * optimize batches containing multiple updates to the same row
   (CASSANDRA-2583)
 * adjust hinted handoff page size to avoid OOM with large columns 
   (CASSANDRA-2652)
 * mark BRAF buffer invalid post-flush so we don't re-flush partial
   buffers again, especially on CL writes (CASSANDRA-2660)
 * add DROP INDEX support to CLI (CASSANDRA-2616)
 * don't perform HH to client-mode [storageproxy] nodes (CASSANDRA-2668)
 * Improve forceDeserialize/getCompactedRow encapsulation (CASSANDRA-2659)
 * Don't write CounterUpdateColumn to disk in tests (CASSANDRA-2650)
 * Add sstable bulk loading utility (CASSANDRA-1278)
 * avoid replaying hints to dropped columnfamilies (CASSANDRA-2685)
 * add placeholders for missing rows in range query pseudo-RR (CASSANDRA-2680)
 * remove no-op HHOM.renameHints (CASSANDRA-2693)
 * clone super columns to avoid modifying them during flush (CASSANDRA-2675)
 * allow writes to bypass the commitlog for certain keyspaces (CASSANDRA-2683)
 * avoid NPE when bypassing commitlog during memtable flush (CASSANDRA-2781)
 * Added support for making bootstrap retry if nodes flap (CASSANDRA-2644)
 * Added statusthrift to nodetool to report if thrift server is running (CASSANDRA-2722)
 * Fixed rows being cached if they do not exist (CASSANDRA-2723)
 * Support passing tableName and cfName to RowCacheProviders (CASSANDRA-2702)
 * close scrub file handles (CASSANDRA-2669)
 * throttle migration replay (CASSANDRA-2714)
 * optimize column serializer creation (CASSANDRA-2716)
 * Added support for making bootstrap retry if nodes flap (CASSANDRA-2644)
 * Added statusthrift to nodetool to report if thrift server is running
   (CASSANDRA-2722)
 * Fixed rows being cached if they do not exist (CASSANDRA-2723)
 * fix truncate/compaction race (CASSANDRA-2673)
 * workaround large resultsets causing large allocation retention
   by nio sockets (CASSANDRA-2654)
 * fix nodetool ring use with Ec2Snitch (CASSANDRA-2733)
 * fix removing columns and subcolumns that are supressed by a row or
   supercolumn tombstone during replica resolution (CASSANDRA-2590)
 * support sstable2json against snapshot sstables (CASSANDRA-2386)
 * remove active-pull schema requests (CASSANDRA-2715)
 * avoid marking entire list of sstables as actively being compacted
   in multithreaded compaction (CASSANDRA-2765)
 * seek back after deserializing a row to update cache with (CASSANDRA-2752)
 * avoid skipping rows in scrub for counter column family (CASSANDRA-2759)
 * fix ConcurrentModificationException in repair when dealing with 0.7 node
   (CASSANDRA-2767)
 * use threadsafe collections for StreamInSession (CASSANDRA-2766)
 * avoid infinite loop when creating merkle tree (CASSANDRA-2758)
 * avoids unmarking compacting sstable prematurely in cleanup (CASSANDRA-2769)
 * fix NPE when the commit log is bypassed (CASSANDRA-2718)
 * don't throw an exception in SS.isRPCServerRunning (CASSANDRA-2721)
 * make stress.jar executable (CASSANDRA-2744)
 * add daemon mode to java stress (CASSANDRA-2267)
 * expose the DC and rack of a node through JMX and nodetool ring (CASSANDRA-2531)
 * fix cache mbean getSize (CASSANDRA-2781)
 * Add Date, Float, Double, and Boolean types (CASSANDRA-2530)
 * Add startup flag to renew counter node id (CASSANDRA-2788)
 * add jamm agent to cassandra.bat (CASSANDRA-2787)
 * fix repair hanging if a neighbor has nothing to send (CASSANDRA-2797)
 * purge tombstone even if row is in only one sstable (CASSANDRA-2801)
 * Fix wrong purge of deleted cf during compaction (CASSANDRA-2786)
 * fix race that could result in Hadoop writer failing to throw an
   exception encountered after close() (CASSANDRA-2755)
 * fix scan wrongly throwing assertion error (CASSANDRA-2653)
 * Always use even distribution for merkle tree with RandomPartitionner
   (CASSANDRA-2841)
 * fix describeOwnership for OPP (CASSANDRA-2800)
 * ensure that string tokens do not contain commas (CASSANDRA-2762)


0.8.0-final
 * fix CQL grammar warning and cqlsh regression from CASSANDRA-2622
 * add ant generate-cql-html target (CASSANDRA-2526)
 * update CQL consistency levels (CASSANDRA-2566)
 * debian packaging fixes (CASSANDRA-2481, 2647)
 * fix UUIDType, IntegerType for direct buffers (CASSANDRA-2682, 2684)
 * switch to native Thrift for Hadoop map/reduce (CASSANDRA-2667)
 * fix StackOverflowError when building from eclipse (CASSANDRA-2687)
 * only provide replication_factor to strategy_options "help" for
   SimpleStrategy, OldNetworkTopologyStrategy (CASSANDRA-2678, 2713)
 * fix exception adding validators to non-string columns (CASSANDRA-2696)
 * avoid instantiating DatabaseDescriptor in JDBC (CASSANDRA-2694)
 * fix potential stack overflow during compaction (CASSANDRA-2626)
 * clone super columns to avoid modifying them during flush (CASSANDRA-2675)
 * reset underlying iterator in EchoedRow constructor (CASSANDRA-2653)


0.8.0-rc1
 * faster flushes and compaction from fixing excessively pessimistic 
   rebuffering in BRAF (CASSANDRA-2581)
 * fix returning null column values in the python cql driver (CASSANDRA-2593)
 * fix merkle tree splitting exiting early (CASSANDRA-2605)
 * snapshot_before_compaction directory name fix (CASSANDRA-2598)
 * Disable compaction throttling during bootstrap (CASSANDRA-2612) 
 * fix CQL treatment of > and < operators in range slices (CASSANDRA-2592)
 * fix potential double-application of counter updates on commitlog replay
   by moving replay position from header to sstable metadata (CASSANDRA-2419)
 * JDBC CQL driver exposes getColumn for access to timestamp
 * JDBC ResultSetMetadata properties added to AbstractType
 * r/m clustertool (CASSANDRA-2607)
 * add support for presenting row key as a column in CQL result sets 
   (CASSANDRA-2622)
 * Don't allow {LOCAL|EACH}_QUORUM unless strategy is NTS (CASSANDRA-2627)
 * validate keyspace strategy_options during CQL create (CASSANDRA-2624)
 * fix empty Result with secondary index when limit=1 (CASSANDRA-2628)
 * Fix regression where bootstrapping a node with no schema fails
   (CASSANDRA-2625)
 * Allow removing LocationInfo sstables (CASSANDRA-2632)
 * avoid attempting to replay mutations from dropped keyspaces (CASSANDRA-2631)
 * avoid using cached position of a key when GT is requested (CASSANDRA-2633)
 * fix counting bloom filter true positives (CASSANDRA-2637)
 * initialize local ep state prior to gossip startup if needed (CASSANDRA-2638)
 * fix counter increment lost after restart (CASSANDRA-2642)
 * add quote-escaping via backslash to CLI (CASSANDRA-2623)
 * fix pig example script (CASSANDRA-2487)
 * fix dynamic snitch race in adding latencies (CASSANDRA-2618)
 * Start/stop cassandra after more important services such as mdadm in
   debian packaging (CASSANDRA-2481)


0.8.0-beta2
 * fix NPE compacting index CFs (CASSANDRA-2528)
 * Remove checking all column families on startup for compaction candidates 
   (CASSANDRA-2444)
 * validate CQL create keyspace options (CASSANDRA-2525)
 * fix nodetool setcompactionthroughput (CASSANDRA-2550)
 * move	gossip heartbeat back to its own thread (CASSANDRA-2554)
 * validate cql TRUNCATE columnfamily before truncating (CASSANDRA-2570)
 * fix batch_mutate for mixed standard-counter mutations (CASSANDRA-2457)
 * disallow making schema changes to system keyspace (CASSANDRA-2563)
 * fix sending mutation messages multiple times (CASSANDRA-2557)
 * fix incorrect use of NBHM.size in ReadCallback that could cause
   reads to time out even when responses were received (CASSANDRA-2552)
 * trigger read repair correctly for LOCAL_QUORUM reads (CASSANDRA-2556)
 * Allow configuring the number of compaction thread (CASSANDRA-2558)
 * forceUserDefinedCompaction will attempt to compact what it is given
   even if the pessimistic estimate is that there is not enough disk space;
   automatic compactions will only compact 2 or more sstables (CASSANDRA-2575)
 * refuse to apply migrations with older timestamps than the current 
   schema (CASSANDRA-2536)
 * remove unframed Thrift transport option
 * include indexes in snapshots (CASSANDRA-2596)
 * improve ignoring of obsolete mutations in index maintenance (CASSANDRA-2401)
 * recognize attempt to drop just the index while leaving the column
   definition alone (CASSANDRA-2619)
  

0.8.0-beta1
 * remove Avro RPC support (CASSANDRA-926)
 * support for columns that act as incr/decr counters 
   (CASSANDRA-1072, 1937, 1944, 1936, 2101, 2093, 2288, 2105, 2384, 2236, 2342,
   2454)
 * CQL (CASSANDRA-1703, 1704, 1705, 1706, 1707, 1708, 1710, 1711, 1940, 
   2124, 2302, 2277, 2493)
 * avoid double RowMutation serialization on write path (CASSANDRA-1800)
 * make NetworkTopologyStrategy the default (CASSANDRA-1960)
 * configurable internode encryption (CASSANDRA-1567, 2152)
 * human readable column names in sstable2json output (CASSANDRA-1933)
 * change default JMX port to 7199 (CASSANDRA-2027)
 * backwards compatible internal messaging (CASSANDRA-1015)
 * atomic switch of memtables and sstables (CASSANDRA-2284)
 * add pluggable SeedProvider (CASSANDRA-1669)
 * Fix clustertool to not throw exception when calling get_endpoints (CASSANDRA-2437)
 * upgrade to thrift 0.6 (CASSANDRA-2412) 
 * repair works on a token range instead of full ring (CASSANDRA-2324)
 * purge tombstones from row cache (CASSANDRA-2305)
 * push replication_factor into strategy_options (CASSANDRA-1263)
 * give snapshots the same name on each node (CASSANDRA-1791)
 * remove "nodetool loadbalance" (CASSANDRA-2448)
 * multithreaded compaction (CASSANDRA-2191)
 * compaction throttling (CASSANDRA-2156)
 * add key type information and alias (CASSANDRA-2311, 2396)
 * cli no longer divides read_repair_chance by 100 (CASSANDRA-2458)
 * made CompactionInfo.getTaskType return an enum (CASSANDRA-2482)
 * add a server-wide cap on measured memtable memory usage and aggressively
   flush to keep under that threshold (CASSANDRA-2006)
 * add unified UUIDType (CASSANDRA-2233)
 * add off-heap row cache support (CASSANDRA-1969)


0.7.5
 * improvements/fixes to PIG driver (CASSANDRA-1618, CASSANDRA-2387,
   CASSANDRA-2465, CASSANDRA-2484)
 * validate index names (CASSANDRA-1761)
 * reduce contention on Table.flusherLock (CASSANDRA-1954)
 * try harder to detect failures during streaming, cleaning up temporary
   files more reliably (CASSANDRA-2088)
 * shut down server for OOM on a Thrift thread (CASSANDRA-2269)
 * fix tombstone handling in repair and sstable2json (CASSANDRA-2279)
 * preserve version when streaming data from old sstables (CASSANDRA-2283)
 * don't start repair if a neighboring node is marked as dead (CASSANDRA-2290)
 * purge tombstones from row cache (CASSANDRA-2305)
 * Avoid seeking when sstable2json exports the entire file (CASSANDRA-2318)
 * clear Built flag in system table when dropping an index (CASSANDRA-2320)
 * don't allow arbitrary argument for stress.java (CASSANDRA-2323)
 * validate values for index predicates in get_indexed_slice (CASSANDRA-2328)
 * queue secondary indexes for flush before the parent (CASSANDRA-2330)
 * allow job configuration to set the CL used in Hadoop jobs (CASSANDRA-2331)
 * add memtable_flush_queue_size defaulting to 4 (CASSANDRA-2333)
 * Allow overriding of initial_token, storage_port and rpc_port from system
   properties (CASSANDRA-2343)
 * fix comparator used for non-indexed secondary expressions in index scan
   (CASSANDRA-2347)
 * ensure size calculation and write phase of large-row compaction use
   the same threshold for TTL expiration (CASSANDRA-2349)
 * fix race when iterating CFs during add/drop (CASSANDRA-2350)
 * add ConsistencyLevel command to CLI (CASSANDRA-2354)
 * allow negative numbers in the cli (CASSANDRA-2358)
 * hard code serialVersionUID for tokens class (CASSANDRA-2361)
 * fix potential infinite loop in ByteBufferUtil.inputStream (CASSANDRA-2365)
 * fix encoding bugs in HintedHandoffManager, SystemTable when default
   charset is not UTF8 (CASSANDRA-2367)
 * avoids having removed node reappearing in Gossip (CASSANDRA-2371)
 * fix incorrect truncation of long to int when reading columns via block
   index (CASSANDRA-2376)
 * fix NPE during stream session (CASSANDRA-2377)
 * fix race condition that could leave orphaned data files when dropping CF or
   KS (CASSANDRA-2381)
 * fsync statistics component on write (CASSANDRA-2382)
 * fix duplicate results from CFS.scan (CASSANDRA-2406)
 * add IntegerType to CLI help (CASSANDRA-2414)
 * avoid caching token-only decoratedkeys (CASSANDRA-2416)
 * convert mmap assertion to if/throw so scrub can catch it (CASSANDRA-2417)
 * don't overwrite gc log (CASSANDR-2418)
 * invalidate row cache for streamed row to avoid inconsitencies
   (CASSANDRA-2420)
 * avoid copies in range/index scans (CASSANDRA-2425)
 * make sure we don't wipe data during cleanup if the node has not join
   the ring (CASSANDRA-2428)
 * Try harder to close files after compaction (CASSANDRA-2431)
 * re-set bootstrapped flag after move finishes (CASSANDRA-2435)
 * display validation_class in CLI 'describe keyspace' (CASSANDRA-2442)
 * make cleanup compactions cleanup the row cache (CASSANDRA-2451)
 * add column fields validation to scrub (CASSANDRA-2460)
 * use 64KB flush buffer instead of in_memory_compaction_limit (CASSANDRA-2463)
 * fix backslash substitutions in CLI (CASSANDRA-2492)
 * disable cache saving for system CFS (CASSANDRA-2502)
 * fixes for verifying destination availability under hinted conditions
   so UE can be thrown intead of timing out (CASSANDRA-2514)
 * fix update of validation class in column metadata (CASSANDRA-2512)
 * support LOCAL_QUORUM, EACH_QUORUM CLs outside of NTS (CASSANDRA-2516)
 * preserve version when streaming data from old sstables (CASSANDRA-2283)
 * fix backslash substitutions in CLI (CASSANDRA-2492)
 * count a row deletion as one operation towards memtable threshold 
   (CASSANDRA-2519)
 * support LOCAL_QUORUM, EACH_QUORUM CLs outside of NTS (CASSANDRA-2516)


0.7.4
 * add nodetool join command (CASSANDRA-2160)
 * fix secondary indexes on pre-existing or streamed data (CASSANDRA-2244)
 * initialize endpoint in gossiper earlier (CASSANDRA-2228)
 * add ability to write to Cassandra from Pig (CASSANDRA-1828)
 * add rpc_[min|max]_threads (CASSANDRA-2176)
 * add CL.TWO, CL.THREE (CASSANDRA-2013)
 * avoid exporting an un-requested row in sstable2json, when exporting 
   a key that does not exist (CASSANDRA-2168)
 * add incremental_backups option (CASSANDRA-1872)
 * add configurable row limit to Pig loadfunc (CASSANDRA-2276)
 * validate column values in batches as well as single-Column inserts
   (CASSANDRA-2259)
 * move sample schema from cassandra.yaml to schema-sample.txt,
   a cli scripts (CASSANDRA-2007)
 * avoid writing empty rows when scrubbing tombstoned rows (CASSANDRA-2296)
 * fix assertion error in range and index scans for CL < ALL
   (CASSANDRA-2282)
 * fix commitlog replay when flush position refers to data that didn't
   get synced before server died (CASSANDRA-2285)
 * fix fd leak in sstable2json with non-mmap'd i/o (CASSANDRA-2304)
 * reduce memory use during streaming of multiple sstables (CASSANDRA-2301)
 * purge tombstoned rows from cache after GCGraceSeconds (CASSANDRA-2305)
 * allow zero replicas in a NTS datacenter (CASSANDRA-1924)
 * make range queries respect snitch for local replicas (CASSANDRA-2286)
 * fix HH delivery when column index is larger than 2GB (CASSANDRA-2297)
 * make 2ary indexes use parent CF flush thresholds during initial build
   (CASSANDRA-2294)
 * update memtable_throughput to be a long (CASSANDRA-2158)


0.7.3
 * Keep endpoint state until aVeryLongTime (CASSANDRA-2115)
 * lower-latency read repair (CASSANDRA-2069)
 * add hinted_handoff_throttle_delay_in_ms option (CASSANDRA-2161)
 * fixes for cache save/load (CASSANDRA-2172, -2174)
 * Handle whole-row deletions in CFOutputFormat (CASSANDRA-2014)
 * Make memtable_flush_writers flush in parallel (CASSANDRA-2178)
 * Add compaction_preheat_key_cache option (CASSANDRA-2175)
 * refactor stress.py to have only one copy of the format string 
   used for creating row keys (CASSANDRA-2108)
 * validate index names for \w+ (CASSANDRA-2196)
 * Fix Cassandra cli to respect timeout if schema does not settle 
   (CASSANDRA-2187)
 * fix for compaction and cleanup writing old-format data into new-version 
   sstable (CASSANDRA-2211, -2216)
 * add nodetool scrub (CASSANDRA-2217, -2240)
 * fix sstable2json large-row pagination (CASSANDRA-2188)
 * fix EOFing on requests for the last bytes in a file (CASSANDRA-2213)
 * fix BufferedRandomAccessFile bugs (CASSANDRA-2218, -2241)
 * check for memtable flush_after_mins exceeded every 10s (CASSANDRA-2183)
 * fix cache saving on Windows (CASSANDRA-2207)
 * add validateSchemaAgreement call + synchronization to schema
   modification operations (CASSANDRA-2222)
 * fix for reversed slice queries on large rows (CASSANDRA-2212)
 * fat clients were writing local data (CASSANDRA-2223)
 * set DEFAULT_MEMTABLE_LIFETIME_IN_MINS to 24h
 * improve detection and cleanup of partially-written sstables 
   (CASSANDRA-2206)
 * fix supercolumn de/serialization when subcolumn comparator is different
   from supercolumn's (CASSANDRA-2104)
 * fix starting up on Windows when CASSANDRA_HOME contains whitespace
   (CASSANDRA-2237)
 * add [get|set][row|key]cacheSavePeriod to JMX (CASSANDRA-2100)
 * fix Hadoop ColumnFamilyOutputFormat dropping of mutations
   when batch fills up (CASSANDRA-2255)
 * move file deletions off of scheduledtasks executor (CASSANDRA-2253)


0.7.2
 * copy DecoratedKey.key when inserting into caches to avoid retaining
   a reference to the underlying buffer (CASSANDRA-2102)
 * format subcolumn names with subcomparator (CASSANDRA-2136)
 * fix column bloom filter deserialization (CASSANDRA-2165)


0.7.1
 * refactor MessageDigest creation code. (CASSANDRA-2107)
 * buffer network stack to avoid inefficient small TCP messages while avoiding
   the nagle/delayed ack problem (CASSANDRA-1896)
 * check log4j configuration for changes every 10s (CASSANDRA-1525, 1907)
 * more-efficient cross-DC replication (CASSANDRA-1530, -2051, -2138)
 * avoid polluting page cache with commitlog or sstable writes
   and seq scan operations (CASSANDRA-1470)
 * add RMI authentication options to nodetool (CASSANDRA-1921)
 * make snitches configurable at runtime (CASSANDRA-1374)
 * retry hadoop split requests on connection failure (CASSANDRA-1927)
 * implement describeOwnership for BOP, COPP (CASSANDRA-1928)
 * make read repair behave as expected for ConsistencyLevel > ONE
   (CASSANDRA-982, 2038)
 * distributed test harness (CASSANDRA-1859, 1964)
 * reduce flush lock contention (CASSANDRA-1930)
 * optimize supercolumn deserialization (CASSANDRA-1891)
 * fix CFMetaData.apply to only compare objects of the same class 
   (CASSANDRA-1962)
 * allow specifying specific SSTables to compact from JMX (CASSANDRA-1963)
 * fix race condition in MessagingService.targets (CASSANDRA-1959, 2094, 2081)
 * refuse to open sstables from a future version (CASSANDRA-1935)
 * zero-copy reads (CASSANDRA-1714)
 * fix copy bounds for word Text in wordcount demo (CASSANDRA-1993)
 * fixes for contrib/javautils (CASSANDRA-1979)
 * check more frequently for memtable expiration (CASSANDRA-2000)
 * fix writing SSTable column count statistics (CASSANDRA-1976)
 * fix streaming of multiple CFs during bootstrap (CASSANDRA-1992)
 * explicitly set JVM GC new generation size with -Xmn (CASSANDRA-1968)
 * add short options for CLI flags (CASSANDRA-1565)
 * make keyspace argument to "describe keyspace" in CLI optional
   when authenticated to keyspace already (CASSANDRA-2029)
 * added option to specify -Dcassandra.join_ring=false on startup
   to allow "warm spare" nodes or performing JMX maintenance before
   joining the ring (CASSANDRA-526)
 * log migrations at INFO (CASSANDRA-2028)
 * add CLI verbose option in file mode (CASSANDRA-2030)
 * add single-line "--" comments to CLI (CASSANDRA-2032)
 * message serialization tests (CASSANDRA-1923)
 * switch from ivy to maven-ant-tasks (CASSANDRA-2017)
 * CLI attempts to block for new schema to propagate (CASSANDRA-2044)
 * fix potential overflow in nodetool cfstats (CASSANDRA-2057)
 * add JVM shutdownhook to sync commitlog (CASSANDRA-1919)
 * allow nodes to be up without being part of  normal traffic (CASSANDRA-1951)
 * fix CLI "show keyspaces" with null options on NTS (CASSANDRA-2049)
 * fix possible ByteBuffer race conditions (CASSANDRA-2066)
 * reduce garbage generated by MessagingService to prevent load spikes
   (CASSANDRA-2058)
 * fix math in RandomPartitioner.describeOwnership (CASSANDRA-2071)
 * fix deletion of sstable non-data components (CASSANDRA-2059)
 * avoid blocking gossip while deleting handoff hints (CASSANDRA-2073)
 * ignore messages from newer versions, keep track of nodes in gossip 
   regardless of version (CASSANDRA-1970)
 * cache writing moved to CompactionManager to reduce i/o contention and
   updated to use non-cache-polluting writes (CASSANDRA-2053)
 * page through large rows when exporting to JSON (CASSANDRA-2041)
 * add flush_largest_memtables_at and reduce_cache_sizes_at options
   (CASSANDRA-2142)
 * add cli 'describe cluster' command (CASSANDRA-2127)
 * add cli support for setting username/password at 'connect' command 
   (CASSANDRA-2111)
 * add -D option to Stress.java to allow reading hosts from a file 
   (CASSANDRA-2149)
 * bound hints CF throughput between 32M and 256M (CASSANDRA-2148)
 * continue starting when invalid saved cache entries are encountered
   (CASSANDRA-2076)
 * add max_hint_window_in_ms option (CASSANDRA-1459)


0.7.0-final
 * fix offsets to ByteBuffer.get (CASSANDRA-1939)


0.7.0-rc4
 * fix cli crash after backgrounding (CASSANDRA-1875)
 * count timeouts in storageproxy latencies, and include latency 
   histograms in StorageProxyMBean (CASSANDRA-1893)
 * fix CLI get recognition of supercolumns (CASSANDRA-1899)
 * enable keepalive on intra-cluster sockets (CASSANDRA-1766)
 * count timeouts towards dynamicsnitch latencies (CASSANDRA-1905)
 * Expose index-building status in JMX + cli schema description
   (CASSANDRA-1871)
 * allow [LOCAL|EACH]_QUORUM to be used with non-NetworkTopology 
   replication Strategies
 * increased amount of index locks for faster commitlog replay
 * collect secondary index tombstones immediately (CASSANDRA-1914)
 * revert commitlog changes from #1780 (CASSANDRA-1917)
 * change RandomPartitioner min token to -1 to avoid collision w/
   tokens on actual nodes (CASSANDRA-1901)
 * examine the right nibble when validating TimeUUID (CASSANDRA-1910)
 * include secondary indexes in cleanup (CASSANDRA-1916)
 * CFS.scrubDataDirectories should also cleanup invalid secondary indexes
   (CASSANDRA-1904)
 * ability to disable/enable gossip on nodes to force them down
   (CASSANDRA-1108)


0.7.0-rc3
 * expose getNaturalEndpoints in StorageServiceMBean taking byte[]
   key; RMI cannot serialize ByteBuffer (CASSANDRA-1833)
 * infer org.apache.cassandra.locator for replication strategy classes
   when not otherwise specified
 * validation that generates less garbage (CASSANDRA-1814)
 * add TTL support to CLI (CASSANDRA-1838)
 * cli defaults to bytestype for subcomparator when creating
   column families (CASSANDRA-1835)
 * unregister index MBeans when index is dropped (CASSANDRA-1843)
 * make ByteBufferUtil.clone thread-safe (CASSANDRA-1847)
 * change exception for read requests during bootstrap from 
   InvalidRequest to Unavailable (CASSANDRA-1862)
 * respect row-level tombstones post-flush in range scans
   (CASSANDRA-1837)
 * ReadResponseResolver check digests against each other (CASSANDRA-1830)
 * return InvalidRequest when remove of subcolumn without supercolumn
   is requested (CASSANDRA-1866)
 * flush before repair (CASSANDRA-1748)
 * SSTableExport validates key order (CASSANDRA-1884)
 * large row support for SSTableExport (CASSANDRA-1867)
 * Re-cache hot keys post-compaction without hitting disk (CASSANDRA-1878)
 * manage read repair in coordinator instead of data source, to
   provide latency information to dynamic snitch (CASSANDRA-1873)


0.7.0-rc2
 * fix live-column-count of slice ranges including tombstoned supercolumn 
   with live subcolumn (CASSANDRA-1591)
 * rename o.a.c.internal.AntientropyStage -> AntiEntropyStage,
   o.a.c.request.Request_responseStage -> RequestResponseStage,
   o.a.c.internal.Internal_responseStage -> InternalResponseStage
 * add AbstractType.fromString (CASSANDRA-1767)
 * require index_type to be present when specifying index_name
   on ColumnDef (CASSANDRA-1759)
 * fix add/remove index bugs in CFMetadata (CASSANDRA-1768)
 * rebuild Strategy during system_update_keyspace (CASSANDRA-1762)
 * cli updates prompt to ... in continuation lines (CASSANDRA-1770)
 * support multiple Mutations per key in hadoop ColumnFamilyOutputFormat
   (CASSANDRA-1774)
 * improvements to Debian init script (CASSANDRA-1772)
 * use local classloader to check for version.properties (CASSANDRA-1778)
 * Validate that column names in column_metadata are valid for the
   defined comparator, and decode properly in cli (CASSANDRA-1773)
 * use cross-platform newlines in cli (CASSANDRA-1786)
 * add ExpiringColumn support to sstable import/export (CASSANDRA-1754)
 * add flush for each append to periodic commitlog mode; added
   periodic_without_flush option to disable this (CASSANDRA-1780)
 * close file handle used for post-flush truncate (CASSANDRA-1790)
 * various code cleanup (CASSANDRA-1793, -1794, -1795)
 * fix range queries against wrapped range (CASSANDRA-1781)
 * fix consistencylevel calculations for NetworkTopologyStrategy
   (CASSANDRA-1804)
 * cli support index type enum names (CASSANDRA-1810)
 * improved validation of column_metadata (CASSANDRA-1813)
 * reads at ConsistencyLevel > 1 throw UnavailableException
   immediately if insufficient live nodes exist (CASSANDRA-1803)
 * copy bytebuffers for local writes to avoid retaining the entire
   Thrift frame (CASSANDRA-1801)
 * fix NPE adding index to column w/o prior metadata (CASSANDRA-1764)
 * reduce fat client timeout (CASSANDRA-1730)
 * fix botched merge of CASSANDRA-1316


0.7.0-rc1
 * fix compaction and flush races with schema updates (CASSANDRA-1715)
 * add clustertool, config-converter, sstablekeys, and schematool 
   Windows .bat files (CASSANDRA-1723)
 * reject range queries received during bootstrap (CASSANDRA-1739)
 * fix wrapping-range queries on non-minimum token (CASSANDRA-1700)
 * add nodetool cfhistogram (CASSANDRA-1698)
 * limit repaired ranges to what the nodes have in common (CASSANDRA-1674)
 * index scan treats missing columns as not matching secondary
   expressions (CASSANDRA-1745)
 * Fix misuse of DataOutputBuffer.getData in AntiEntropyService
   (CASSANDRA-1729)
 * detect and warn when obsolete version of JNA is present (CASSANDRA-1760)
 * reduce fat client timeout (CASSANDRA-1730)
 * cleanup smallest CFs first to increase free temp space for larger ones
   (CASSANDRA-1811)
 * Update windows .bat files to work outside of main Cassandra
   directory (CASSANDRA-1713)
 * fix read repair regression from 0.6.7 (CASSANDRA-1727)
 * more-efficient read repair (CASSANDRA-1719)
 * fix hinted handoff replay (CASSANDRA-1656)
 * log type of dropped messages (CASSANDRA-1677)
 * upgrade to SLF4J 1.6.1
 * fix ByteBuffer bug in ExpiringColumn.updateDigest (CASSANDRA-1679)
 * fix IntegerType.getString (CASSANDRA-1681)
 * make -Djava.net.preferIPv4Stack=true the default (CASSANDRA-628)
 * add INTERNAL_RESPONSE verb to differentiate from responses related
   to client requests (CASSANDRA-1685)
 * log tpstats when dropping messages (CASSANDRA-1660)
 * include unreachable nodes in describeSchemaVersions (CASSANDRA-1678)
 * Avoid dropping messages off the client request path (CASSANDRA-1676)
 * fix jna errno reporting (CASSANDRA-1694)
 * add friendlier error for UnknownHostException on startup (CASSANDRA-1697)
 * include jna dependency in RPM package (CASSANDRA-1690)
 * add --skip-keys option to stress.py (CASSANDRA-1696)
 * improve cli handling of non-string keys and column names 
   (CASSANDRA-1701, -1693)
 * r/m extra subcomparator line in cli keyspaces output (CASSANDRA-1712)
 * add read repair chance to cli "show keyspaces"
 * upgrade to ConcurrentLinkedHashMap 1.1 (CASSANDRA-975)
 * fix index scan routing (CASSANDRA-1722)
 * fix tombstoning of supercolumns in range queries (CASSANDRA-1734)
 * clear endpoint cache after updating keyspace metadata (CASSANDRA-1741)
 * fix wrapping-range queries on non-minimum token (CASSANDRA-1700)
 * truncate includes secondary indexes (CASSANDRA-1747)
 * retain reference to PendingFile sstables (CASSANDRA-1749)
 * fix sstableimport regression (CASSANDRA-1753)
 * fix for bootstrap when no non-system tables are defined (CASSANDRA-1732)
 * handle replica unavailability in index scan (CASSANDRA-1755)
 * fix service initialization order deadlock (CASSANDRA-1756)
 * multi-line cli commands (CASSANDRA-1742)
 * fix race between snapshot and compaction (CASSANDRA-1736)
 * add listEndpointsPendingHints, deleteHintsForEndpoint JMX methods 
   (CASSANDRA-1551)


0.7.0-beta3
 * add strategy options to describe_keyspace output (CASSANDRA-1560)
 * log warning when using randomly generated token (CASSANDRA-1552)
 * re-organize JMX into .db, .net, .internal, .request (CASSANDRA-1217)
 * allow nodes to change IPs between restarts (CASSANDRA-1518)
 * remember ring state between restarts by default (CASSANDRA-1518)
 * flush index built flag so we can read it before log replay (CASSANDRA-1541)
 * lock row cache updates to prevent race condition (CASSANDRA-1293)
 * remove assertion causing rare (and harmless) error messages in
   commitlog (CASSANDRA-1330)
 * fix moving nodes with no keyspaces defined (CASSANDRA-1574)
 * fix unbootstrap when no data is present in a transfer range (CASSANDRA-1573)
 * take advantage of AVRO-495 to simplify our avro IDL (CASSANDRA-1436)
 * extend authorization hierarchy to column family (CASSANDRA-1554)
 * deletion support in secondary indexes (CASSANDRA-1571)
 * meaningful error message for invalid replication strategy class 
   (CASSANDRA-1566)
 * allow keyspace creation with RF > N (CASSANDRA-1428)
 * improve cli error handling (CASSANDRA-1580)
 * add cache save/load ability (CASSANDRA-1417, 1606, 1647)
 * add StorageService.getDrainProgress (CASSANDRA-1588)
 * Disallow bootstrap to an in-use token (CASSANDRA-1561)
 * Allow dynamic secondary index creation and destruction (CASSANDRA-1532)
 * log auto-guessed memtable thresholds (CASSANDRA-1595)
 * add ColumnDef support to cli (CASSANDRA-1583)
 * reduce index sample time by 75% (CASSANDRA-1572)
 * add cli support for column, strategy metadata (CASSANDRA-1578, 1612)
 * add cli support for schema modification (CASSANDRA-1584)
 * delete temp files on failed compactions (CASSANDRA-1596)
 * avoid blocking for dead nodes during removetoken (CASSANDRA-1605)
 * remove ConsistencyLevel.ZERO (CASSANDRA-1607)
 * expose in-progress compaction type in jmx (CASSANDRA-1586)
 * removed IClock & related classes from internals (CASSANDRA-1502)
 * fix removing tokens from SystemTable on decommission and removetoken
   (CASSANDRA-1609)
 * include CF metadata in cli 'show keyspaces' (CASSANDRA-1613)
 * switch from Properties to HashMap in PropertyFileSnitch to
   avoid synchronization bottleneck (CASSANDRA-1481)
 * PropertyFileSnitch configuration file renamed to 
   cassandra-topology.properties
 * add cli support for get_range_slices (CASSANDRA-1088, CASSANDRA-1619)
 * Make memtable flush thresholds per-CF instead of global 
   (CASSANDRA-1007, 1637)
 * add cli support for binary data without CfDef hints (CASSANDRA-1603)
 * fix building SSTable statistics post-stream (CASSANDRA-1620)
 * fix potential infinite loop in 2ary index queries (CASSANDRA-1623)
 * allow creating NTS keyspaces with no replicas configured (CASSANDRA-1626)
 * add jmx histogram of sstables accessed per read (CASSANDRA-1624)
 * remove system_rename_column_family and system_rename_keyspace from the
   client API until races can be fixed (CASSANDRA-1630, CASSANDRA-1585)
 * add cli sanity tests (CASSANDRA-1582)
 * update GC settings in cassandra.bat (CASSANDRA-1636)
 * cli support for index queries (CASSANDRA-1635)
 * cli support for updating schema memtable settings (CASSANDRA-1634)
 * cli --file option (CASSANDRA-1616)
 * reduce automatically chosen memtable sizes by 50% (CASSANDRA-1641)
 * move endpoint cache from snitch to strategy (CASSANDRA-1643)
 * fix commitlog recovery deleting the newly-created segment as well as
   the old ones (CASSANDRA-1644)
 * upgrade to Thrift 0.5 (CASSANDRA-1367)
 * renamed CL.DCQUORUM to LOCAL_QUORUM and DCQUORUMSYNC to EACH_QUORUM
 * cli truncate support (CASSANDRA-1653)
 * update GC settings in cassandra.bat (CASSANDRA-1636)
 * avoid logging when a node's ip/token is gossipped back to it (CASSANDRA-1666)


0.7-beta2
 * always use UTF-8 for hint keys (CASSANDRA-1439)
 * remove cassandra.yaml dependency from Hadoop and Pig (CASSADRA-1322)
 * expose CfDef metadata in describe_keyspaces (CASSANDRA-1363)
 * restore use of mmap_index_only option (CASSANDRA-1241)
 * dropping a keyspace with no column families generated an error 
   (CASSANDRA-1378)
 * rename RackAwareStrategy to OldNetworkTopologyStrategy, RackUnawareStrategy 
   to SimpleStrategy, DatacenterShardStrategy to NetworkTopologyStrategy,
   AbstractRackAwareSnitch to AbstractNetworkTopologySnitch (CASSANDRA-1392)
 * merge StorageProxy.mutate, mutateBlocking (CASSANDRA-1396)
 * faster UUIDType, LongType comparisons (CASSANDRA-1386, 1393)
 * fix setting read_repair_chance from CLI addColumnFamily (CASSANDRA-1399)
 * fix updates to indexed columns (CASSANDRA-1373)
 * fix race condition leaving to FileNotFoundException (CASSANDRA-1382)
 * fix sharded lock hash on index write path (CASSANDRA-1402)
 * add support for GT/E, LT/E in subordinate index clauses (CASSANDRA-1401)
 * cfId counter got out of sync when CFs were added (CASSANDRA-1403)
 * less chatty schema updates (CASSANDRA-1389)
 * rename column family mbeans. 'type' will now include either 
   'IndexColumnFamilies' or 'ColumnFamilies' depending on the CFS type.
   (CASSANDRA-1385)
 * disallow invalid keyspace and column family names. This includes name that
   matches a '^\w+' regex. (CASSANDRA-1377)
 * use JNA, if present, to take snapshots (CASSANDRA-1371)
 * truncate hints if starting 0.7 for the first time (CASSANDRA-1414)
 * fix FD leak in single-row slicepredicate queries (CASSANDRA-1416)
 * allow index expressions against columns that are not part of the 
   SlicePredicate (CASSANDRA-1410)
 * config-converter properly handles snitches and framed support 
   (CASSANDRA-1420)
 * remove keyspace argument from multiget_count (CASSANDRA-1422)
 * allow specifying cassandra.yaml location as (local or remote) URL
   (CASSANDRA-1126)
 * fix using DynamicEndpointSnitch with NetworkTopologyStrategy
   (CASSANDRA-1429)
 * Add CfDef.default_validation_class (CASSANDRA-891)
 * fix EstimatedHistogram.max (CASSANDRA-1413)
 * quorum read optimization (CASSANDRA-1622)
 * handle zero-length (or missing) rows during HH paging (CASSANDRA-1432)
 * include secondary indexes during schema migrations (CASSANDRA-1406)
 * fix commitlog header race during schema change (CASSANDRA-1435)
 * fix ColumnFamilyStoreMBeanIterator to use new type name (CASSANDRA-1433)
 * correct filename generated by xml->yaml converter (CASSANDRA-1419)
 * add CMSInitiatingOccupancyFraction=75 and UseCMSInitiatingOccupancyOnly
   to default JVM options
 * decrease jvm heap for cassandra-cli (CASSANDRA-1446)
 * ability to modify keyspaces and column family definitions on a live cluster
   (CASSANDRA-1285)
 * support for Hadoop Streaming [non-jvm map/reduce via stdin/out]
   (CASSANDRA-1368)
 * Move persistent sstable stats from the system table to an sstable component
   (CASSANDRA-1430)
 * remove failed bootstrap attempt from pending ranges when gossip times
   it out after 1h (CASSANDRA-1463)
 * eager-create tcp connections to other cluster members (CASSANDRA-1465)
 * enumerate stages and derive stage from message type instead of 
   transmitting separately (CASSANDRA-1465)
 * apply reversed flag during collation from different data sources
   (CASSANDRA-1450)
 * make failure to remove commitlog segment non-fatal (CASSANDRA-1348)
 * correct ordering of drain operations so CL.recover is no longer 
   necessary (CASSANDRA-1408)
 * removed keyspace from describe_splits method (CASSANDRA-1425)
 * rename check_schema_agreement to describe_schema_versions
   (CASSANDRA-1478)
 * fix QUORUM calculation for RF > 3 (CASSANDRA-1487)
 * remove tombstones during non-major compactions when bloom filter
   verifies that row does not exist in other sstables (CASSANDRA-1074)
 * nodes that coordinated a loadbalance in the past could not be seen by
   newly added nodes (CASSANDRA-1467)
 * exposed endpoint states (gossip details) via jmx (CASSANDRA-1467)
 * ensure that compacted sstables are not included when new readers are
   instantiated (CASSANDRA-1477)
 * by default, calculate heap size and memtable thresholds at runtime (CASSANDRA-1469)
 * fix races dealing with adding/dropping keyspaces and column families in
   rapid succession (CASSANDRA-1477)
 * clean up of Streaming system (CASSANDRA-1503, 1504, 1506)
 * add options to configure Thrift socket keepalive and buffer sizes (CASSANDRA-1426)
 * make contrib CassandraServiceDataCleaner recursive (CASSANDRA-1509)
 * min, max compaction threshold are configurable and persistent 
   per-ColumnFamily (CASSANDRA-1468)
 * fix replaying the last mutation in a commitlog unnecessarily 
   (CASSANDRA-1512)
 * invoke getDefaultUncaughtExceptionHandler from DTPE with the original
   exception rather than the ExecutionException wrapper (CASSANDRA-1226)
 * remove Clock from the Thrift (and Avro) API (CASSANDRA-1501)
 * Close intra-node sockets when connection is broken (CASSANDRA-1528)
 * RPM packaging spec file (CASSANDRA-786)
 * weighted request scheduler (CASSANDRA-1485)
 * treat expired columns as deleted (CASSANDRA-1539)
 * make IndexInterval configurable (CASSANDRA-1488)
 * add describe_snitch to Thrift API (CASSANDRA-1490)
 * MD5 authenticator compares plain text submitted password with MD5'd
   saved property, instead of vice versa (CASSANDRA-1447)
 * JMX MessagingService pending and completed counts (CASSANDRA-1533)
 * fix race condition processing repair responses (CASSANDRA-1511)
 * make repair blocking (CASSANDRA-1511)
 * create EndpointSnitchInfo and MBean to expose rack and DC (CASSANDRA-1491)
 * added option to contrib/word_count to output results back to Cassandra
   (CASSANDRA-1342)
 * rewrite Hadoop ColumnFamilyRecordWriter to pool connections, retry to
   multiple Cassandra nodes, and smooth impact on the Cassandra cluster
   by using smaller batch sizes (CASSANDRA-1434)
 * fix setting gc_grace_seconds via CLI (CASSANDRA-1549)
 * support TTL'd index values (CASSANDRA-1536)
 * make removetoken work like decommission (CASSANDRA-1216)
 * make cli comparator-aware and improve quote rules (CASSANDRA-1523,-1524)
 * make nodetool compact and cleanup blocking (CASSANDRA-1449)
 * add memtable, cache information to GCInspector logs (CASSANDRA-1558)
 * enable/disable HintedHandoff via JMX (CASSANDRA-1550)
 * Ignore stray files in the commit log directory (CASSANDRA-1547)
 * Disallow bootstrap to an in-use token (CASSANDRA-1561)


0.7-beta1
 * sstable versioning (CASSANDRA-389)
 * switched to slf4j logging (CASSANDRA-625)
 * add (optional) expiration time for column (CASSANDRA-699)
 * access levels for authentication/authorization (CASSANDRA-900)
 * add ReadRepairChance to CF definition (CASSANDRA-930)
 * fix heisenbug in system tests, especially common on OS X (CASSANDRA-944)
 * convert to byte[] keys internally and all public APIs (CASSANDRA-767)
 * ability to alter schema definitions on a live cluster (CASSANDRA-44)
 * renamed configuration file to cassandra.xml, and log4j.properties to
   log4j-server.properties, which must now be loaded from
   the classpath (which is how our scripts in bin/ have always done it)
   (CASSANDRA-971)
 * change get_count to require a SlicePredicate. create multi_get_count
   (CASSANDRA-744)
 * re-organized endpointsnitch implementations and added SimpleSnitch
   (CASSANDRA-994)
 * Added preload_row_cache option (CASSANDRA-946)
 * add CRC to commitlog header (CASSANDRA-999)
 * removed deprecated batch_insert and get_range_slice methods (CASSANDRA-1065)
 * add truncate thrift method (CASSANDRA-531)
 * http mini-interface using mx4j (CASSANDRA-1068)
 * optimize away copy of sliced row on memtable read path (CASSANDRA-1046)
 * replace constant-size 2GB mmaped segments and special casing for index 
   entries spanning segment boundaries, with SegmentedFile that computes 
   segments that always contain entire entries/rows (CASSANDRA-1117)
 * avoid reading large rows into memory during compaction (CASSANDRA-16)
 * added hadoop OutputFormat (CASSANDRA-1101)
 * efficient Streaming (no more anticompaction) (CASSANDRA-579)
 * split commitlog header into separate file and add size checksum to
   mutations (CASSANDRA-1179)
 * avoid allocating a new byte[] for each mutation on replay (CASSANDRA-1219)
 * revise HH schema to be per-endpoint (CASSANDRA-1142)
 * add joining/leaving status to nodetool ring (CASSANDRA-1115)
 * allow multiple repair sessions per node (CASSANDRA-1190)
 * optimize away MessagingService for local range queries (CASSANDRA-1261)
 * make framed transport the default so malformed requests can't OOM the 
   server (CASSANDRA-475)
 * significantly faster reads from row cache (CASSANDRA-1267)
 * take advantage of row cache during range queries (CASSANDRA-1302)
 * make GCGraceSeconds a per-ColumnFamily value (CASSANDRA-1276)
 * keep persistent row size and column count statistics (CASSANDRA-1155)
 * add IntegerType (CASSANDRA-1282)
 * page within a single row during hinted handoff (CASSANDRA-1327)
 * push DatacenterShardStrategy configuration into keyspace definition,
   eliminating datacenter.properties. (CASSANDRA-1066)
 * optimize forward slices starting with '' and single-index-block name 
   queries by skipping the column index (CASSANDRA-1338)
 * streaming refactor (CASSANDRA-1189)
 * faster comparison for UUID types (CASSANDRA-1043)
 * secondary index support (CASSANDRA-749 and subtasks)
 * make compaction buckets deterministic (CASSANDRA-1265)


0.6.6
 * Allow using DynamicEndpointSnitch with RackAwareStrategy (CASSANDRA-1429)
 * remove the remaining vestiges of the unfinished DatacenterShardStrategy 
   (replaced by NetworkTopologyStrategy in 0.7)
   

0.6.5
 * fix key ordering in range query results with RandomPartitioner
   and ConsistencyLevel > ONE (CASSANDRA-1145)
 * fix for range query starting with the wrong token range (CASSANDRA-1042)
 * page within a single row during hinted handoff (CASSANDRA-1327)
 * fix compilation on non-sun JDKs (CASSANDRA-1061)
 * remove String.trim() call on row keys in batch mutations (CASSANDRA-1235)
 * Log summary of dropped messages instead of spamming log (CASSANDRA-1284)
 * add dynamic endpoint snitch (CASSANDRA-981)
 * fix streaming for keyspaces with hyphens in their name (CASSANDRA-1377)
 * fix errors in hard-coded bloom filter optKPerBucket by computing it
   algorithmically (CASSANDRA-1220
 * remove message deserialization stage, and uncap read/write stages
   so slow reads/writes don't block gossip processing (CASSANDRA-1358)
 * add jmx port configuration to Debian package (CASSANDRA-1202)
 * use mlockall via JNA, if present, to prevent Linux from swapping
   out parts of the JVM (CASSANDRA-1214)


0.6.4
 * avoid queuing multiple hint deliveries for the same endpoint
   (CASSANDRA-1229)
 * better performance for and stricter checking of UTF8 column names
   (CASSANDRA-1232)
 * extend option to lower compaction priority to hinted handoff
   as well (CASSANDRA-1260)
 * log errors in gossip instead of re-throwing (CASSANDRA-1289)
 * avoid aborting commitlog replay prematurely if a flushed-but-
   not-removed commitlog segment is encountered (CASSANDRA-1297)
 * fix duplicate rows being read during mapreduce (CASSANDRA-1142)
 * failure detection wasn't closing command sockets (CASSANDRA-1221)
 * cassandra-cli.bat works on windows (CASSANDRA-1236)
 * pre-emptively drop requests that cannot be processed within RPCTimeout
   (CASSANDRA-685)
 * add ack to Binary write verb and update CassandraBulkLoader
   to wait for acks for each row (CASSANDRA-1093)
 * added describe_partitioner Thrift method (CASSANDRA-1047)
 * Hadoop jobs no longer require the Cassandra storage-conf.xml
   (CASSANDRA-1280, CASSANDRA-1047)
 * log thread pool stats when GC is excessive (CASSANDRA-1275)
 * remove gossip message size limit (CASSANDRA-1138)
 * parallelize local and remote reads during multiget, and respect snitch 
   when determining whether to do local read for CL.ONE (CASSANDRA-1317)
 * fix read repair to use requested consistency level on digest mismatch,
   rather than assuming QUORUM (CASSANDRA-1316)
 * process digest mismatch re-reads in parallel (CASSANDRA-1323)
 * switch hints CF comparator to BytesType (CASSANDRA-1274)


0.6.3
 * retry to make streaming connections up to 8 times. (CASSANDRA-1019)
 * reject describe_ring() calls on invalid keyspaces (CASSANDRA-1111)
 * fix cache size calculation for size of 100% (CASSANDRA-1129)
 * fix cache capacity only being recalculated once (CASSANDRA-1129)
 * remove hourly scan of all hints on the off chance that the gossiper
   missed a status change; instead, expose deliverHintsToEndpoint to JMX
   so it can be done manually, if necessary (CASSANDRA-1141)
 * don't reject reads at CL.ALL (CASSANDRA-1152)
 * reject deletions to supercolumns in CFs containing only standard
   columns (CASSANDRA-1139)
 * avoid preserving login information after client disconnects
   (CASSANDRA-1057)
 * prefer sun jdk to openjdk in debian init script (CASSANDRA-1174)
 * detect partioner config changes between restarts and fail fast 
   (CASSANDRA-1146)
 * use generation time to resolve node token reassignment disagreements
   (CASSANDRA-1118)
 * restructure the startup ordering of Gossiper and MessageService to avoid
   timing anomalies (CASSANDRA-1160)
 * detect incomplete commit log hearders (CASSANDRA-1119)
 * force anti-entropy service to stream files on the stream stage to avoid
   sending streams out of order (CASSANDRA-1169)
 * remove inactive stream managers after AES streams files (CASSANDRA-1169)
 * allow removing entire row through batch_mutate Deletion (CASSANDRA-1027)
 * add JMX metrics for row-level bloom filter false positives (CASSANDRA-1212)
 * added a redhat init script to contrib (CASSANDRA-1201)
 * use midpoint when bootstrapping a new machine into range with not
   much data yet instead of random token (CASSANDRA-1112)
 * kill server on OOM in executor stage as well as Thrift (CASSANDRA-1226)
 * remove opportunistic repairs, when two machines with overlapping replica
   responsibilities happen to finish major compactions of the same CF near
   the same time.  repairs are now fully manual (CASSANDRA-1190)
 * add ability to lower compaction priority (default is no change from 0.6.2)
   (CASSANDRA-1181)


0.6.2
 * fix contrib/word_count build. (CASSANDRA-992)
 * split CommitLogExecutorService into BatchCommitLogExecutorService and 
   PeriodicCommitLogExecutorService (CASSANDRA-1014)
 * add latency histograms to CFSMBean (CASSANDRA-1024)
 * make resolving timestamp ties deterministic by using value bytes
   as a tiebreaker (CASSANDRA-1039)
 * Add option to turn off Hinted Handoff (CASSANDRA-894)
 * fix windows startup (CASSANDRA-948)
 * make concurrent_reads, concurrent_writes configurable at runtime via JMX
   (CASSANDRA-1060)
 * disable GCInspector on non-Sun JVMs (CASSANDRA-1061)
 * fix tombstone handling in sstable rows with no other data (CASSANDRA-1063)
 * fix size of row in spanned index entries (CASSANDRA-1056)
 * install json2sstable, sstable2json, and sstablekeys to Debian package
 * StreamingService.StreamDestinations wouldn't empty itself after streaming
   finished (CASSANDRA-1076)
 * added Collections.shuffle(splits) before returning the splits in 
   ColumnFamilyInputFormat (CASSANDRA-1096)
 * do not recalculate cache capacity post-compaction if it's been manually 
   modified (CASSANDRA-1079)
 * better defaults for flush sorter + writer executor queue sizes
   (CASSANDRA-1100)
 * windows scripts for SSTableImport/Export (CASSANDRA-1051)
 * windows script for nodetool (CASSANDRA-1113)
 * expose PhiConvictThreshold (CASSANDRA-1053)
 * make repair of RF==1 a no-op (CASSANDRA-1090)
 * improve default JVM GC options (CASSANDRA-1014)
 * fix SlicePredicate serialization inside Hadoop jobs (CASSANDRA-1049)
 * close Thrift sockets in Hadoop ColumnFamilyRecordReader (CASSANDRA-1081)


0.6.1
 * fix NPE in sstable2json when no excluded keys are given (CASSANDRA-934)
 * keep the replica set constant throughout the read repair process
   (CASSANDRA-937)
 * allow querying getAllRanges with empty token list (CASSANDRA-933)
 * fix command line arguments inversion in clustertool (CASSANDRA-942)
 * fix race condition that could trigger a false-positive assertion
   during post-flush discard of old commitlog segments (CASSANDRA-936)
 * fix neighbor calculation for anti-entropy repair (CASSANDRA-924)
 * perform repair even for small entropy differences (CASSANDRA-924)
 * Use hostnames in CFInputFormat to allow Hadoop's naive string-based
   locality comparisons to work (CASSANDRA-955)
 * cache read-only BufferedRandomAccessFile length to avoid
   3 system calls per invocation (CASSANDRA-950)
 * nodes with IPv6 (and no IPv4) addresses could not join cluster
   (CASSANDRA-969)
 * Retrieve the correct number of undeleted columns, if any, from
   a supercolumn in a row that had been deleted previously (CASSANDRA-920)
 * fix index scans that cross the 2GB mmap boundaries for both mmap
   and standard i/o modes (CASSANDRA-866)
 * expose drain via nodetool (CASSANDRA-978)


0.6.0-RC1
 * JMX drain to flush memtables and run through commit log (CASSANDRA-880)
 * Bootstrapping can skip ranges under the right conditions (CASSANDRA-902)
 * fix merging row versions in range_slice for CL > ONE (CASSANDRA-884)
 * default write ConsistencyLeven chaned from ZERO to ONE
 * fix for index entries spanning mmap buffer boundaries (CASSANDRA-857)
 * use lexical comparison if time part of TimeUUIDs are the same 
   (CASSANDRA-907)
 * bound read, mutation, and response stages to fix possible OOM
   during log replay (CASSANDRA-885)
 * Use microseconds-since-epoch (UTC) in cli, instead of milliseconds
 * Treat batch_mutate Deletion with null supercolumn as "apply this predicate 
   to top level supercolumns" (CASSANDRA-834)
 * Streaming destination nodes do not update their JMX status (CASSANDRA-916)
 * Fix internal RPC timeout calculation (CASSANDRA-911)
 * Added Pig loadfunc to contrib/pig (CASSANDRA-910)


0.6.0-beta3
 * fix compaction bucketing bug (CASSANDRA-814)
 * update windows batch file (CASSANDRA-824)
 * deprecate KeysCachedFraction configuration directive in favor
   of KeysCached; move to unified-per-CF key cache (CASSANDRA-801)
 * add invalidateRowCache to ColumnFamilyStoreMBean (CASSANDRA-761)
 * send Handoff hints to natural locations to reduce load on
   remaining nodes in a failure scenario (CASSANDRA-822)
 * Add RowWarningThresholdInMB configuration option to warn before very 
   large rows get big enough to threaten node stability, and -x option to
   be able to remove them with sstable2json if the warning is unheeded
   until it's too late (CASSANDRA-843)
 * Add logging of GC activity (CASSANDRA-813)
 * fix ConcurrentModificationException in commitlog discard (CASSANDRA-853)
 * Fix hardcoded row count in Hadoop RecordReader (CASSANDRA-837)
 * Add a jmx status to the streaming service and change several DEBUG
   messages to INFO (CASSANDRA-845)
 * fix classpath in cassandra-cli.bat for Windows (CASSANDRA-858)
 * allow re-specifying host, port to cassandra-cli if invalid ones
   are first tried (CASSANDRA-867)
 * fix race condition handling rpc timeout in the coordinator
   (CASSANDRA-864)
 * Remove CalloutLocation and StagingFileDirectory from storage-conf files 
   since those settings are no longer used (CASSANDRA-878)
 * Parse a long from RowWarningThresholdInMB instead of an int (CASSANDRA-882)
 * Remove obsolete ControlPort code from DatabaseDescriptor (CASSANDRA-886)
 * move skipBytes side effect out of assert (CASSANDRA-899)
 * add "double getLoad" to StorageServiceMBean (CASSANDRA-898)
 * track row stats per CF at compaction time (CASSANDRA-870)
 * disallow CommitLogDirectory matching a DataFileDirectory (CASSANDRA-888)
 * default key cache size is 200k entries, changed from 10% (CASSANDRA-863)
 * add -Dcassandra-foreground=yes to cassandra.bat
 * exit if cluster name is changed unexpectedly (CASSANDRA-769)


0.6.0-beta1/beta2
 * add batch_mutate thrift command, deprecating batch_insert (CASSANDRA-336)
 * remove get_key_range Thrift API, deprecated in 0.5 (CASSANDRA-710)
 * add optional login() Thrift call for authentication (CASSANDRA-547)
 * support fat clients using gossiper and StorageProxy to perform
   replication in-process [jvm-only] (CASSANDRA-535)
 * support mmapped I/O for reads, on by default on 64bit JVMs 
   (CASSANDRA-408, CASSANDRA-669)
 * improve insert concurrency, particularly during Hinted Handoff
   (CASSANDRA-658)
 * faster network code (CASSANDRA-675)
 * stress.py moved to contrib (CASSANDRA-635)
 * row caching [must be explicitly enabled per-CF in config] (CASSANDRA-678)
 * present a useful measure of compaction progress in JMX (CASSANDRA-599)
 * add bin/sstablekeys (CASSNADRA-679)
 * add ConsistencyLevel.ANY (CASSANDRA-687)
 * make removetoken remove nodes from gossip entirely (CASSANDRA-644)
 * add ability to set cache sizes at runtime (CASSANDRA-708)
 * report latency and cache hit rate statistics with lifetime totals
   instead of average over the last minute (CASSANDRA-702)
 * support get_range_slice for RandomPartitioner (CASSANDRA-745)
 * per-keyspace replication factory and replication strategy (CASSANDRA-620)
 * track latency in microseconds (CASSANDRA-733)
 * add describe_ Thrift methods, deprecating get_string_property and 
   get_string_list_property
 * jmx interface for tracking operation mode and streams in general.
   (CASSANDRA-709)
 * keep memtables in sorted order to improve range query performance
   (CASSANDRA-799)
 * use while loop instead of recursion when trimming sstables compaction list 
   to avoid blowing stack in pathological cases (CASSANDRA-804)
 * basic Hadoop map/reduce support (CASSANDRA-342)


0.5.1
 * ensure all files for an sstable are streamed to the same directory.
   (CASSANDRA-716)
 * more accurate load estimate for bootstrapping (CASSANDRA-762)
 * tolerate dead or unavailable bootstrap target on write (CASSANDRA-731)
 * allow larger numbers of keys (> 140M) in a sstable bloom filter
   (CASSANDRA-790)
 * include jvm argument improvements from CASSANDRA-504 in debian package
 * change streaming chunk size to 32MB to accomodate Windows XP limitations
   (was 64MB) (CASSANDRA-795)
 * fix get_range_slice returning results in the wrong order (CASSANDRA-781)
 

0.5.0 final
 * avoid attempting to delete temporary bootstrap files twice (CASSANDRA-681)
 * fix bogus NaN in nodeprobe cfstats output (CASSANDRA-646)
 * provide a policy for dealing with single thread executors w/ a full queue
   (CASSANDRA-694)
 * optimize inner read in MessagingService, vastly improving multiple-node
   performance (CASSANDRA-675)
 * wait for table flush before streaming data back to a bootstrapping node.
   (CASSANDRA-696)
 * keep track of bootstrapping sources by table so that bootstrapping doesn't 
   give the indication of finishing early (CASSANDRA-673)


0.5.0 RC3
 * commit the correct version of the patch for CASSANDRA-663


0.5.0 RC2 (unreleased)
 * fix bugs in converting get_range_slice results to Thrift 
   (CASSANDRA-647, CASSANDRA-649)
 * expose java.util.concurrent.TimeoutException in StorageProxy methods
   (CASSANDRA-600)
 * TcpConnectionManager was holding on to disconnected connections, 
   giving the false indication they were being used. (CASSANDRA-651)
 * Remove duplicated write. (CASSANDRA-662)
 * Abort bootstrap if IP is already in the token ring (CASSANDRA-663)
 * increase default commitlog sync period, and wait for last sync to 
   finish before submitting another (CASSANDRA-668)


0.5.0 RC1
 * Fix potential NPE in get_range_slice (CASSANDRA-623)
 * add CRC32 to commitlog entries (CASSANDRA-605)
 * fix data streaming on windows (CASSANDRA-630)
 * GC compacted sstables after cleanup and compaction (CASSANDRA-621)
 * Speed up anti-entropy validation (CASSANDRA-629)
 * Fix anti-entropy assertion error (CASSANDRA-639)
 * Fix pending range conflicts when bootstapping or moving
   multiple nodes at once (CASSANDRA-603)
 * Handle obsolete gossip related to node movement in the case where
   one or more nodes is down when the movement occurs (CASSANDRA-572)
 * Include dead nodes in gossip to avoid a variety of problems
   and fix HH to removed nodes (CASSANDRA-634)
 * return an InvalidRequestException for mal-formed SlicePredicates
   (CASSANDRA-643)
 * fix bug determining closest neighbor for use in multiple datacenters
   (CASSANDRA-648)
 * Vast improvements in anticompaction speed (CASSANDRA-607)
 * Speed up log replay and writes by avoiding redundant serializations
   (CASSANDRA-652)


0.5.0 beta 2
 * Bootstrap improvements (several tickets)
 * add nodeprobe repair anti-entropy feature (CASSANDRA-193, CASSANDRA-520)
 * fix possibility of partition when many nodes restart at once
   in clusters with multiple seeds (CASSANDRA-150)
 * fix NPE in get_range_slice when no data is found (CASSANDRA-578)
 * fix potential NPE in hinted handoff (CASSANDRA-585)
 * fix cleanup of local "system" keyspace (CASSANDRA-576)
 * improve computation of cluster load balance (CASSANDRA-554)
 * added super column read/write, column count, and column/row delete to
   cassandra-cli (CASSANDRA-567, CASSANDRA-594)
 * fix returning live subcolumns of deleted supercolumns (CASSANDRA-583)
 * respect JAVA_HOME in bin/ scripts (several tickets)
 * add StorageService.initClient for fat clients on the JVM (CASSANDRA-535)
   (see contrib/client_only for an example of use)
 * make consistency_level functional in get_range_slice (CASSANDRA-568)
 * optimize key deserialization for RandomPartitioner (CASSANDRA-581)
 * avoid GCing tombstones except on major compaction (CASSANDRA-604)
 * increase failure conviction threshold, resulting in less nodes
   incorrectly (and temporarily) marked as down (CASSANDRA-610)
 * respect memtable thresholds during log replay (CASSANDRA-609)
 * support ConsistencyLevel.ALL on read (CASSANDRA-584)
 * add nodeprobe removetoken command (CASSANDRA-564)


0.5.0 beta
 * Allow multiple simultaneous flushes, improving flush throughput 
   on multicore systems (CASSANDRA-401)
 * Split up locks to improve write and read throughput on multicore systems
   (CASSANDRA-444, CASSANDRA-414)
 * More efficient use of memory during compaction (CASSANDRA-436)
 * autobootstrap option: when enabled, all non-seed nodes will attempt
   to bootstrap when started, until bootstrap successfully
   completes. -b option is removed.  (CASSANDRA-438)
 * Unless a token is manually specified in the configuration xml,
   a bootstraping node will use a token that gives it half the
   keys from the most-heavily-loaded node in the cluster,
   instead of generating a random token. 
   (CASSANDRA-385, CASSANDRA-517)
 * Miscellaneous bootstrap fixes (several tickets)
 * Ability to change a node's token even after it has data on it
   (CASSANDRA-541)
 * Ability to decommission a live node from the ring (CASSANDRA-435)
 * Semi-automatic loadbalancing via nodeprobe (CASSANDRA-192)
 * Add ability to set compaction thresholds at runtime via
   JMX / nodeprobe.  (CASSANDRA-465)
 * Add "comment" field to ColumnFamily definition. (CASSANDRA-481)
 * Additional JMX metrics (CASSANDRA-482)
 * JSON based export and import tools (several tickets)
 * Hinted Handoff fixes (several tickets)
 * Add key cache to improve read performance (CASSANDRA-423)
 * Simplified construction of custom ReplicationStrategy classes
   (CASSANDRA-497)
 * Graphical application (Swing) for ring integrity verification and 
   visualization was added to contrib (CASSANDRA-252)
 * Add DCQUORUM, DCQUORUMSYNC consistency levels and corresponding
   ReplicationStrategy / EndpointSnitch classes.  Experimental.
   (CASSANDRA-492)
 * Web client interface added to contrib (CASSANDRA-457)
 * More-efficient flush for Random, CollatedOPP partitioners 
   for normal writes (CASSANDRA-446) and bulk load (CASSANDRA-420)
 * Add MemtableFlushAfterMinutes, a global replacement for the old 
   per-CF FlushPeriodInMinutes setting (CASSANDRA-463)
 * optimizations to slice reading (CASSANDRA-350) and supercolumn
   queries (CASSANDRA-510)
 * force binding to given listenaddress for nodes with multiple
   interfaces (CASSANDRA-546)
 * stress.py benchmarking tool improvements (several tickets)
 * optimized replica placement code (CASSANDRA-525)
 * faster log replay on restart (CASSANDRA-539, CASSANDRA-540)
 * optimized local-node writes (CASSANDRA-558)
 * added get_range_slice, deprecating get_key_range (CASSANDRA-344)
 * expose TimedOutException to thrift (CASSANDRA-563)
 

0.4.2
 * Add validation disallowing null keys (CASSANDRA-486)
 * Fix race conditions in TCPConnectionManager (CASSANDRA-487)
 * Fix using non-utf8-aware comparison as a sanity check.
   (CASSANDRA-493)
 * Improve default garbage collector options (CASSANDRA-504)
 * Add "nodeprobe flush" (CASSANDRA-505)
 * remove NotFoundException from get_slice throws list (CASSANDRA-518)
 * fix get (not get_slice) of entire supercolumn (CASSANDRA-508)
 * fix null token during bootstrap (CASSANDRA-501)


0.4.1
 * Fix FlushPeriod columnfamily configuration regression
   (CASSANDRA-455)
 * Fix long column name support (CASSANDRA-460)
 * Fix for serializing a row that only contains tombstones
   (CASSANDRA-458)
 * Fix for discarding unneeded commitlog segments (CASSANDRA-459)
 * Add SnapshotBeforeCompaction configuration option (CASSANDRA-426)
 * Fix compaction abort under insufficient disk space (CASSANDRA-473)
 * Fix reading subcolumn slice from tombstoned CF (CASSANDRA-484)
 * Fix race condition in RVH causing occasional NPE (CASSANDRA-478)


0.4.0
 * fix get_key_range problems when a node is down (CASSANDRA-440)
   and add UnavailableException to more Thrift methods
 * Add example EndPointSnitch contrib code (several tickets)


0.4.0 RC2
 * fix SSTable generation clash during compaction (CASSANDRA-418)
 * reject method calls with null parameters (CASSANDRA-308)
 * properly order ranges in nodeprobe output (CASSANDRA-421)
 * fix logging of certain errors on executor threads (CASSANDRA-425)


0.4.0 RC1
 * Bootstrap feature is live; use -b on startup (several tickets)
 * Added multiget api (CASSANDRA-70)
 * fix Deadlock with SelectorManager.doProcess and TcpConnection.write
   (CASSANDRA-392)
 * remove key cache b/c of concurrency bugs in third-party
   CLHM library (CASSANDRA-405)
 * update non-major compaction logic to use two threshold values
   (CASSANDRA-407)
 * add periodic / batch commitlog sync modes (several tickets)
 * inline BatchMutation into batch_insert params (CASSANDRA-403)
 * allow setting the logging level at runtime via mbean (CASSANDRA-402)
 * change default comparator to BytesType (CASSANDRA-400)
 * add forwards-compatible ConsistencyLevel parameter to get_key_range
   (CASSANDRA-322)
 * r/m special case of blocking for local destination when writing with 
   ConsistencyLevel.ZERO (CASSANDRA-399)
 * Fixes to make BinaryMemtable [bulk load interface] useful (CASSANDRA-337);
   see contrib/bmt_example for an example of using it.
 * More JMX properties added (several tickets)
 * Thrift changes (several tickets)
    - Merged _super get methods with the normal ones; return values
      are now of ColumnOrSuperColumn.
    - Similarly, merged batch_insert_super into batch_insert.



0.4.0 beta
 * On-disk data format has changed to allow billions of keys/rows per
   node instead of only millions
 * Multi-keyspace support
 * Scan all sstables for all queries to avoid situations where
   different types of operation on the same ColumnFamily could
   disagree on what data was present
 * Snapshot support via JMX
 * Thrift API has changed a _lot_:
    - removed time-sorted CFs; instead, user-defined comparators
      may be defined on the column names, which are now byte arrays.
      Default comparators are provided for UTF8, Bytes, Ascii, Long (i64),
      and UUID types.
    - removed colon-delimited strings in thrift api in favor of explicit
      structs such as ColumnPath, ColumnParent, etc.  Also normalized
      thrift struct and argument naming.
    - Added columnFamily argument to get_key_range.
    - Change signature of get_slice to accept starting and ending
      columns as well as an offset.  (This allows use of indexes.)
      Added "ascending" flag to allow reasonably-efficient reverse
      scans as well.  Removed get_slice_by_range as redundant.
    - get_key_range operates on one CF at a time
    - changed `block` boolean on insert methods to ConsistencyLevel enum,
      with options of NONE, ONE, QUORUM, and ALL.
    - added similar consistency_level parameter to read methods
    - column-name-set slice with no names given now returns zero columns
      instead of all of them.  ("all" can run your server out of memory.
      use a range-based slice with a high max column count instead.)
 * Removed the web interface. Node information can now be obtained by 
   using the newly introduced nodeprobe utility.
 * More JMX stats
 * Remove magic values from internals (e.g. special key to indicate
   when to flush memtables)
 * Rename configuration "table" to "keyspace"
 * Moved to crash-only design; no more shutdown (just kill the process)
 * Lots of bug fixes

Full list of issues resolved in 0.4 is at https://issues.apache.org/jira/secure/IssueNavigator.jspa?reset=true&&pid=12310865&fixfor=12313862&resolution=1&sorter/field=issuekey&sorter/order=DESC


0.3.0 RC3
 * Fix potential deadlock under load in TCPConnection.
   (CASSANDRA-220)


0.3.0 RC2
 * Fix possible data loss when server is stopped after replaying
   log but before new inserts force memtable flush.
   (CASSANDRA-204)
 * Added BUGS file


0.3.0 RC1
 * Range queries on keys, including user-defined key collation
 * Remove support
 * Workarounds for a weird bug in JDK select/register that seems
   particularly common on VM environments. Cassandra should deploy
   fine on EC2 now
 * Much improved infrastructure: the beginnings of a decent test suite
   ("ant test" for unit tests; "nosetests" for system tests), code
   coverage reporting, etc.
 * Expanded node status reporting via JMX
 * Improved error reporting/logging on both server and client
 * Reduced memory footprint in default configuration
 * Combined blocking and non-blocking versions of insert APIs
 * Added FlushPeriodInMinutes configuration parameter to force
   flushing of infrequently-updated ColumnFamilies<|MERGE_RESOLUTION|>--- conflicted
+++ resolved
@@ -1,10 +1,6 @@
-<<<<<<< HEAD
 3.5
 Merged from 3.0:
-=======
-3.0.5
  * Fix sstabledump to include missing info in debug output (CASSANDRA-11321)
->>>>>>> 48bdb41d
  * Establish and implement canonical bulk reading workload(s) (CASSANDRA-10331)
  * Fix paging for IN queries on tables without clustering columns (CASSANDRA-11208)
  * Remove recursive call from CompositesSearcher (CASSANDRA-11304)
