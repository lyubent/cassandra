--- conflicted
+++ resolved
@@ -1,10 +1,6 @@
-<<<<<<< HEAD
 3.11.4
 Merged from 3.0:
-=======
-3.0.18
  * Improve TokenMetaData cache populating performance avoid long locking (CASSANDRA-14660)
->>>>>>> 66db8d4b
  * Fix static column order for SELECT * wildcard queries (CASSANDRA-14638)
  * sstableloader should use discovered broadcast address to connect intra-cluster (CASSANDRA-14522)
  * Fix reading columns with non-UTF names from schema (CASSANDRA-14468)
