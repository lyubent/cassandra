--- conflicted
+++ resolved
@@ -1,4 +1,3 @@
-<<<<<<< HEAD
 2.1.1
  * (cqlsh): Show progress of COPY operations (CASSANDRA-7789)
  * Add syntax to remove multiple elements from a map (CASSANDRA-6599)
@@ -50,10 +49,7 @@
 
 
 2.1.0
-=======
-2.1.0-rc7
  * Add frozen keyword and require UDT to be frozen (CASSANDRA-7857)
->>>>>>> 82136e3b
  * Track added sstable size correctly (CASSANDRA-7239)
  * (cqlsh) Fix case insensitivity (CASSANDRA-7834)
  * Fix failure to stream ranges when moving (CASSANDRA-7836)
