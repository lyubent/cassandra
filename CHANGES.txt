--- conflicted
+++ resolved
@@ -1,19 +1,14 @@
-<<<<<<< HEAD
 2.1.8
  * Update internal python driver for cqlsh (CASSANDRA-9064)
- * Avoids ballot clash in Paxos (CASSANDRA-9649)
  * Fix IndexOutOfBoundsException when inserting tuple with too many
    elements using the string literal notation (CASSANDRA-9559)
  * Allow JMX over SSL directly from nodetool (CASSANDRA-9090)
  * Fix incorrect result for IN queries where column not found (CASSANDRA-9540)
  * Enable describe on indices (CASSANDRA-7814)
  * ColumnFamilyStore.selectAndReference may block during compaction (CASSANDRA-9637)
-Merged from 2.0
-=======
-2.0.17
+Merged from 2.0:
  * Fix setting 'durable_writes' in ALTER KEYSPACE (CASSANDRA-9560)
  * Avoid ballot clash in Paxos (CASSANDRA-9649)
->>>>>>> 3504a50b
  * Improve trace messages for RR (CASSANDRA-9479)
  * Fix suboptimal secondary index selection when restricted
    clustering column is also indexed (CASSANDRA-9631)
@@ -26,7 +21,7 @@
 2.1.7
  * Fix bug in cardinality check when compacting (CASSANDRA-9580)
  * Fix memory leak in Ref due to ConcurrentLinkedQueue.remove() behaviour (CASSANDRA-9549)
-Merged from 2.0
+Merged from 2.0:
  * Expose some internals of SelectStatement for inspection (CASSANDRA-9532)
  * ArrivalWindow should use primitives (CASSANDRA-9496)
  * Periodically submit background compaction tasks (CASSANDRA-9592)
