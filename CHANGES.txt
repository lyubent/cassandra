--- conflicted
+++ resolved
@@ -1,4 +1,3 @@
-<<<<<<< HEAD
 3.6
  * Enhanced Compaction Logging (CASSANDRA-10805)
  * Make prepared statement cache size configurable (CASSANDRA-11555)
@@ -66,10 +65,7 @@
  * (cqlsh) Show static columns in a different color (CASSANDRA-11059)
  * Allow to remove TTLs on table with default_time_to_live (CASSANDRA-11207)
 Merged from 3.0:
-=======
-3.0.6
  * Disallow creating view with a static column (CASSANDRA-11602)
->>>>>>> 6d725afa
  * Reduce the amount of object allocations caused by the getFunctions methods (CASSANDRA-11593)
  * Potential error replaying commitlog with smallint/tinyint/date/time types (CASSANDRA-11618)
  * Fix queries with filtering on counter columns (CASSANDRA-11629)
