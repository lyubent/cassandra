<<<<<<< HEAD
3.0.19
 * Multiget thrift query returns null records after digest mismatch (CASSANDRA-14812)
 * Skipping illegal legacy cells can break reverse iteration of indexed partitions (CASSANDRA-15178)
 * Handle paging states serialized with a different version than the session's (CASSANDRA-15176)
 * Throw IOE instead of asserting on unsupporter peer versions (CASSANDRA-15066)
 * Update token metadata when handling MOVING/REMOVING_TOKEN events (CASSANDRA-15120)
 * Add ability to customize cassandra log directory using $CASSANDRA_LOG_DIR (CASSANDRA-15090)
 * Skip cells with illegal column names when reading legacy sstables (CASSANDRA-15086)
 * Fix assorted gossip races and add related runtime checks (CASSANDRA-15059)
 * Fix mixed mode partition range scans with limit (CASSANDRA-15072)
 * cassandra-stress works with frozen collections: list and set (CASSANDRA-14907)
 * For nodetool listsnapshots output, put spaces between columns, and increase snapshot padding (CASSANDRA-14876)
 * Fix handling FS errors on writing and reading flat files - LogTransaction and hints (CASSANDRA-15053)
 * Avoid double closing the iterator to avoid overcounting the number of requests (CASSANDRA-15058)
 * Improve `nodetool status -r` speed (CASSANDRA-14847)
 * Improve merkle tree size and time on heap (CASSANDRA-14096)
 * Add missing commands to nodetool-completion (CASSANDRA-14916)
 * Anti-compaction temporarily corrupts sstable state for readers (CASSANDRA-15004)
 Merged from 2.2:
=======
2.2.15
 * Handle exceptions during authentication/authorization (CASSANDRA-15041)
 * Fix JDK7 compatibility broken in cassandra-2.2 (CASSANDRA-15050)
>>>>>>> b2f6953a
 * Support cross version messaging in in-jvm upgrade dtests (CASSANDRA-15078)
 * Fix index summary redistribution cancellation (CASSANDRA-15045)
 * Refactor Circle CI configuration (CASSANDRA-14806)
 * Fixing invalid CQL in security documentation (CASSANDRA-15020)
 * Multi-version in-JVM dtests (CASSANDRA-14937)


3.0.18
 * Severe concurrency issues in STCS,DTCS,TWCS,TMD.Topology,TypeParser
 * Add a script to make running the cqlsh tests in cassandra repo easier (CASSANDRA-14951)
 * If SizeEstimatesRecorder misses a 'onDropTable' notification, the size_estimates table will never be cleared for that table. (CASSANDRA-14905)
 * Counters fail to increment in 2.1/2.2 to 3.X mixed version clusters (CASSANDRA-14958)
 * Streaming needs to synchronise access to LifecycleTransaction (CASSANDRA-14554)
 * Fix cassandra-stress write hang with default options (CASSANDRA-14616)
 * Differentiate between slices and RTs when decoding legacy bounds (CASSANDRA-14919)
 * CommitLogReplayer.handleReplayError should print stack traces (CASSANDRA-14589)
 * Netty epoll IOExceptions caused by unclean client disconnects being logged at INFO (CASSANDRA-14909)
 * Unfiltered.isEmpty conflicts with Row extends AbstractCollection.isEmpty (CASSANDRA-14588)
 * RangeTombstoneList doesn't properly clean up mergeable or superseded rts in some cases (CASSANDRA-14894)
 * Fix handling of collection tombstones for dropped columns from legacy sstables (CASSANDRA-14912)
 * Throw exception if Columns serialized subset encode more columns than possible (CASSANDRA-14591)
 * Drop/add column name with different Kind can result in corruption (CASSANDRA-14843)
 * Fix missing rows when reading 2.1 SSTables with static columns in 3.0 (CASSANDRA-14873)
 * Move TWCS message 'No compaction necessary for bucket size' to Trace level (CASSANDRA-14884)
 * Sstable min/max metadata can cause data loss (CASSANDRA-14861)
 * Dropped columns can cause reverse sstable iteration to return prematurely (CASSANDRA-14838)
 * Legacy sstables with  multi block range tombstones create invalid bound sequences (CASSANDRA-14823)
 * Expand range tombstone validation checks to multiple interim request stages (CASSANDRA-14824)
 * Reverse order reads can return incomplete results (CASSANDRA-14803)
 * Avoid calling iter.next() in a loop when notifying indexers about range tombstones (CASSANDRA-14794)
 * Fix purging semi-expired RT boundaries in reversed iterators (CASSANDRA-14672)
 * DESC order reads can fail to return the last Unfiltered in the partition (CASSANDRA-14766)
 * Fix corrupted collection deletions for dropped columns in 3.0 <-> 2.{1,2} messages (CASSANDRA-14568)
 * Fix corrupted static collection deletions in 3.0 <-> 2.{1,2} messages (CASSANDRA-14568)
 * Handle failures in parallelAllSSTableOperation (cleanup/upgradesstables/etc) (CASSANDRA-14657)
 * Improve TokenMetaData cache populating performance avoid long locking (CASSANDRA-14660)
 * Backport: Flush netty client messages immediately (not by default) (CASSANDRA-13651)
 * Fix static column order for SELECT * wildcard queries (CASSANDRA-14638)
 * sstableloader should use discovered broadcast address to connect intra-cluster (CASSANDRA-14522)
 * Fix reading columns with non-UTF names from schema (CASSANDRA-14468)
 Merged from 2.2:
 * CircleCI docker image should bake in more dependencies (CASSANDRA-14985)
 * Don't enable client transports when bootstrap is pending (CASSANDRA-14525)
 * MigrationManager attempts to pull schema from different major version nodes (CASSANDRA-14928)
 * Fix incorrect cqlsh results when selecting same columns multiple times (CASSANDRA-13262)
 * Returns null instead of NaN or Infinity in JSON strings (CASSANDRA-14377)
Merged from 2.1:
 * Paged Range Slice queries with DISTINCT can drop rows from results (CASSANDRA-14956)
 * Update release checksum algorithms to SHA-256, SHA-512 (CASSANDRA-14970)


3.0.17
 * Fix corrupted static collection deletions in 3.0 -> 2.{1,2} messages (CASSANDRA-14568)
 * Fix potential IndexOutOfBoundsException with counters (CASSANDRA-14167)
 * Restore resumable hints delivery, backport CASSANDRA-11960 (CASSANDRA-14419)
 * Always close RT markers returned by ReadCommand#executeLocally() (CASSANDRA-14515)
 * Reverse order queries with range tombstones can cause data loss (CASSANDRA-14513)
 * Fix regression of lagging commitlog flush log message (CASSANDRA-14451)
 * Add Missing dependencies in pom-all (CASSANDRA-14422)
 * Cleanup StartupClusterConnectivityChecker and PING Verb (CASSANDRA-14447)
 * Fix deprecated repair error notifications from 3.x clusters to legacy JMX clients (CASSANDRA-13121)
 * Cassandra not starting when using enhanced startup scripts in windows (CASSANDRA-14418)
 * Fix progress stats and units in compactionstats (CASSANDRA-12244)
 * Better handle missing partition columns in system_schema.columns (CASSANDRA-14379)
 * Delay hints store excise by write timeout to avoid race with decommission (CASSANDRA-13740)
 * Deprecate background repair and probablistic read_repair_chance table options
   (CASSANDRA-13910)
 * Add missed CQL keywords to documentation (CASSANDRA-14359)
 * Fix unbounded validation compactions on repair / revert CASSANDRA-13797 (CASSANDRA-14332)
 * Avoid deadlock when running nodetool refresh before node is fully up (CASSANDRA-14310)
 * Handle all exceptions when opening sstables (CASSANDRA-14202)
 * Handle incompletely written hint descriptors during startup (CASSANDRA-14080)
 * Handle repeat open bound from SRP in read repair (CASSANDRA-14330)
 * Respect max hint window when hinting for LWT (CASSANDRA-14215)
 * Adding missing WriteType enum values to v3, v4, and v5 spec (CASSANDRA-13697)
 * Don't regenerate bloomfilter and summaries on startup (CASSANDRA-11163)
 * Fix NPE when performing comparison against a null frozen in LWT (CASSANDRA-14087)
 * Log when SSTables are deleted (CASSANDRA-14302)
 * Fix batch commitlog sync regression (CASSANDRA-14292)
 * Write to pending endpoint when view replica is also base replica (CASSANDRA-14251)
 * Chain commit log marker potential performance regression in batch commit mode (CASSANDRA-14194)
 * Fully utilise specified compaction threads (CASSANDRA-14210)
 * Pre-create deletion log records to finish compactions quicker (CASSANDRA-12763)
Merged from 2.2:
 * Fix bug that prevented compaction of SSTables after full repairs (CASSANDRA-14423)
 * Incorrect counting of pending messages in OutboundTcpConnection (CASSANDRA-11551)
 * Fix compaction failure caused by reading un-flushed data (CASSANDRA-12743)
 * Use Bounds instead of Range for sstables in anticompaction (CASSANDRA-14411)
 * Fix JSON queries with IN restrictions and ORDER BY clause (CASSANDRA-14286)
 * CQL fromJson(null) throws NullPointerException (CASSANDRA-13891)
 * Backport circleci yaml (CASSANDRA-14240)
Merged from 2.1:
 * Check checksum before decompressing data (CASSANDRA-14284)
 * CVE-2017-5929 Security vulnerability in Logback warning in NEWS.txt (CASSANDRA-14183)


3.0.16
 * Fix unit test failures in ViewComplexTest (CASSANDRA-14219)
 * Add MinGW uname check to start scripts (CASSANDRA-12940)
 * Protect against overflow of local expiration time (CASSANDRA-14092)
 * Use the correct digest file and reload sstable metadata in nodetool verify (CASSANDRA-14217)
 * Handle failure when mutating repaired status in Verifier (CASSANDRA-13933)
 * Close socket on error during connect on OutboundTcpConnection (CASSANDRA-9630)
 * Set encoding for javadoc generation (CASSANDRA-14154)
 * Fix index target computation for dense composite tables with dropped compact storage (CASSANDRA-14104)
 * Improve commit log chain marker updating (CASSANDRA-14108)
 * Extra range tombstone bound creates double rows (CASSANDRA-14008)
 * Fix SStable ordering by max timestamp in SinglePartitionReadCommand (CASSANDRA-14010)
 * Accept role names containing forward-slash (CASSANDRA-14088)
 * Optimize CRC check chance probability calculations (CASSANDRA-14094)
 * Fix cleanup on keyspace with no replicas (CASSANDRA-13526)
 * Fix updating base table rows with TTL not removing materialized view entries (CASSANDRA-14071)
 * Reduce garbage created by DynamicSnitch (CASSANDRA-14091)
 * More frequent commitlog chained markers (CASSANDRA-13987)
 * Fix serialized size of DataLimits (CASSANDRA-14057)
 * Add flag to allow dropping oversized read repair mutations (CASSANDRA-13975)
 * Fix SSTableLoader logger message (CASSANDRA-14003)
 * Fix repair race that caused gossip to block (CASSANDRA-13849)
 * Tracing interferes with digest requests when using RandomPartitioner (CASSANDRA-13964)
 * Add flag to disable materialized views, and warnings on creation (CASSANDRA-13959)
 * Don't let user drop or generally break tables in system_distributed (CASSANDRA-13813)
 * Provide a JMX call to sync schema with local storage (CASSANDRA-13954)
 * Mishandling of cells for removed/dropped columns when reading legacy files (CASSANDRA-13939)
 * Deserialise sstable metadata in nodetool verify (CASSANDRA-13922)
Merged from 2.2:
 * Fix the inspectJvmOptions startup check (CASSANDRA-14112)
 * Fix race that prevents submitting compaction for a table when executor is full (CASSANDRA-13801)
 * Rely on the JVM to handle OutOfMemoryErrors (CASSANDRA-13006)
Merged from 2.1:
 * More PEP8 compliance for cqlsh (CASSANDRA-14021)
 * RPM package spec: fix permissions for installed jars and config files (CASSANDRA-14181)


3.0.15
 * Improve TRUNCATE performance (CASSANDRA-13909)
 * Implement short read protection on partition boundaries (CASSANDRA-13595)
 * Fix ISE thrown by UPI.Serializer.hasNext() for some SELECT queries (CASSANDRA-13911)
 * Filter header only commit logs before recovery (CASSANDRA-13918)
 * AssertionError prepending to a list (CASSANDRA-13149)
 * Fix support for SuperColumn tables (CASSANDRA-12373)
 * Handle limit correctly on tables with strict liveness (CASSANDRA-13883)
 * Fix missing original update in TriggerExecutor (CASSANDRA-13894)
 * Remove non-rpc-ready nodes from counter leader candidates (CASSANDRA-13043)
 * Improve short read protection performance (CASSANDRA-13794)
 * Fix sstable reader to support range-tombstone-marker for multi-slices (CASSANDRA-13787)
 * Fix short read protection for tables with no clustering columns (CASSANDRA-13880)
 * Make isBuilt volatile in PartitionUpdate (CASSANDRA-13619)
 * Prevent integer overflow of timestamps in CellTest and RowsTest (CASSANDRA-13866)
 * Fix counter application order in short read protection (CASSANDRA-12872)
 * Don't block RepairJob execution on validation futures (CASSANDRA-13797)
 * Wait for all management tasks to complete before shutting down CLSM (CASSANDRA-13123)
 * INSERT statement fails when Tuple type is used as clustering column with default DESC order (CASSANDRA-13717)
 * Fix pending view mutations handling and cleanup batchlog when there are local and remote paired mutations (CASSANDRA-13069)
 * Improve config validation and documentation on overflow and NPE (CASSANDRA-13622)
 * Range deletes in a CAS batch are ignored (CASSANDRA-13655)
 * Avoid assertion error when IndexSummary > 2G (CASSANDRA-12014)
 * Change repair midpoint logging for tiny ranges (CASSANDRA-13603)
 * Better handle corrupt final commitlog segment (CASSANDRA-11995)
 * StreamingHistogram is not thread safe (CASSANDRA-13756)
 * Fix MV timestamp issues (CASSANDRA-11500)
 * Better tolerate improperly formatted bcrypt hashes (CASSANDRA-13626) 
 * Fix race condition in read command serialization (CASSANDRA-13363)
 * Enable segement creation before recovering commitlogs (CASSANDRA-13587)
 * Fix AssertionError in short read protection (CASSANDRA-13747)
 * Don't skip corrupted sstables on startup (CASSANDRA-13620)
 * Fix the merging of cells with different user type versions (CASSANDRA-13776)
 * Copy session properties on cqlsh.py do_login (CASSANDRA-13640)
 * Potential AssertionError during ReadRepair of range tombstone and partition deletions (CASSANDRA-13719)
 * Don't let stress write warmup data if n=0 (CASSANDRA-13773)
 * Gossip thread slows down when using batch commit log (CASSANDRA-12966)
 * Randomize batchlog endpoint selection with only 1 or 2 racks (CASSANDRA-12884)
 * Fix digest calculation for counter cells (CASSANDRA-13750)
 * Fix ColumnDefinition.cellValueType() for non-frozen collection and change SSTabledump to use type.toJSONString() (CASSANDRA-13573)
 * Skip materialized view addition if the base table doesn't exist (CASSANDRA-13737)
 * Drop table should remove corresponding entries in dropped_columns table (CASSANDRA-13730)
 * Log warn message until legacy auth tables have been migrated (CASSANDRA-13371)
 * Fix incorrect [2.1 <- 3.0] serialization of counter cells created in 2.0 (CASSANDRA-13691)
 * Fix invalid writetime for null cells (CASSANDRA-13711)
 * Fix ALTER TABLE statement to atomically propagate changes to the table and its MVs (CASSANDRA-12952)
 * Fixed ambiguous output of nodetool tablestats command (CASSANDRA-13722)
 * JMXEnabledThreadPoolExecutor with corePoolSize equal to maxPoolSize (Backport CASSANDRA-13329)
 * Fix Digest mismatch Exception if hints file has UnknownColumnFamily (CASSANDRA-13696)
 * Purge tombstones created by expired cells (CASSANDRA-13643)
 * Make concat work with iterators that have different subsets of columns (CASSANDRA-13482)
 * Set test.runners based on cores and memory size (CASSANDRA-13078)
 * Allow different NUMACTL_ARGS to be passed in (CASSANDRA-13557)
 * Allow native function calls in CQLSSTableWriter (CASSANDRA-12606)
 * Fix secondary index queries on COMPACT tables (CASSANDRA-13627)
 * Nodetool listsnapshots output is missing a newline, if there are no snapshots (CASSANDRA-13568)
 * sstabledump reports incorrect usage for argument order (CASSANDRA-13532)
Merged from 2.2:
 * Safely handle empty buffers when outputting to JSON (CASSANDRA-13868)
 * Copy session properties on cqlsh.py do_login (CASSANDRA-13847)
 * Fix load over calculated issue in IndexSummaryRedistribution (CASSANDRA-13738)
 * Fix compaction and flush exception not captured (CASSANDRA-13833)
 * Uncaught exceptions in Netty pipeline (CASSANDRA-13649)
 * Prevent integer overflow on exabyte filesystems (CASSANDRA-13067)
 * Fix queries with LIMIT and filtering on clustering columns (CASSANDRA-11223)
 * Fix potential NPE when resume bootstrap fails (CASSANDRA-13272)
 * Fix toJSONString for the UDT, tuple and collection types (CASSANDRA-13592)
 * Fix nested Tuples/UDTs validation (CASSANDRA-13646)
Merged from 2.1:
 * Remove stress-test target in CircleCI as it's not existing (CASSANDRA-13775)
 * Clone HeartBeatState when building gossip messages. Make its generation/version volatile (CASSANDRA-13700)


3.0.14
 * Ensure int overflow doesn't occur when calculating large partition warning size (CASSANDRA-13172)
 * Ensure consistent view of partition columns between coordinator and replica in ColumnFilter (CASSANDRA-13004)
 * Failed unregistering mbean during drop keyspace (CASSANDRA-13346)
 * nodetool scrub/cleanup/upgradesstables exit code is wrong (CASSANDRA-13542)
 * Fix the reported number of sstable data files accessed per read (CASSANDRA-13120)
 * Fix schema digest mismatch during rolling upgrades from versions before 3.0.12 (CASSANDRA-13559)
 * Upgrade JNA version to 4.4.0 (CASSANDRA-13072)
 * Interned ColumnIdentifiers should use minimal ByteBuffers (CASSANDRA-13533)
 * ReverseIndexedReader may drop rows during 2.1 to 3.0 upgrade (CASSANDRA-13525)
 * Fix repair process violating start/end token limits for small ranges (CASSANDRA-13052)
 * Add storage port options to sstableloader (CASSANDRA-13518)
 * Properly handle quoted index names in cqlsh DESCRIBE output (CASSANDRA-12847)
 * Avoid reading static row twice from old format sstables (CASSANDRA-13236)
 * Fix NPE in StorageService.excise() (CASSANDRA-13163)
 * Expire OutboundTcpConnection messages by a single Thread (CASSANDRA-13265)
 * Fail repair if insufficient responses received (CASSANDRA-13397)
 * Fix SSTableLoader fail when the loaded table contains dropped columns (CASSANDRA-13276)
 * Avoid name clashes in CassandraIndexTest (CASSANDRA-13427)
 * Handling partially written hint files (CASSANDRA-12728)
 * Interrupt replaying hints on decommission (CASSANDRA-13308)
 * Fix schema version calculation for rolling upgrades (CASSANDRA-13441)
Merged from 2.2:
 * Nodes started with join_ring=False should be able to serve requests when authentication is enabled (CASSANDRA-11381)
 * cqlsh COPY FROM: increment error count only for failures, not for attempts (CASSANDRA-13209)


3.0.13
 * Make reading of range tombstones more reliable (CASSANDRA-12811)
 * Fix startup problems due to schema tables not completely flushed (CASSANDRA-12213)
 * Fix view builder bug that can filter out data on restart (CASSANDRA-13405)
 * Fix 2i page size calculation when there are no regular columns (CASSANDRA-13400)
 * Fix the conversion of 2.X expired rows without regular column data (CASSANDRA-13395)
 * Fix hint delivery when using ext+internal IPs with prefer_local enabled (CASSANDRA-13020)
 * Fix possible NPE on upgrade to 3.0/3.X in case of IO errors (CASSANDRA-13389)
 * Legacy deserializer can create empty range tombstones (CASSANDRA-13341)
 * Use the Kernel32 library to retrieve the PID on Windows and fix startup checks (CASSANDRA-13333)
 * Fix code to not exchange schema across major versions (CASSANDRA-13274)
 * Dropping column results in "corrupt" SSTable (CASSANDRA-13337)
 * Bugs handling range tombstones in the sstable iterators (CASSANDRA-13340)
 * Fix CONTAINS filtering for null collections (CASSANDRA-13246)
 * Applying: Use a unique metric reservoir per test run when using Cassandra-wide metrics residing in MBeans (CASSANDRA-13216)
 * Propagate row deletions in 2i tables on upgrade (CASSANDRA-13320)
 * Slice.isEmpty() returns false for some empty slices (CASSANDRA-13305)
 * Add formatted row output to assertEmpty in CQL Tester (CASSANDRA-13238)
 * Legacy caching options can prevent 3.0 upgrade (CASSANDRA-13384)
 * Nodetool upgradesstables/scrub/compact ignores system tables (CASSANDRA-13410)
 * Fix NPE issue in StorageService (CASSANDRA-13060)
Merged from 2.2:
 * Avoid starting gossiper in RemoveTest (CASSANDRA-13407)
 * Fix weightedSize() for row-cache reported by JMX and NodeTool (CASSANDRA-13393)
 * Honor truststore-password parameter in cassandra-stress (CASSANDRA-12773)
 * Discard in-flight shadow round responses (CASSANDRA-12653)
 * Don't anti-compact repaired data to avoid inconsistencies (CASSANDRA-13153)
 * Wrong logger name in AnticompactionTask (CASSANDRA-13343)
 * Commitlog replay may fail if last mutation is within 4 bytes of end of segment (CASSANDRA-13282)
 * Fix queries updating multiple time the same list (CASSANDRA-13130)
 * Fix GRANT/REVOKE when keyspace isn't specified (CASSANDRA-13053)
Merged from 2.1:
 * Fix 2ndary index queries on partition keys for tables with static columns CASSANDRA-13147
 * Fix ParseError unhashable type list in cqlsh copy from (CASSANDRA-13364)


3.0.12
 * Prevent data loss on upgrade 2.1 - 3.0 by adding component separator to LogRecord absolute path (CASSANDRA-13294)
 * Improve testing on macOS by eliminating sigar logging (CASSANDRA-13233)
 * Cqlsh copy-from should error out when csv contains invalid data for collections (CASSANDRA-13071)
 * Update c.yaml doc for offheap memtables (CASSANDRA-13179)
 * Faster StreamingHistogram (CASSANDRA-13038)
 * Legacy deserializer can create unexpected boundary range tombstones (CASSANDRA-13237)
 * Remove unnecessary assertion from AntiCompactionTest (CASSANDRA-13070)
 * Fix cqlsh COPY for dates before 1900 (CASSANDRA-13185)
Merged from 2.2:
 * Avoid race on receiver by starting streaming sender thread after sending init message (CASSANDRA-12886)
 * Fix "multiple versions of ant detected..." when running ant test (CASSANDRA-13232)
 * Coalescing strategy sleeps too much (CASSANDRA-13090)
 * Fix flaky LongLeveledCompactionStrategyTest (CASSANDRA-12202)
 * Fix failing COPY TO STDOUT (CASSANDRA-12497)
 * Fix ColumnCounter::countAll behaviour for reverse queries (CASSANDRA-13222)
 * Exceptions encountered calling getSeeds() breaks OTC thread (CASSANDRA-13018)
Merged from 2.1:
 * Remove unused repositories (CASSANDRA-13278)
 * Log stacktrace of uncaught exceptions (CASSANDRA-13108)


3.0.11
 * Use keyspace replication settings on system.size_estimates table (CASSANDRA-9639)
 * Add vm.max_map_count StartupCheck (CASSANDRA-13008)
 * Hint related logging should include the IP address of the destination in addition to 
   host ID (CASSANDRA-13205)
 * Reloading logback.xml does not work (CASSANDRA-13173)
 * Lightweight transactions temporarily fail after upgrade from 2.1 to 3.0 (CASSANDRA-13109)
 * Duplicate rows after upgrading from 2.1.16 to 3.0.10/3.9 (CASSANDRA-13125)
 * Fix UPDATE queries with empty IN restrictions (CASSANDRA-13152)
 * Abort or retry on failed hints delivery (CASSANDRA-13124)
 * Fix handling of partition with partition-level deletion plus
   live rows in sstabledump (CASSANDRA-13177)
 * Provide user workaround when system_schema.columns does not contain entries
   for a table that's in system_schema.tables (CASSANDRA-13180)
 * Dump threads when unit tests time out (CASSANDRA-13117)
 * Better error when modifying function permissions without explicit keyspace (CASSANDRA-12925)
 * Indexer is not correctly invoked when building indexes over sstables (CASSANDRA-13075)
 * Read repair is not blocking repair to finish in foreground repair (CASSANDRA-13115)
 * Stress daemon help is incorrect (CASSANDRA-12563)
 * Remove ALTER TYPE support (CASSANDRA-12443)
 * Fix assertion for certain legacy range tombstone pattern (CASSANDRA-12203)
 * Set javac encoding to utf-8 (CASSANDRA-11077)
 * Replace empty strings with null values if they cannot be converted (CASSANDRA-12794)
 * Fixed flacky SSTableRewriterTest: check file counts before calling validateCFS (CASSANDRA-12348)
 * Fix deserialization of 2.x DeletedCells (CASSANDRA-12620)
 * Add parent repair session id to anticompaction log message (CASSANDRA-12186)
 * Improve contention handling on failure to acquire MV lock for streaming and hints (CASSANDRA-12905)
 * Fix DELETE and UPDATE queries with empty IN restrictions (CASSANDRA-12829)
 * Mark MVs as built after successful bootstrap (CASSANDRA-12984)
 * Estimated TS drop-time histogram updated with Cell.NO_DELETION_TIME (CASSANDRA-13040)
 * Nodetool compactionstats fails with NullPointerException (CASSANDRA-13021)
 * Thread local pools never cleaned up (CASSANDRA-13033)
 * Set RPC_READY to false when draining or if a node is marked as shutdown (CASSANDRA-12781)
 * Make sure sstables only get committed when it's safe to discard commit log records (CASSANDRA-12956)
 * Reject default_time_to_live option when creating or altering MVs (CASSANDRA-12868)
 * Nodetool should use a more sane max heap size (CASSANDRA-12739)
 * LocalToken ensures token values are cloned on heap (CASSANDRA-12651)
 * AnticompactionRequestSerializer serializedSize is incorrect (CASSANDRA-12934)
 * Prevent reloading of logback.xml from UDF sandbox (CASSANDRA-12535)
 * Reenable HeapPool (CASSANDRA-12900)
Merged from 2.2:
 * Fix JVM metric names (CASSANDRA-13103)
 * Fix negative mean latency metric (CASSANDRA-12876)
 * Use only one file pointer when creating commitlog segments (CASSANDRA-12539)
 * Fix speculative retry bugs (CASSANDRA-13009)
 * Fix handling of nulls and unsets in IN conditions (CASSANDRA-12981)
 * Fix race causing infinite loop if Thrift server is stopped before it starts listening (CASSANDRA-12856)
 * CompactionTasks now correctly drops sstables out of compaction when not enough disk space is available (CASSANDRA-12979)
 * Remove support for non-JavaScript UDFs (CASSANDRA-12883)
 * Fix DynamicEndpointSnitch noop in multi-datacenter situations (CASSANDRA-13074)
 * cqlsh copy-from: encode column names to avoid primary key parsing errors (CASSANDRA-12909)
 * Temporarily fix bug that creates commit log when running offline tools (CASSANDRA-8616)
 * Reduce granuality of OpOrder.Group during index build (CASSANDRA-12796)
 * Test bind parameters and unset parameters in InsertUpdateIfConditionTest (CASSANDRA-12980)
 * Do not specify local address on outgoing connection when listen_on_broadcast_address is set (CASSANDRA-12673)
 * Use saved tokens when setting local tokens on StorageService.joinRing (CASSANDRA-12935)
 * cqlsh: fix DESC TYPES errors (CASSANDRA-12914)
 * Fix leak on skipped SSTables in sstableupgrade (CASSANDRA-12899)
 * Avoid blocking gossip during pending range calculation (CASSANDRA-12281)
Merged from 2.1:
 * Use portable stderr for java error in startup (CASSANDRA-13211)
 * Fix Thread Leak in OutboundTcpConnection (CASSANDRA-13204)
 * Coalescing strategy can enter infinite loop (CASSANDRA-13159)
 * Upgrade netty version to fix memory leak with client encryption (CASSANDRA-13114)
 * cqlsh copy-from: sort user type fields in csv (CASSANDRA-12959)


3.0.10
 * Disallow offheap_buffers memtable allocation (CASSANDRA-11039)
 * Fix CommitLogSegmentManagerTest (CASSANDRA-12283)
 * Pass root cause to CorruptBlockException when uncompression failed (CASSANDRA-12889)
 * Fix partition count log during compaction (CASSANDRA-12184)
 * Batch with multiple conditional updates for the same partition causes AssertionError (CASSANDRA-12867)
 * Make AbstractReplicationStrategy extendable from outside its package (CASSANDRA-12788)
 * Fix CommitLogTest.testDeleteIfNotDirty (CASSANDRA-12854)
 * Don't tell users to turn off consistent rangemovements during rebuild. (CASSANDRA-12296)
 * Avoid deadlock due to materialized view lock contention (CASSANDRA-12689)
 * Fix for KeyCacheCqlTest flakiness (CASSANDRA-12801)
 * Include SSTable filename in compacting large row message (CASSANDRA-12384)
 * Fix potential socket leak (CASSANDRA-12329, CASSANDRA-12330)
 * Fix ViewTest.testCompaction (CASSANDRA-12789)
 * Improve avg aggregate functions (CASSANDRA-12417)
 * Preserve quoted reserved keyword column names in MV creation (CASSANDRA-11803)
 * nodetool stopdaemon errors out (CASSANDRA-12646)
 * Split materialized view mutations on build to prevent OOM (CASSANDRA-12268)
 * mx4j does not work in 3.0.8 (CASSANDRA-12274)
 * Abort cqlsh copy-from in case of no answer after prolonged period of time (CASSANDRA-12740)
 * Avoid sstable corrupt exception due to dropped static column (CASSANDRA-12582)
 * Make stress use client mode to avoid checking commit log size on startup (CASSANDRA-12478)
 * Fix exceptions with new vnode allocation (CASSANDRA-12715)
 * Unify drain and shutdown processes (CASSANDRA-12509)
 * Fix NPE in ComponentOfSlice.isEQ() (CASSANDRA-12706)
 * Fix failure in LogTransactionTest (CASSANDRA-12632)
 * Fix potentially incomplete non-frozen UDT values when querying with the
   full primary key specified (CASSANDRA-12605)
 * Skip writing MV mutations to commitlog on mutation.applyUnsafe() (CASSANDRA-11670)
 * Establish consistent distinction between non-existing partition and NULL value for LWTs on static columns (CASSANDRA-12060)
 * Extend ColumnIdentifier.internedInstances key to include the type that generated the byte buffer (CASSANDRA-12516)
 * Backport CASSANDRA-10756 (race condition in NativeTransportService shutdown) (CASSANDRA-12472)
 * If CF has no clustering columns, any row cache is full partition cache (CASSANDRA-12499)
 * Correct log message for statistics of offheap memtable flush (CASSANDRA-12776)
 * Explicitly set locale for string validation (CASSANDRA-12541,CASSANDRA-12542,CASSANDRA-12543,CASSANDRA-12545)
Merged from 2.2:
 * Fix purgeability of tombstones with max timestamp (CASSANDRA-12792)
 * Fail repair if participant dies during sync or anticompaction (CASSANDRA-12901)
 * cqlsh COPY: unprotected pk values before converting them if not using prepared statements (CASSANDRA-12863)
 * Fix Util.spinAssertEquals (CASSANDRA-12283)
 * Fix potential NPE for compactionstats (CASSANDRA-12462)
 * Prepare legacy authenticate statement if credentials table initialised after node startup (CASSANDRA-12813)
 * Change cassandra.wait_for_tracing_events_timeout_secs default to 0 (CASSANDRA-12754)
 * Clean up permissions when a UDA is dropped (CASSANDRA-12720)
 * Limit colUpdateTimeDelta histogram updates to reasonable deltas (CASSANDRA-11117)
 * Fix leak errors and execution rejected exceptions when draining (CASSANDRA-12457)
 * Fix merkle tree depth calculation (CASSANDRA-12580)
 * Make Collections deserialization more robust (CASSANDRA-12618)
 * Better handle invalid system roles table (CASSANDRA-12700)
 * Fix exceptions when enabling gossip on nodes that haven't joined the ring (CASSANDRA-12253)
 * Fix authentication problem when invoking cqlsh copy from a SOURCE command (CASSANDRA-12642)
 * Decrement pending range calculator jobs counter in finally block
  (CASSANDRA-12554)
 * Split consistent range movement flag correction (CASSANDRA-12786)
Merged from 2.1:
 * Add system property to set the max number of native transport requests in queue (CASSANDRA-11363)
 * Don't skip sstables based on maxLocalDeletionTime (CASSANDRA-12765)


3.0.9
 * Handle composite prefixes with final EOC=0 as in 2.x and refactor LegacyLayout.decodeBound (CASSANDRA-12423)
 * Fix paging for 2.x to 3.x upgrades (CASSANDRA-11195)
 * select_distinct_with_deletions_test failing on non-vnode environments (CASSANDRA-11126)
 * Stack Overflow returned to queries while upgrading (CASSANDRA-12527)
 * Fix legacy regex for temporary files from 2.2 (CASSANDRA-12565)
 * Add option to state current gc_grace_seconds to tools/bin/sstablemetadata (CASSANDRA-12208)
 * Fix file system race condition that may cause LogAwareFileLister to fail to classify files (CASSANDRA-11889)
 * Fix file handle leaks due to simultaneous compaction/repair and
   listing snapshots, calculating snapshot sizes, or making schema
   changes (CASSANDRA-11594)
 * Fix nodetool repair exits with 0 for some errors (CASSANDRA-12508)
 * Do not shut down BatchlogManager twice during drain (CASSANDRA-12504)
 * Disk failure policy should not be invoked on out of space (CASSANDRA-12385)
 * Calculate last compacted key on startup (CASSANDRA-6216)
 * Add schema to snapshot manifest, add USING TIMESTAMP clause to ALTER TABLE statements (CASSANDRA-7190)
 * Fix clean interval not sent to commit log for empty memtable flush (CASSANDRA-12436)
 * Fix potential resource leak in RMIServerSocketFactoryImpl (CASSANDRA-12331)
 * Backport CASSANDRA-12002 (CASSANDRA-12177)
 * Make sure compaction stats are updated when compaction is interrupted (CASSANDRA-12100)
 * Fix potential bad messaging service message for paged range reads
   within mixed-version 3.x clusters (CASSANDRA-12249)
 * Change commitlog and sstables to track dirty and clean intervals (CASSANDRA-11828)
 * NullPointerException during compaction on table with static columns (CASSANDRA-12336)
 * Fixed ConcurrentModificationException when reading metrics in GraphiteReporter (CASSANDRA-11823)
 * Fix upgrade of super columns on thrift (CASSANDRA-12335)
 * Fixed flacky BlacklistingCompactionsTest, switched to fixed size types and increased corruption size (CASSANDRA-12359)
 * Rerun ReplicationAwareTokenAllocatorTest on failure to avoid flakiness (CASSANDRA-12277)
 * Exception when computing read-repair for range tombstones (CASSANDRA-12263)
 * Lost counter writes in compact table and static columns (CASSANDRA-12219)
 * AssertionError with MVs on updating a row that isn't indexed due to a null value (CASSANDRA-12247)
 * Disable RR and speculative retry with EACH_QUORUM reads (CASSANDRA-11980)
 * Add option to override compaction space check (CASSANDRA-12180)
 * Faster startup by only scanning each directory for temporary files once (CASSANDRA-12114)
 * Respond with v1/v2 protocol header when responding to driver that attempts
   to connect with too low of a protocol version (CASSANDRA-11464)
 * NullPointerExpception when reading/compacting table (CASSANDRA-11988)
 * Fix problem with undeleteable rows on upgrade to new sstable format (CASSANDRA-12144)
 * Fix paging logic for deleted partitions with static columns (CASSANDRA-12107)
 * Wait until the message is being send to decide which serializer must be used (CASSANDRA-11393)
 * Fix migration of static thrift column names with non-text comparators (CASSANDRA-12147)
 * Fix upgrading sparse tables that are incorrectly marked as dense (CASSANDRA-11315)
 * Fix reverse queries ignoring range tombstones (CASSANDRA-11733)
 * Avoid potential race when rebuilding CFMetaData (CASSANDRA-12098)
 * Avoid missing sstables when getting the canonical sstables (CASSANDRA-11996)
 * Always select the live sstables when getting sstables in bounds (CASSANDRA-11944)
 * Fix column ordering of results with static columns for Thrift requests in
   a mixed 2.x/3.x cluster, also fix potential non-resolved duplication of
   those static columns in query results (CASSANDRA-12123)
 * Avoid digest mismatch with empty but static rows (CASSANDRA-12090)
 * Fix EOF exception when altering column type (CASSANDRA-11820)
 * Fix JsonTransformer output of partition with deletion info (CASSANDRA-12418)
 * Fix NPE in SSTableLoader when specifying partial directory path (CASSANDRA-12609)
Merged from 2.2:
 * Add local address entry in PropertyFileSnitch (CASSANDRA-11332)
 * cqlshlib tests: increase default execute timeout (CASSANDRA-12481)
 * Forward writes to replacement node when replace_address != broadcast_address (CASSANDRA-8523)
 * Enable repair -pr and -local together (fix regression of CASSANDRA-7450) (CASSANDRA-12522)
 * Fail repair on non-existing table (CASSANDRA-12279)
 * cqlsh copy: fix missing counter values (CASSANDRA-12476)
 * Move migration tasks to non-periodic queue, assure flush executor shutdown after non-periodic executor (CASSANDRA-12251)
 * cqlsh copy: fixed possible race in initializing feeding thread (CASSANDRA-11701)
 * Only set broadcast_rpc_address on Ec2MultiRegionSnitch if it's not set (CASSANDRA-11357)
 * Update StorageProxy range metrics for timeouts, failures and unavailables (CASSANDRA-9507)
 * Add Sigar to classes included in clientutil.jar (CASSANDRA-11635)
 * Add decay to histograms and timers used for metrics (CASSANDRA-11752)
 * Fix hanging stream session (CASSANDRA-10992)
 * Fix INSERT JSON, fromJson() support of smallint, tinyint types (CASSANDRA-12371)
 * Restore JVM metric export for metric reporters (CASSANDRA-12312)
 * Release sstables of failed stream sessions only when outgoing transfers are finished (CASSANDRA-11345)
 * Wait for tracing events before returning response and query at same consistency level client side (CASSANDRA-11465)
 * cqlsh copyutil should get host metadata by connected address (CASSANDRA-11979)
 * Fixed cqlshlib.test.remove_test_db (CASSANDRA-12214)
 * Synchronize ThriftServer::stop() (CASSANDRA-12105)
 * Use dedicated thread for JMX notifications (CASSANDRA-12146)
 * Improve streaming synchronization and fault tolerance (CASSANDRA-11414)
 * MemoryUtil.getShort() should return an unsigned short also for architectures not supporting unaligned memory accesses (CASSANDRA-11973)
Merged from 2.1:
 * Fix queries with empty ByteBuffer values in clustering column restrictions (CASSANDRA-12127)
 * Disable passing control to post-flush after flush failure to prevent data loss (CASSANDRA-11828)
 * Allow STCS-in-L0 compactions to reduce scope with LCS (CASSANDRA-12040)
 * cannot use cql since upgrading python to 2.7.11+ (CASSANDRA-11850)
 * Fix filtering on clustering columns when 2i is used (CASSANDRA-11907)


3.0.8
 * Fix potential race in schema during new table creation (CASSANDRA-12083)
 * cqlsh: fix error handling in rare COPY FROM failure scenario (CASSANDRA-12070)
 * Disable autocompaction during drain (CASSANDRA-11878)
 * Add a metrics timer to MemtablePool and use it to track time spent blocked on memory in MemtableAllocator (CASSANDRA-11327)
 * Fix upgrading schema with super columns with non-text subcomparators (CASSANDRA-12023)
 * Add TimeWindowCompactionStrategy (CASSANDRA-9666)
Merged from 2.2:
 * Allow nodetool info to run with readonly JMX access (CASSANDRA-11755)
 * Validate bloom_filter_fp_chance against lowest supported
   value when the table is created (CASSANDRA-11920)
 * Don't send erroneous NEW_NODE notifications on restart (CASSANDRA-11038)
 * StorageService shutdown hook should use a volatile variable (CASSANDRA-11984)
Merged from 2.1:
 * Avoid stalling paxos when the paxos state expires (CASSANDRA-12043)
 * Remove finished incoming streaming connections from MessagingService (CASSANDRA-11854)
 * Don't try to get sstables for non-repairing column families (CASSANDRA-12077)
 * Avoid marking too many sstables as repaired (CASSANDRA-11696)
 * Prevent select statements with clustering key > 64k (CASSANDRA-11882)
 * Fix clock skew corrupting other nodes with paxos (CASSANDRA-11991)
 * Remove distinction between non-existing static columns and existing but null in LWTs (CASSANDRA-9842)
 * Cache local ranges when calculating repair neighbors (CASSANDRA-11934)
 * Allow LWT operation on static column with only partition keys (CASSANDRA-10532)
 * Create interval tree over canonical sstables to avoid missing sstables during streaming (CASSANDRA-11886)
 * cqlsh COPY FROM: shutdown parent cluster after forking, to avoid corrupting SSL connections (CASSANDRA-11749)


3.0.7
 * Fix legacy serialization of Thrift-generated non-compound range tombstones
   when communicating with 2.x nodes (CASSANDRA-11930)
 * Fix Directories instantiations where CFS.initialDirectories should be used (CASSANDRA-11849)
 * Avoid referencing DatabaseDescriptor in AbstractType (CASSANDRA-11912)
 * Fix sstables not being protected from removal during index build (CASSANDRA-11905)
 * cqlsh: Suppress stack trace from Read/WriteFailures (CASSANDRA-11032)
 * Remove unneeded code to repair index summaries that have
   been improperly down-sampled (CASSANDRA-11127)
 * Avoid WriteTimeoutExceptions during commit log replay due to materialized
   view lock contention (CASSANDRA-11891)
 * Prevent OOM failures on SSTable corruption, improve tests for corruption detection (CASSANDRA-9530)
 * Use CFS.initialDirectories when clearing snapshots (CASSANDRA-11705)
 * Allow compaction strategies to disable early open (CASSANDRA-11754)
 * Refactor Materialized View code (CASSANDRA-11475)
 * Update Java Driver (CASSANDRA-11615)
Merged from 2.2:
 * Persist local metadata earlier in startup sequence (CASSANDRA-11742)
 * Run CommitLog tests with different compression settings (CASSANDRA-9039)
 * cqlsh: fix tab completion for case-sensitive identifiers (CASSANDRA-11664)
 * Avoid showing estimated key as -1 in tablestats (CASSANDRA-11587)
 * Fix possible race condition in CommitLog.recover (CASSANDRA-11743)
 * Enable client encryption in sstableloader with cli options (CASSANDRA-11708)
 * Possible memory leak in NIODataInputStream (CASSANDRA-11867)
 * Add seconds to cqlsh tracing session duration (CASSANDRA-11753)
 * Prohibit Reversed Counter type as part of the PK (CASSANDRA-9395)
Merged from 2.1:
 * cqlsh: apply current keyspace to source command (CASSANDRA-11152)
 * Backport CASSANDRA-11578 (CASSANDRA-11750)
 * Clear out parent repair session if repair coordinator dies (CASSANDRA-11824)
 * Set default streaming_socket_timeout_in_ms to 24 hours (CASSANDRA-11840)
 * Do not consider local node a valid source during replace (CASSANDRA-11848)
 * Add message dropped tasks to nodetool netstats (CASSANDRA-11855)
 * Avoid holding SSTableReaders for duration of incremental repair (CASSANDRA-11739)


3.0.6
 * Disallow creating view with a static column (CASSANDRA-11602)
 * Reduce the amount of object allocations caused by the getFunctions methods (CASSANDRA-11593)
 * Potential error replaying commitlog with smallint/tinyint/date/time types (CASSANDRA-11618)
 * Fix queries with filtering on counter columns (CASSANDRA-11629)
 * Improve tombstone printing in sstabledump (CASSANDRA-11655)
 * Fix paging for range queries where all clustering columns are specified (CASSANDRA-11669)
 * Don't require HEAP_NEW_SIZE to be set when using G1 (CASSANDRA-11600)
 * Fix sstabledump not showing cells after tombstone marker (CASSANDRA-11654)
 * Ignore all LocalStrategy keyspaces for streaming and other related
   operations (CASSANDRA-11627)
 * Ensure columnfilter covers indexed columns for thrift 2i queries (CASSANDRA-11523)
 * Only open one sstable scanner per sstable (CASSANDRA-11412)
 * Option to specify ProtocolVersion in cassandra-stress (CASSANDRA-11410)
 * ArithmeticException in avgFunctionForDecimal (CASSANDRA-11485)
 * LogAwareFileLister should only use OLD sstable files in current folder to determine disk consistency (CASSANDRA-11470)
 * Notify indexers of expired rows during compaction (CASSANDRA-11329)
 * Properly respond with ProtocolError when a v1/v2 native protocol
   header is received (CASSANDRA-11464)
 * Validate that num_tokens and initial_token are consistent with one another (CASSANDRA-10120)
Merged from 2.2:
 * Fix commit log replay after out-of-order flush completion (CASSANDRA-9669)
 * cqlsh: correctly handle non-ascii chars in error messages (CASSANDRA-11626)
 * Exit JVM if JMX server fails to startup (CASSANDRA-11540)
 * Produce a heap dump when exiting on OOM (CASSANDRA-9861)
 * Restore ability to filter on clustering columns when using a 2i (CASSANDRA-11510)
 * JSON datetime formatting needs timezone (CASSANDRA-11137)
 * Fix is_dense recalculation for Thrift-updated tables (CASSANDRA-11502)
 * Remove unnescessary file existence check during anticompaction (CASSANDRA-11660)
 * Add missing files to debian packages (CASSANDRA-11642)
 * Avoid calling Iterables::concat in loops during ModificationStatement::getFunctions (CASSANDRA-11621)
 * cqlsh: COPY FROM should use regular inserts for single statement batches and
   report errors correctly if workers processes crash on initialization (CASSANDRA-11474)
 * Always close cluster with connection in CqlRecordWriter (CASSANDRA-11553)
 * Allow only DISTINCT queries with partition keys restrictions (CASSANDRA-11339)
 * CqlConfigHelper no longer requires both a keystore and truststore to work (CASSANDRA-11532)
 * Make deprecated repair methods backward-compatible with previous notification service (CASSANDRA-11430)
 * IncomingStreamingConnection version check message wrong (CASSANDRA-11462)
Merged from 2.1:
 * Support mlockall on IBM POWER arch (CASSANDRA-11576)
 * Add option to disable use of severity in DynamicEndpointSnitch (CASSANDRA-11737)
 * cqlsh COPY FROM fails for null values with non-prepared statements (CASSANDRA-11631)
 * Make cython optional in pylib/setup.py (CASSANDRA-11630)
 * Change order of directory searching for cassandra.in.sh to favor local one (CASSANDRA-11628)
 * cqlsh COPY FROM fails with []{} chars in UDT/tuple fields/values (CASSANDRA-11633)
 * clqsh: COPY FROM throws TypeError with Cython extensions enabled (CASSANDRA-11574)
 * cqlsh: COPY FROM ignores NULL values in conversion (CASSANDRA-11549)
 * Validate levels when building LeveledScanner to avoid overlaps with orphaned sstables (CASSANDRA-9935)


3.0.5
 * Fix rare NPE on schema upgrade from 2.x to 3.x (CASSANDRA-10943)
 * Improve backoff policy for cqlsh COPY FROM (CASSANDRA-11320)
 * Improve IF NOT EXISTS check in CREATE INDEX (CASSANDRA-11131)
 * Upgrade ohc to 0.4.3
 * Enable SO_REUSEADDR for JMX RMI server sockets (CASSANDRA-11093)
 * Allocate merkletrees with the correct size (CASSANDRA-11390)
 * Support streaming pre-3.0 sstables (CASSANDRA-10990)
 * Add backpressure to compressed commit log (CASSANDRA-10971)
 * SSTableExport supports secondary index tables (CASSANDRA-11330)
 * Fix sstabledump to include missing info in debug output (CASSANDRA-11321)
 * Establish and implement canonical bulk reading workload(s) (CASSANDRA-10331)
 * Fix paging for IN queries on tables without clustering columns (CASSANDRA-11208)
 * Remove recursive call from CompositesSearcher (CASSANDRA-11304)
 * Fix filtering on non-primary key columns for queries without index (CASSANDRA-6377)
 * Fix sstableloader fail when using materialized view (CASSANDRA-11275)
Merged from 2.2:
 * DatabaseDescriptor should log stacktrace in case of Eception during seed provider creation (CASSANDRA-11312)
 * Use canonical path for directory in SSTable descriptor (CASSANDRA-10587)
 * Add cassandra-stress keystore option (CASSANDRA-9325)
 * Dont mark sstables as repairing with sub range repairs (CASSANDRA-11451)
 * Notify when sstables change after cancelling compaction (CASSANDRA-11373)
 * cqlsh: COPY FROM should check that explicit column names are valid (CASSANDRA-11333)
 * Add -Dcassandra.start_gossip startup option (CASSANDRA-10809)
 * Fix UTF8Validator.validate() for modified UTF-8 (CASSANDRA-10748)
 * Clarify that now() function is calculated on the coordinator node in CQL documentation (CASSANDRA-10900)
 * Fix bloom filter sizing with LCS (CASSANDRA-11344)
 * (cqlsh) Fix error when result is 0 rows with EXPAND ON (CASSANDRA-11092)
 * Add missing newline at end of bin/cqlsh (CASSANDRA-11325)
 * Fix AE in nodetool cfstats (backport CASSANDRA-10859) (CASSANDRA-11297)
 * Unresolved hostname leads to replace being ignored (CASSANDRA-11210)
 * Only log yaml config once, at startup (CASSANDRA-11217)
 * Reference leak with parallel repairs on the same table (CASSANDRA-11215)
Merged from 2.1:
 * Add a -j parameter to scrub/cleanup/upgradesstables to state how
   many threads to use (CASSANDRA-11179)
 * Backport CASSANDRA-10679 (CASSANDRA-9598)
 * InvalidateKeys should have a weak ref to key cache (CASSANDRA-11176)
 * COPY FROM on large datasets: fix progress report and debug performance (CASSANDRA-11053)

3.0.4
 * Preserve order for preferred SSL cipher suites (CASSANDRA-11164)
 * MV should only query complex columns included in the view (CASSANDRA-11069)
 * Failed aggregate creation breaks server permanently (CASSANDRA-11064)
 * Add sstabledump tool (CASSANDRA-7464)
 * Introduce backpressure for hints (CASSANDRA-10972)
 * Fix ClusteringPrefix not being able to read tombstone range boundaries (CASSANDRA-11158)
 * Prevent logging in sandboxed state (CASSANDRA-11033)
 * Disallow drop/alter operations of UDTs used by UDAs (CASSANDRA-10721)
 * Add query time validation method on Index (CASSANDRA-11043)
 * Avoid potential AssertionError in mixed version cluster (CASSANDRA-11128)
 * Properly handle hinted handoff after topology changes (CASSANDRA-5902)
 * AssertionError when listing sstable files on inconsistent disk state (CASSANDRA-11156)
 * Fix wrong rack counting and invalid conditions check for TokenAllocation
   (CASSANDRA-11139)
 * Avoid creating empty hint files (CASSANDRA-11090)
 * Fix leak detection strong reference loop using weak reference (CASSANDRA-11120)
 * Configurie BatchlogManager to stop delayed tasks on shutdown (CASSANDRA-11062)
 * Hadoop integration is incompatible with Cassandra Driver 3.0.0 (CASSANDRA-11001)
 * Add dropped_columns to the list of schema table so it gets handled
   properly (CASSANDRA-11050)
 * Fix NPE when using forceRepairRangeAsync without DC (CASSANDRA-11239)
Merged from 2.2:
 * Range.compareTo() violates the contract of Comparable (CASSANDRA-11216)
 * Avoid NPE when serializing ErrorMessage with null message (CASSANDRA-11167)
 * Replacing an aggregate with a new version doesn't reset INITCOND (CASSANDRA-10840)
 * (cqlsh) cqlsh cannot be called through symlink (CASSANDRA-11037)
 * fix ohc and java-driver pom dependencies in build.xml (CASSANDRA-10793)
 * Protect from keyspace dropped during repair (CASSANDRA-11065)
 * Handle adding fields to a UDT in SELECT JSON and toJson() (CASSANDRA-11146)
 * Better error message for cleanup (CASSANDRA-10991)
 * cqlsh pg-style-strings broken if line ends with ';' (CASSANDRA-11123)
 * Always persist upsampled index summaries (CASSANDRA-10512)
 * (cqlsh) Fix inconsistent auto-complete (CASSANDRA-10733)
 * Make SELECT JSON and toJson() threadsafe (CASSANDRA-11048)
 * Fix SELECT on tuple relations for mixed ASC/DESC clustering order (CASSANDRA-7281)
 * Use cloned TokenMetadata in size estimates to avoid race against membership check
   (CASSANDRA-10736)
 * (cqlsh) Support utf-8/cp65001 encoding on Windows (CASSANDRA-11030)
 * Fix paging on DISTINCT queries repeats result when first row in partition changes
   (CASSANDRA-10010)
 * cqlsh: change default encoding to UTF-8 (CASSANDRA-11124)
Merged from 2.1:
 * Checking if an unlogged batch is local is inefficient (CASSANDRA-11529)
 * Fix out-of-space error treatment in memtable flushing (CASSANDRA-11448).
 * Don't do defragmentation if reading from repaired sstables (CASSANDRA-10342)
 * Fix streaming_socket_timeout_in_ms not enforced (CASSANDRA-11286)
 * Avoid dropping message too quickly due to missing unit conversion (CASSANDRA-11302)
 * Don't remove FailureDetector history on removeEndpoint (CASSANDRA-10371)
 * Only notify if repair status changed (CASSANDRA-11172)
 * Use logback setting for 'cassandra -v' command (CASSANDRA-10767)
 * Fix sstableloader to unthrottle streaming by default (CASSANDRA-9714)
 * Fix incorrect warning in 'nodetool status' (CASSANDRA-10176)
 * Properly release sstable ref when doing offline scrub (CASSANDRA-10697)
 * Improve nodetool status performance for large cluster (CASSANDRA-7238)
 * Gossiper#isEnabled is not thread safe (CASSANDRA-11116)
 * Avoid major compaction mixing repaired and unrepaired sstables in DTCS (CASSANDRA-11113)
 * Make it clear what DTCS timestamp_resolution is used for (CASSANDRA-11041)
 * (cqlsh) Support timezone conversion using pytz (CASSANDRA-10397)
 * (cqlsh) Display milliseconds when datetime overflows (CASSANDRA-10625)


3.0.3
 * Remove double initialization of newly added tables (CASSANDRA-11027)
 * Filter keys searcher results by target range (CASSANDRA-11104)
 * Fix deserialization of legacy read commands (CASSANDRA-11087)
 * Fix incorrect computation of deletion time in sstable metadata (CASSANDRA-11102)
 * Avoid memory leak when collecting sstable metadata (CASSANDRA-11026)
 * Mutations do not block for completion under view lock contention (CASSANDRA-10779)
 * Invalidate legacy schema tables when unloading them (CASSANDRA-11071)
 * (cqlsh) handle INSERT and UPDATE statements with LWT conditions correctly
   (CASSANDRA-11003)
 * Fix DISTINCT queries in mixed version clusters (CASSANDRA-10762)
 * Migrate build status for indexes along with legacy schema (CASSANDRA-11046)
 * Ensure SSTables for legacy KEYS indexes can be read (CASSANDRA-11045)
 * Added support for IBM zSystems architecture (CASSANDRA-11054)
 * Update CQL documentation (CASSANDRA-10899)
 * Check the column name, not cell name, for dropped columns when reading
   legacy sstables (CASSANDRA-11018)
 * Don't attempt to index clustering values of static rows (CASSANDRA-11021)
 * Remove checksum files after replaying hints (CASSANDRA-10947)
 * Support passing base table metadata to custom 2i validation (CASSANDRA-10924)
 * Ensure stale index entries are purged during reads (CASSANDRA-11013)
 * Fix AssertionError when removing from list using UPDATE (CASSANDRA-10954)
 * Fix UnsupportedOperationException when reading old sstable with range
   tombstone (CASSANDRA-10743)
 * MV should use the maximum timestamp of the primary key (CASSANDRA-10910)
 * Fix potential assertion error during compaction (CASSANDRA-10944)
 * Fix counting of received sstables in streaming (CASSANDRA-10949)
 * Implement hints compression (CASSANDRA-9428)
 * Fix potential assertion error when reading static columns (CASSANDRA-10903)
 * Avoid NoSuchElementException when executing empty batch (CASSANDRA-10711)
 * Avoid building PartitionUpdate in toString (CASSANDRA-10897)
 * Reduce heap spent when receiving many SSTables (CASSANDRA-10797)
 * Add back support for 3rd party auth providers to bulk loader (CASSANDRA-10873)
 * Eliminate the dependency on jgrapht for UDT resolution (CASSANDRA-10653)
 * (Hadoop) Close Clusters and Sessions in Hadoop Input/Output classes (CASSANDRA-10837)
 * Fix sstableloader not working with upper case keyspace name (CASSANDRA-10806)
Merged from 2.2:
 * maxPurgeableTimestamp needs to check memtables too (CASSANDRA-9949)
 * Apply change to compaction throughput in real time (CASSANDRA-10025)
 * Fix potential NPE on ORDER BY queries with IN (CASSANDRA-10955)
 * Start L0 STCS-compactions even if there is a L0 -> L1 compaction
   going (CASSANDRA-10979)
 * Make UUID LSB unique per process (CASSANDRA-7925)
 * Avoid NPE when performing sstable tasks (scrub etc.) (CASSANDRA-10980)
 * Make sure client gets tombstone overwhelmed warning (CASSANDRA-9465)
 * Fix error streaming section more than 2GB (CASSANDRA-10961)
 * (cqlsh) Also apply --connect-timeout to control connection
   timeout (CASSANDRA-10959)
 * Histogram buckets exposed in jmx are sorted incorrectly (CASSANDRA-10975)
 * Enable GC logging by default (CASSANDRA-10140)
 * Optimize pending range computation (CASSANDRA-9258)
 * Skip commit log and saved cache directories in SSTable version startup check (CASSANDRA-10902)
 * drop/alter user should be case sensitive (CASSANDRA-10817)
 * jemalloc detection fails due to quoting issues in regexv (CASSANDRA-10946)
 * (cqlsh) show correct column names for empty result sets (CASSANDRA-9813)
 * Add new types to Stress (CASSANDRA-9556)
 * Add property to allow listening on broadcast interface (CASSANDRA-9748)
 * Fix regression in split size on CqlInputFormat (CASSANDRA-10835)
 * Better handling of SSL connection errors inter-node (CASSANDRA-10816)
 * Disable reloading of GossipingPropertyFileSnitch (CASSANDRA-9474)
 * Verify tables in pseudo-system keyspaces at startup (CASSANDRA-10761)
 * (cqlsh) encode input correctly when saving history
Merged from 2.1:
 * test_bulk_round_trip_blogposts is failing occasionally (CASSANDRA-10938)
 * Fix isJoined return true only after becoming cluster member (CASANDRA-11007)
 * Fix bad gossip generation seen in long-running clusters (CASSANDRA-10969)
 * Avoid NPE when incremental repair fails (CASSANDRA-10909)
 * Unmark sstables compacting once they are done in cleanup/scrub/upgradesstables (CASSANDRA-10829)
 * Allow simultaneous bootstrapping with strict consistency when no vnodes are used (CASSANDRA-11005)
 * Log a message when major compaction does not result in a single file (CASSANDRA-10847)
 * (cqlsh) fix cqlsh_copy_tests when vnodes are disabled (CASSANDRA-10997)
 * (cqlsh) Add request timeout option to cqlsh (CASSANDRA-10686)
 * Avoid AssertionError while submitting hint with LWT (CASSANDRA-10477)
 * If CompactionMetadata is not in stats file, use index summary instead (CASSANDRA-10676)
 * Retry sending gossip syn multiple times during shadow round (CASSANDRA-8072)
 * Fix pending range calculation during moves (CASSANDRA-10887)
 * Sane default (200Mbps) for inter-DC streaming througput (CASSANDRA-8708)
 * Match cassandra-loader options in COPY FROM (CASSANDRA-9303)
 * Fix binding to any address in CqlBulkRecordWriter (CASSANDRA-9309)
 * cqlsh fails to decode utf-8 characters for text typed columns (CASSANDRA-10875)
 * Log error when stream session fails (CASSANDRA-9294)
 * Fix bugs in commit log archiving startup behavior (CASSANDRA-10593)
 * (cqlsh) further optimise COPY FROM (CASSANDRA-9302)
 * Allow CREATE TABLE WITH ID (CASSANDRA-9179)
 * Make Stress compiles within eclipse (CASSANDRA-10807)
 * Cassandra Daemon should print JVM arguments (CASSANDRA-10764)
 * Allow cancellation of index summary redistribution (CASSANDRA-8805)


3.0.2
 * Fix upgrade data loss due to range tombstone deleting more data than then should
   (CASSANDRA-10822)


3.0.1
 * Avoid MV race during node decommission (CASSANDRA-10674)
 * Disable reloading of GossipingPropertyFileSnitch (CASSANDRA-9474)
 * Handle single-column deletions correction in materialized views
   when the column is part of the view primary key (CASSANDRA-10796)
 * Fix issue with datadir migration on upgrade (CASSANDRA-10788)
 * Fix bug with range tombstones on reverse queries and test coverage for
   AbstractBTreePartition (CASSANDRA-10059)
 * Remove 64k limit on collection elements (CASSANDRA-10374)
 * Remove unclear Indexer.indexes() method (CASSANDRA-10690)
 * Fix NPE on stream read error (CASSANDRA-10771)
 * Normalize cqlsh DESC output (CASSANDRA-10431)
 * Rejects partition range deletions when columns are specified (CASSANDRA-10739)
 * Fix error when saving cached key for old format sstable (CASSANDRA-10778)
 * Invalidate prepared statements on DROP INDEX (CASSANDRA-10758)
 * Fix SELECT statement with IN restrictions on partition key,
   ORDER BY and LIMIT (CASSANDRA-10729)
 * Improve stress performance over 1k threads (CASSANDRA-7217)
 * Wait for migration responses to complete before bootstrapping (CASSANDRA-10731)
 * Unable to create a function with argument of type Inet (CASSANDRA-10741)
 * Fix backward incompatibiliy in CqlInputFormat (CASSANDRA-10717)
 * Correctly preserve deletion info on updated rows when notifying indexers
   of single-row deletions (CASSANDRA-10694)
 * Notify indexers of partition delete during cleanup (CASSANDRA-10685)
 * Keep the file open in trySkipCache (CASSANDRA-10669)
 * Updated trigger example (CASSANDRA-10257)
Merged from 2.2:
 * Verify tables in pseudo-system keyspaces at startup (CASSANDRA-10761)
 * Fix IllegalArgumentException in DataOutputBuffer.reallocate for large buffers (CASSANDRA-10592)
 * Show CQL help in cqlsh in web browser (CASSANDRA-7225)
 * Serialize on disk the proper SSTable compression ratio (CASSANDRA-10775)
 * Reject index queries while the index is building (CASSANDRA-8505)
 * CQL.textile syntax incorrectly includes optional keyspace for aggregate SFUNC and FINALFUNC (CASSANDRA-10747)
 * Fix JSON update with prepared statements (CASSANDRA-10631)
 * Don't do anticompaction after subrange repair (CASSANDRA-10422)
 * Fix SimpleDateType type compatibility (CASSANDRA-10027)
 * (Hadoop) fix splits calculation (CASSANDRA-10640)
 * (Hadoop) ensure that Cluster instances are always closed (CASSANDRA-10058)
Merged from 2.1:
 * Fix Stress profile parsing on Windows (CASSANDRA-10808)
 * Fix incremental repair hang when replica is down (CASSANDRA-10288)
 * Optimize the way we check if a token is repaired in anticompaction (CASSANDRA-10768)
 * Add proper error handling to stream receiver (CASSANDRA-10774)
 * Warn or fail when changing cluster topology live (CASSANDRA-10243)
 * Status command in debian/ubuntu init script doesn't work (CASSANDRA-10213)
 * Some DROP ... IF EXISTS incorrectly result in exceptions on non-existing KS (CASSANDRA-10658)
 * DeletionTime.compareTo wrong in rare cases (CASSANDRA-10749)
 * Force encoding when computing statement ids (CASSANDRA-10755)
 * Properly reject counters as map keys (CASSANDRA-10760)
 * Fix the sstable-needs-cleanup check (CASSANDRA-10740)
 * (cqlsh) Print column names before COPY operation (CASSANDRA-8935)
 * Fix CompressedInputStream for proper cleanup (CASSANDRA-10012)
 * (cqlsh) Support counters in COPY commands (CASSANDRA-9043)
 * Try next replica if not possible to connect to primary replica on
   ColumnFamilyRecordReader (CASSANDRA-2388)
 * Limit window size in DTCS (CASSANDRA-10280)
 * sstableloader does not use MAX_HEAP_SIZE env parameter (CASSANDRA-10188)
 * (cqlsh) Improve COPY TO performance and error handling (CASSANDRA-9304)
 * Create compression chunk for sending file only (CASSANDRA-10680)
 * Forbid compact clustering column type changes in ALTER TABLE (CASSANDRA-8879)
 * Reject incremental repair with subrange repair (CASSANDRA-10422)
 * Add a nodetool command to refresh size_estimates (CASSANDRA-9579)
 * Invalidate cache after stream receive task is completed (CASSANDRA-10341)
 * Reject counter writes in CQLSSTableWriter (CASSANDRA-10258)
 * Remove superfluous COUNTER_MUTATION stage mapping (CASSANDRA-10605)


3.0
 * Fix AssertionError while flushing memtable due to materialized views
   incorrectly inserting empty rows (CASSANDRA-10614)
 * Store UDA initcond as CQL literal in the schema table, instead of a blob (CASSANDRA-10650)
 * Don't use -1 for the position of partition key in schema (CASSANDRA-10491)
 * Fix distinct queries in mixed version cluster (CASSANDRA-10573)
 * Skip sstable on clustering in names query (CASSANDRA-10571)
 * Remove value skipping as it breaks read-repair (CASSANDRA-10655)
 * Fix bootstrapping with MVs (CASSANDRA-10621)
 * Make sure EACH_QUORUM reads are using NTS (CASSANDRA-10584)
 * Fix MV replica filtering for non-NetworkTopologyStrategy (CASSANDRA-10634)
 * (Hadoop) fix CIF describeSplits() not handling 0 size estimates (CASSANDRA-10600)
 * Fix reading of legacy sstables (CASSANDRA-10590)
 * Use CQL type names in schema metadata tables (CASSANDRA-10365)
 * Guard batchlog replay against integer division by zero (CASSANDRA-9223)
 * Fix bug when adding a column to thrift with the same name than a primary key (CASSANDRA-10608)
 * Add client address argument to IAuthenticator::newSaslNegotiator (CASSANDRA-8068)
 * Fix implementation of LegacyLayout.LegacyBoundComparator (CASSANDRA-10602)
 * Don't use 'names query' read path for counters (CASSANDRA-10572)
 * Fix backward compatibility for counters (CASSANDRA-10470)
 * Remove memory_allocator paramter from cassandra.yaml (CASSANDRA-10581,10628)
 * Execute the metadata reload task of all registered indexes on CFS::reload (CASSANDRA-10604)
 * Fix thrift cas operations with defined columns (CASSANDRA-10576)
 * Fix PartitionUpdate.operationCount()for updates with static column operations (CASSANDRA-10606)
 * Fix thrift get() queries with defined columns (CASSANDRA-10586)
 * Fix marking of indexes as built and removed (CASSANDRA-10601)
 * Skip initialization of non-registered 2i instances, remove Index::getIndexName (CASSANDRA-10595)
 * Fix batches on multiple tables (CASSANDRA-10554)
 * Ensure compaction options are validated when updating KeyspaceMetadata (CASSANDRA-10569)
 * Flatten Iterator Transformation Hierarchy (CASSANDRA-9975)
 * Remove token generator (CASSANDRA-5261)
 * RolesCache should not be created for any authenticator that does not requireAuthentication (CASSANDRA-10562)
 * Fix LogTransaction checking only a single directory for files (CASSANDRA-10421)
 * Fix handling of range tombstones when reading old format sstables (CASSANDRA-10360)
 * Aggregate with Initial Condition fails with C* 3.0 (CASSANDRA-10367)
Merged from 2.2:
 * (cqlsh) show partial trace if incomplete after max_trace_wait (CASSANDRA-7645)
 * Use most up-to-date version of schema for system tables (CASSANDRA-10652)
 * Deprecate memory_allocator in cassandra.yaml (CASSANDRA-10581,10628)
 * Expose phi values from failure detector via JMX and tweak debug
   and trace logging (CASSANDRA-9526)
 * Fix IllegalArgumentException in DataOutputBuffer.reallocate for large buffers (CASSANDRA-10592)
Merged from 2.1:
 * Shutdown compaction in drain to prevent leak (CASSANDRA-10079)
 * (cqlsh) fix COPY using wrong variable name for time_format (CASSANDRA-10633)
 * Do not run SizeEstimatesRecorder if a node is not a member of the ring (CASSANDRA-9912)
 * Improve handling of dead nodes in gossip (CASSANDRA-10298)
 * Fix logback-tools.xml incorrectly configured for outputing to System.err
   (CASSANDRA-9937)
 * Fix streaming to catch exception so retry not fail (CASSANDRA-10557)
 * Add validation method to PerRowSecondaryIndex (CASSANDRA-10092)
 * Support encrypted and plain traffic on the same port (CASSANDRA-10559)
 * Do STCS in DTCS windows (CASSANDRA-10276)
 * Avoid repetition of JVM_OPTS in debian package (CASSANDRA-10251)
 * Fix potential NPE from handling result of SIM.highestSelectivityIndex (CASSANDRA-10550)
 * Fix paging issues with partitions containing only static columns data (CASSANDRA-10381)
 * Fix conditions on static columns (CASSANDRA-10264)
 * AssertionError: attempted to delete non-existing file CommitLog (CASSANDRA-10377)
 * Fix sorting for queries with an IN condition on partition key columns (CASSANDRA-10363)


3.0-rc2
 * Fix SELECT DISTINCT queries between 2.2.2 nodes and 3.0 nodes (CASSANDRA-10473)
 * Remove circular references in SegmentedFile (CASSANDRA-10543)
 * Ensure validation of indexed values only occurs once per-partition (CASSANDRA-10536)
 * Fix handling of static columns for range tombstones in thrift (CASSANDRA-10174)
 * Support empty ColumnFilter for backward compatility on empty IN (CASSANDRA-10471)
 * Remove Pig support (CASSANDRA-10542)
 * Fix LogFile throws Exception when assertion is disabled (CASSANDRA-10522)
 * Revert CASSANDRA-7486, make CMS default GC, move GC config to
   conf/jvm.options (CASSANDRA-10403)
 * Fix TeeingAppender causing some logs to be truncated/empty (CASSANDRA-10447)
 * Allow EACH_QUORUM for reads (CASSANDRA-9602)
 * Fix potential ClassCastException while upgrading (CASSANDRA-10468)
 * Fix NPE in MVs on update (CASSANDRA-10503)
 * Only include modified cell data in indexing deltas (CASSANDRA-10438)
 * Do not load keyspace when creating sstable writer (CASSANDRA-10443)
 * If node is not yet gossiping write all MV updates to batchlog only (CASSANDRA-10413)
 * Re-populate token metadata after commit log recovery (CASSANDRA-10293)
 * Provide additional metrics for materialized views (CASSANDRA-10323)
 * Flush system schema tables after local schema changes (CASSANDRA-10429)
Merged from 2.2:
 * Reduce contention getting instances of CompositeType (CASSANDRA-10433)
 * Fix the regression when using LIMIT with aggregates (CASSANDRA-10487)
 * Avoid NoClassDefFoundError during DataDescriptor initialization on windows (CASSANDRA-10412)
 * Preserve case of quoted Role & User names (CASSANDRA-10394)
 * cqlsh pg-style-strings broken (CASSANDRA-10484)
 * cqlsh prompt includes name of keyspace after failed `use` statement (CASSANDRA-10369)
Merged from 2.1:
 * (cqlsh) Distinguish negative and positive infinity in output (CASSANDRA-10523)
 * (cqlsh) allow custom time_format for COPY TO (CASSANDRA-8970)
 * Don't allow startup if the node's rack has changed (CASSANDRA-10242)
 * (cqlsh) show partial trace if incomplete after max_trace_wait (CASSANDRA-7645)
 * Allow LOCAL_JMX to be easily overridden (CASSANDRA-10275)
 * Mark nodes as dead even if they've already left (CASSANDRA-10205)


3.0.0-rc1
 * Fix mixed version read request compatibility for compact static tables
   (CASSANDRA-10373)
 * Fix paging of DISTINCT with static and IN (CASSANDRA-10354)
 * Allow MATERIALIZED VIEW's SELECT statement to restrict primary key
   columns (CASSANDRA-9664)
 * Move crc_check_chance out of compression options (CASSANDRA-9839)
 * Fix descending iteration past end of BTreeSearchIterator (CASSANDRA-10301)
 * Transfer hints to a different node on decommission (CASSANDRA-10198)
 * Check partition keys for CAS operations during stmt validation (CASSANDRA-10338)
 * Add custom query expressions to SELECT (CASSANDRA-10217)
 * Fix minor bugs in MV handling (CASSANDRA-10362)
 * Allow custom indexes with 0,1 or multiple target columns (CASSANDRA-10124)
 * Improve MV schema representation (CASSANDRA-9921)
 * Add flag to enable/disable coordinator batchlog for MV writes (CASSANDRA-10230)
 * Update cqlsh COPY for new internal driver serialization interface (CASSANDRA-10318)
 * Give index implementations more control over rebuild operations (CASSANDRA-10312)
 * Update index file format (CASSANDRA-10314)
 * Add "shadowable" row tombstones to deal with mv timestamp issues (CASSANDRA-10261)
 * CFS.loadNewSSTables() broken for pre-3.0 sstables
 * Cache selected index in read command to reduce lookups (CASSANDRA-10215)
 * Small optimizations of sstable index serialization (CASSANDRA-10232)
 * Support for both encrypted and unencrypted native transport connections (CASSANDRA-9590)
Merged from 2.2:
 * Configurable page size in cqlsh (CASSANDRA-9855)
 * Defer default role manager setup until all nodes are on 2.2+ (CASSANDRA-9761)
 * Handle missing RoleManager in config after upgrade to 2.2 (CASSANDRA-10209)
Merged from 2.1:
 * Bulk Loader API could not tolerate even node failure (CASSANDRA-10347)
 * Avoid misleading pushed notifications when multiple nodes
   share an rpc_address (CASSANDRA-10052)
 * Fix dropping undroppable when message queue is full (CASSANDRA-10113)
 * Fix potential ClassCastException during paging (CASSANDRA-10352)
 * Prevent ALTER TYPE from creating circular references (CASSANDRA-10339)
 * Fix cache handling of 2i and base tables (CASSANDRA-10155, 10359)
 * Fix NPE in nodetool compactionhistory (CASSANDRA-9758)
 * (Pig) support BulkOutputFormat as a URL parameter (CASSANDRA-7410)
 * BATCH statement is broken in cqlsh (CASSANDRA-10272)
 * (cqlsh) Make cqlsh PEP8 Compliant (CASSANDRA-10066)
 * (cqlsh) Fix error when starting cqlsh with --debug (CASSANDRA-10282)
 * Scrub, Cleanup and Upgrade do not unmark compacting until all operations
   have completed, regardless of the occurence of exceptions (CASSANDRA-10274)


3.0.0-beta2
 * Fix columns returned by AbstractBtreePartitions (CASSANDRA-10220)
 * Fix backward compatibility issue due to AbstractBounds serialization bug (CASSANDRA-9857)
 * Fix startup error when upgrading nodes (CASSANDRA-10136)
 * Base table PRIMARY KEY can be assumed to be NOT NULL in MV creation (CASSANDRA-10147)
 * Improve batchlog write patch (CASSANDRA-9673)
 * Re-apply MaterializedView updates on commitlog replay (CASSANDRA-10164)
 * Require AbstractType.isByteOrderComparable declaration in constructor (CASSANDRA-9901)
 * Avoid digest mismatch on upgrade to 3.0 (CASSANDRA-9554)
 * Fix Materialized View builder when adding multiple MVs (CASSANDRA-10156)
 * Choose better poolingOptions for protocol v4 in cassandra-stress (CASSANDRA-10182)
 * Fix LWW bug affecting Materialized Views (CASSANDRA-10197)
 * Ensures frozen sets and maps are always sorted (CASSANDRA-10162)
 * Don't deadlock when flushing CFS backed custom indexes (CASSANDRA-10181)
 * Fix double flushing of secondary index tables (CASSANDRA-10180)
 * Fix incorrect handling of range tombstones in thrift (CASSANDRA-10046)
 * Only use batchlog when paired materialized view replica is remote (CASSANDRA-10061)
 * Reuse TemporalRow when updating multiple MaterializedViews (CASSANDRA-10060)
 * Validate gc_grace_seconds for batchlog writes and MVs (CASSANDRA-9917)
 * Fix sstablerepairedset (CASSANDRA-10132)
Merged from 2.2:
 * Cancel transaction for sstables we wont redistribute index summary
   for (CASSANDRA-10270)
 * Retry snapshot deletion after compaction and gc on Windows (CASSANDRA-10222)
 * Fix failure to start with space in directory path on Windows (CASSANDRA-10239)
 * Fix repair hang when snapshot failed (CASSANDRA-10057)
 * Fall back to 1/4 commitlog volume for commitlog_total_space on small disks
   (CASSANDRA-10199)
Merged from 2.1:
 * Added configurable warning threshold for GC duration (CASSANDRA-8907)
 * Fix handling of streaming EOF (CASSANDRA-10206)
 * Only check KeyCache when it is enabled
 * Change streaming_socket_timeout_in_ms default to 1 hour (CASSANDRA-8611)
 * (cqlsh) update list of CQL keywords (CASSANDRA-9232)
 * Add nodetool gettraceprobability command (CASSANDRA-10234)
Merged from 2.0:
 * Fix rare race where older gossip states can be shadowed (CASSANDRA-10366)
 * Fix consolidating racks violating the RF contract (CASSANDRA-10238)
 * Disallow decommission when node is in drained state (CASSANDRA-8741)


2.2.1
 * Fix race during construction of commit log (CASSANDRA-10049)
 * Fix LeveledCompactionStrategyTest (CASSANDRA-9757)
 * Fix broken UnbufferedDataOutputStreamPlus.writeUTF (CASSANDRA-10203)
 * (cqlsh) default load-from-file encoding to utf-8 (CASSANDRA-9898)
 * Avoid returning Permission.NONE when failing to query users table (CASSANDRA-10168)
 * (cqlsh) add CLEAR command (CASSANDRA-10086)
 * Support string literals as Role names for compatibility (CASSANDRA-10135)
Merged from 2.1:
 * Only check KeyCache when it is enabled
 * Change streaming_socket_timeout_in_ms default to 1 hour (CASSANDRA-8611)
 * (cqlsh) update list of CQL keywords (CASSANDRA-9232)


3.0.0-beta1
 * Redesign secondary index API (CASSANDRA-9459, 7771, 9041)
 * Fix throwing ReadFailure instead of ReadTimeout on range queries (CASSANDRA-10125)
 * Rewrite hinted handoff (CASSANDRA-6230)
 * Fix query on static compact tables (CASSANDRA-10093)
 * Fix race during construction of commit log (CASSANDRA-10049)
 * Add option to only purge repaired tombstones (CASSANDRA-6434)
 * Change authorization handling for MVs (CASSANDRA-9927)
 * Add custom JMX enabled executor for UDF sandbox (CASSANDRA-10026)
 * Fix row deletion bug for Materialized Views (CASSANDRA-10014)
 * Support mixed-version clusters with Cassandra 2.1 and 2.2 (CASSANDRA-9704)
 * Fix multiple slices on RowSearchers (CASSANDRA-10002)
 * Fix bug in merging of collections (CASSANDRA-10001)
 * Optimize batchlog replay to avoid full scans (CASSANDRA-7237)
 * Repair improvements when using vnodes (CASSANDRA-5220)
 * Disable scripted UDFs by default (CASSANDRA-9889)
 * Bytecode inspection for Java-UDFs (CASSANDRA-9890)
 * Use byte to serialize MT hash length (CASSANDRA-9792)
 * Replace usage of Adler32 with CRC32 (CASSANDRA-8684)
 * Fix migration to new format from 2.1 SSTable (CASSANDRA-10006)
 * SequentialWriter should extend BufferedDataOutputStreamPlus (CASSANDRA-9500)
 * Use the same repairedAt timestamp within incremental repair session (CASSANDRA-9111)
Merged from 2.2:
 * Allow count(*) and count(1) to be use as normal aggregation (CASSANDRA-10114)
 * An NPE is thrown if the column name is unknown for an IN relation (CASSANDRA-10043)
 * Apply commit_failure_policy to more errors on startup (CASSANDRA-9749)
 * Fix histogram overflow exception (CASSANDRA-9973)
 * Route gossip messages over dedicated socket (CASSANDRA-9237)
 * Add checksum to saved cache files (CASSANDRA-9265)
 * Log warning when using an aggregate without partition key (CASSANDRA-9737)
Merged from 2.1:
 * (cqlsh) Allow encoding to be set through command line (CASSANDRA-10004)
 * Add new JMX methods to change local compaction strategy (CASSANDRA-9965)
 * Write hints for paxos commits (CASSANDRA-7342)
 * (cqlsh) Fix timestamps before 1970 on Windows, always
   use UTC for timestamp display (CASSANDRA-10000)
 * (cqlsh) Avoid overwriting new config file with old config
   when both exist (CASSANDRA-9777)
 * Release snapshot selfRef when doing snapshot repair (CASSANDRA-9998)
 * Cannot replace token does not exist - DN node removed as Fat Client (CASSANDRA-9871)
Merged from 2.0:
 * Don't cast expected bf size to an int (CASSANDRA-9959)
 * Make getFullyExpiredSSTables less expensive (CASSANDRA-9882)


3.0.0-alpha1
 * Implement proper sandboxing for UDFs (CASSANDRA-9402)
 * Simplify (and unify) cleanup of compaction leftovers (CASSANDRA-7066)
 * Allow extra schema definitions in cassandra-stress yaml (CASSANDRA-9850)
 * Metrics should use up to date nomenclature (CASSANDRA-9448)
 * Change CREATE/ALTER TABLE syntax for compression (CASSANDRA-8384)
 * Cleanup crc and adler code for java 8 (CASSANDRA-9650)
 * Storage engine refactor (CASSANDRA-8099, 9743, 9746, 9759, 9781, 9808, 9825,
   9848, 9705, 9859, 9867, 9874, 9828, 9801)
 * Update Guava to 18.0 (CASSANDRA-9653)
 * Bloom filter false positive ratio is not honoured (CASSANDRA-8413)
 * New option for cassandra-stress to leave a ratio of columns null (CASSANDRA-9522)
 * Change hinted_handoff_enabled yaml setting, JMX (CASSANDRA-9035)
 * Add algorithmic token allocation (CASSANDRA-7032)
 * Add nodetool command to replay batchlog (CASSANDRA-9547)
 * Make file buffer cache independent of paths being read (CASSANDRA-8897)
 * Remove deprecated legacy Hadoop code (CASSANDRA-9353)
 * Decommissioned nodes will not rejoin the cluster (CASSANDRA-8801)
 * Change gossip stabilization to use endpoit size (CASSANDRA-9401)
 * Change default garbage collector to G1 (CASSANDRA-7486)
 * Populate TokenMetadata early during startup (CASSANDRA-9317)
 * Undeprecate cache recentHitRate (CASSANDRA-6591)
 * Add support for selectively varint encoding fields (CASSANDRA-9499, 9865)
 * Materialized Views (CASSANDRA-6477)
Merged from 2.2:
 * Avoid grouping sstables for anticompaction with DTCS (CASSANDRA-9900)
 * UDF / UDA execution time in trace (CASSANDRA-9723)
 * Fix broken internode SSL (CASSANDRA-9884)
Merged from 2.1:
 * Add new JMX methods to change local compaction strategy (CASSANDRA-9965)
 * Fix handling of enable/disable autocompaction (CASSANDRA-9899)
 * Add consistency level to tracing ouput (CASSANDRA-9827)
 * Remove repair snapshot leftover on startup (CASSANDRA-7357)
 * Use random nodes for batch log when only 2 racks (CASSANDRA-8735)
 * Ensure atomicity inside thrift and stream session (CASSANDRA-7757)
 * Fix nodetool info error when the node is not joined (CASSANDRA-9031)
Merged from 2.0:
 * Log when messages are dropped due to cross_node_timeout (CASSANDRA-9793)
 * Don't track hotness when opening from snapshot for validation (CASSANDRA-9382)


2.2.0
 * Allow the selection of columns together with aggregates (CASSANDRA-9767)
 * Fix cqlsh copy methods and other windows specific issues (CASSANDRA-9795)
 * Don't wrap byte arrays in SequentialWriter (CASSANDRA-9797)
 * sum() and avg() functions missing for smallint and tinyint types (CASSANDRA-9671)
 * Revert CASSANDRA-9542 (allow native functions in UDA) (CASSANDRA-9771)
Merged from 2.1:
 * Fix MarshalException when upgrading superColumn family (CASSANDRA-9582)
 * Fix broken logging for "empty" flushes in Memtable (CASSANDRA-9837)
 * Handle corrupt files on startup (CASSANDRA-9686)
 * Fix clientutil jar and tests (CASSANDRA-9760)
 * (cqlsh) Allow the SSL protocol version to be specified through the
    config file or environment variables (CASSANDRA-9544)
Merged from 2.0:
 * Add tool to find why expired sstables are not getting dropped (CASSANDRA-10015)
 * Remove erroneous pending HH tasks from tpstats/jmx (CASSANDRA-9129)
 * Don't cast expected bf size to an int (CASSANDRA-9959)
 * checkForEndpointCollision fails for legitimate collisions (CASSANDRA-9765)
 * Complete CASSANDRA-8448 fix (CASSANDRA-9519)
 * Don't include auth credentials in debug log (CASSANDRA-9682)
 * Can't transition from write survey to normal mode (CASSANDRA-9740)
 * Scrub (recover) sstables even when -Index.db is missing (CASSANDRA-9591)
 * Fix growing pending background compaction (CASSANDRA-9662)


2.2.0-rc2
 * Re-enable memory-mapped I/O on Windows (CASSANDRA-9658)
 * Warn when an extra-large partition is compacted (CASSANDRA-9643)
 * (cqlsh) Allow setting the initial connection timeout (CASSANDRA-9601)
 * BulkLoader has --transport-factory option but does not use it (CASSANDRA-9675)
 * Allow JMX over SSL directly from nodetool (CASSANDRA-9090)
 * Update cqlsh for UDFs (CASSANDRA-7556)
 * Change Windows kernel default timer resolution (CASSANDRA-9634)
 * Deprected sstable2json and json2sstable (CASSANDRA-9618)
 * Allow native functions in user-defined aggregates (CASSANDRA-9542)
 * Don't repair system_distributed by default (CASSANDRA-9621)
 * Fix mixing min, max, and count aggregates for blob type (CASSANRA-9622)
 * Rename class for DATE type in Java driver (CASSANDRA-9563)
 * Duplicate compilation of UDFs on coordinator (CASSANDRA-9475)
 * Fix connection leak in CqlRecordWriter (CASSANDRA-9576)
 * Mlockall before opening system sstables & remove boot_without_jna option (CASSANDRA-9573)
 * Add functions to convert timeuuid to date or time, deprecate dateOf and unixTimestampOf (CASSANDRA-9229)
 * Make sure we cancel non-compacting sstables from LifecycleTransaction (CASSANDRA-9566)
 * Fix deprecated repair JMX API (CASSANDRA-9570)
 * Add logback metrics (CASSANDRA-9378)
 * Update and refactor ant test/test-compression to run the tests in parallel (CASSANDRA-9583)
 * Fix upgrading to new directory for secondary index (CASSANDRA-9687)
Merged from 2.1:
 * (cqlsh) Fix bad check for CQL compatibility when DESCRIBE'ing
   COMPACT STORAGE tables with no clustering columns
 * Eliminate strong self-reference chains in sstable ref tidiers (CASSANDRA-9656)
 * Ensure StreamSession uses canonical sstable reader instances (CASSANDRA-9700) 
 * Ensure memtable book keeping is not corrupted in the event we shrink usage (CASSANDRA-9681)
 * Update internal python driver for cqlsh (CASSANDRA-9064)
 * Fix IndexOutOfBoundsException when inserting tuple with too many
   elements using the string literal notation (CASSANDRA-9559)
 * Enable describe on indices (CASSANDRA-7814)
 * Fix incorrect result for IN queries where column not found (CASSANDRA-9540)
 * ColumnFamilyStore.selectAndReference may block during compaction (CASSANDRA-9637)
 * Fix bug in cardinality check when compacting (CASSANDRA-9580)
 * Fix memory leak in Ref due to ConcurrentLinkedQueue.remove() behaviour (CASSANDRA-9549)
 * Make rebuild only run one at a time (CASSANDRA-9119)
Merged from 2.0:
 * Avoid NPE in AuthSuccess#decode (CASSANDRA-9727)
 * Add listen_address to system.local (CASSANDRA-9603)
 * Bug fixes to resultset metadata construction (CASSANDRA-9636)
 * Fix setting 'durable_writes' in ALTER KEYSPACE (CASSANDRA-9560)
 * Avoids ballot clash in Paxos (CASSANDRA-9649)
 * Improve trace messages for RR (CASSANDRA-9479)
 * Fix suboptimal secondary index selection when restricted
   clustering column is also indexed (CASSANDRA-9631)
 * (cqlsh) Add min_threshold to DTCS option autocomplete (CASSANDRA-9385)
 * Fix error message when attempting to create an index on a column
   in a COMPACT STORAGE table with clustering columns (CASSANDRA-9527)
 * 'WITH WITH' in alter keyspace statements causes NPE (CASSANDRA-9565)
 * Expose some internals of SelectStatement for inspection (CASSANDRA-9532)
 * ArrivalWindow should use primitives (CASSANDRA-9496)
 * Periodically submit background compaction tasks (CASSANDRA-9592)
 * Set HAS_MORE_PAGES flag to false when PagingState is null (CASSANDRA-9571)


2.2.0-rc1
 * Compressed commit log should measure compressed space used (CASSANDRA-9095)
 * Fix comparison bug in CassandraRoleManager#collectRoles (CASSANDRA-9551)
 * Add tinyint,smallint,time,date support for UDFs (CASSANDRA-9400)
 * Deprecates SSTableSimpleWriter and SSTableSimpleUnsortedWriter (CASSANDRA-9546)
 * Empty INITCOND treated as null in aggregate (CASSANDRA-9457)
 * Remove use of Cell in Thrift MapReduce classes (CASSANDRA-8609)
 * Integrate pre-release Java Driver 2.2-rc1, custom build (CASSANDRA-9493)
 * Clean up gossiper logic for old versions (CASSANDRA-9370)
 * Fix custom payload coding/decoding to match the spec (CASSANDRA-9515)
 * ant test-all results incomplete when parsed (CASSANDRA-9463)
 * Disallow frozen<> types in function arguments and return types for
   clarity (CASSANDRA-9411)
 * Static Analysis to warn on unsafe use of Autocloseable instances (CASSANDRA-9431)
 * Update commitlog archiving examples now that commitlog segments are
   not recycled (CASSANDRA-9350)
 * Extend Transactional API to sstable lifecycle management (CASSANDRA-8568)
 * (cqlsh) Add support for native protocol 4 (CASSANDRA-9399)
 * Ensure that UDF and UDAs are keyspace-isolated (CASSANDRA-9409)
 * Revert CASSANDRA-7807 (tracing completion client notifications) (CASSANDRA-9429)
 * Add ability to stop compaction by ID (CASSANDRA-7207)
 * Let CassandraVersion handle SNAPSHOT version (CASSANDRA-9438)
Merged from 2.1:
 * (cqlsh) Fix using COPY through SOURCE or -f (CASSANDRA-9083)
 * Fix occasional lack of `system` keyspace in schema tables (CASSANDRA-8487)
 * Use ProtocolError code instead of ServerError code for native protocol
   error responses to unsupported protocol versions (CASSANDRA-9451)
 * Default commitlog_sync_batch_window_in_ms changed to 2ms (CASSANDRA-9504)
 * Fix empty partition assertion in unsorted sstable writing tools (CASSANDRA-9071)
 * Ensure truncate without snapshot cannot produce corrupt responses (CASSANDRA-9388) 
 * Consistent error message when a table mixes counter and non-counter
   columns (CASSANDRA-9492)
 * Avoid getting unreadable keys during anticompaction (CASSANDRA-9508)
 * (cqlsh) Better float precision by default (CASSANDRA-9224)
 * Improve estimated row count (CASSANDRA-9107)
 * Optimize range tombstone memory footprint (CASSANDRA-8603)
 * Use configured gcgs in anticompaction (CASSANDRA-9397)
Merged from 2.0:
 * Don't accumulate more range than necessary in RangeTombstone.Tracker (CASSANDRA-9486)
 * Add broadcast and rpc addresses to system.local (CASSANDRA-9436)
 * Always mark sstable suspect when corrupted (CASSANDRA-9478)
 * Add database users and permissions to CQL3 documentation (CASSANDRA-7558)
 * Allow JVM_OPTS to be passed to standalone tools (CASSANDRA-5969)
 * Fix bad condition in RangeTombstoneList (CASSANDRA-9485)
 * Fix potential StackOverflow when setting CrcCheckChance over JMX (CASSANDRA-9488)
 * Fix null static columns in pages after the first, paged reversed
   queries (CASSANDRA-8502)
 * Fix counting cache serialization in request metrics (CASSANDRA-9466)
 * Add option not to validate atoms during scrub (CASSANDRA-9406)


2.2.0-beta1
 * Introduce Transactional API for internal state changes (CASSANDRA-8984)
 * Add a flag in cassandra.yaml to enable UDFs (CASSANDRA-9404)
 * Better support of null for UDF (CASSANDRA-8374)
 * Use ecj instead of javassist for UDFs (CASSANDRA-8241)
 * faster async logback configuration for tests (CASSANDRA-9376)
 * Add `smallint` and `tinyint` data types (CASSANDRA-8951)
 * Avoid thrift schema creation when native driver is used in stress tool (CASSANDRA-9374)
 * Make Functions.declared thread-safe
 * Add client warnings to native protocol v4 (CASSANDRA-8930)
 * Allow roles cache to be invalidated (CASSANDRA-8967)
 * Upgrade Snappy (CASSANDRA-9063)
 * Don't start Thrift rpc by default (CASSANDRA-9319)
 * Only stream from unrepaired sstables with incremental repair (CASSANDRA-8267)
 * Aggregate UDFs allow SFUNC return type to differ from STYPE if FFUNC specified (CASSANDRA-9321)
 * Remove Thrift dependencies in bundled tools (CASSANDRA-8358)
 * Disable memory mapping of hsperfdata file for JVM statistics (CASSANDRA-9242)
 * Add pre-startup checks to detect potential incompatibilities (CASSANDRA-8049)
 * Distinguish between null and unset in protocol v4 (CASSANDRA-7304)
 * Add user/role permissions for user-defined functions (CASSANDRA-7557)
 * Allow cassandra config to be updated to restart daemon without unloading classes (CASSANDRA-9046)
 * Don't initialize compaction writer before checking if iter is empty (CASSANDRA-9117)
 * Don't execute any functions at prepare-time (CASSANDRA-9037)
 * Share file handles between all instances of a SegmentedFile (CASSANDRA-8893)
 * Make it possible to major compact LCS (CASSANDRA-7272)
 * Make FunctionExecutionException extend RequestExecutionException
   (CASSANDRA-9055)
 * Add support for SELECT JSON, INSERT JSON syntax and new toJson(), fromJson()
   functions (CASSANDRA-7970)
 * Optimise max purgeable timestamp calculation in compaction (CASSANDRA-8920)
 * Constrain internode message buffer sizes, and improve IO class hierarchy (CASSANDRA-8670) 
 * New tool added to validate all sstables in a node (CASSANDRA-5791)
 * Push notification when tracing completes for an operation (CASSANDRA-7807)
 * Delay "node up" and "node added" notifications until native protocol server is started (CASSANDRA-8236)
 * Compressed Commit Log (CASSANDRA-6809)
 * Optimise IntervalTree (CASSANDRA-8988)
 * Add a key-value payload for third party usage (CASSANDRA-8553, 9212)
 * Bump metrics-reporter-config dependency for metrics 3.0 (CASSANDRA-8149)
 * Partition intra-cluster message streams by size, not type (CASSANDRA-8789)
 * Add WriteFailureException to native protocol, notify coordinator of
   write failures (CASSANDRA-8592)
 * Convert SequentialWriter to nio (CASSANDRA-8709)
 * Add role based access control (CASSANDRA-7653, 8650, 7216, 8760, 8849, 8761, 8850)
 * Record client ip address in tracing sessions (CASSANDRA-8162)
 * Indicate partition key columns in response metadata for prepared
   statements (CASSANDRA-7660)
 * Merge UUIDType and TimeUUIDType parse logic (CASSANDRA-8759)
 * Avoid memory allocation when searching index summary (CASSANDRA-8793)
 * Optimise (Time)?UUIDType Comparisons (CASSANDRA-8730)
 * Make CRC32Ex into a separate maven dependency (CASSANDRA-8836)
 * Use preloaded jemalloc w/ Unsafe (CASSANDRA-8714, 9197)
 * Avoid accessing partitioner through StorageProxy (CASSANDRA-8244, 8268)
 * Upgrade Metrics library and remove depricated metrics (CASSANDRA-5657)
 * Serializing Row cache alternative, fully off heap (CASSANDRA-7438)
 * Duplicate rows returned when in clause has repeated values (CASSANDRA-6706)
 * Make CassandraException unchecked, extend RuntimeException (CASSANDRA-8560)
 * Support direct buffer decompression for reads (CASSANDRA-8464)
 * DirectByteBuffer compatible LZ4 methods (CASSANDRA-7039)
 * Group sstables for anticompaction correctly (CASSANDRA-8578)
 * Add ReadFailureException to native protocol, respond
   immediately when replicas encounter errors while handling
   a read request (CASSANDRA-7886)
 * Switch CommitLogSegment from RandomAccessFile to nio (CASSANDRA-8308)
 * Allow mixing token and partition key restrictions (CASSANDRA-7016)
 * Support index key/value entries on map collections (CASSANDRA-8473)
 * Modernize schema tables (CASSANDRA-8261)
 * Support for user-defined aggregation functions (CASSANDRA-8053)
 * Fix NPE in SelectStatement with empty IN values (CASSANDRA-8419)
 * Refactor SelectStatement, return IN results in natural order instead
   of IN value list order and ignore duplicate values in partition key IN restrictions (CASSANDRA-7981)
 * Support UDTs, tuples, and collections in user-defined
   functions (CASSANDRA-7563)
 * Fix aggregate fn results on empty selection, result column name,
   and cqlsh parsing (CASSANDRA-8229)
 * Mark sstables as repaired after full repair (CASSANDRA-7586)
 * Extend Descriptor to include a format value and refactor reader/writer
   APIs (CASSANDRA-7443)
 * Integrate JMH for microbenchmarks (CASSANDRA-8151)
 * Keep sstable levels when bootstrapping (CASSANDRA-7460)
 * Add Sigar library and perform basic OS settings check on startup (CASSANDRA-7838)
 * Support for aggregation functions (CASSANDRA-4914)
 * Remove cassandra-cli (CASSANDRA-7920)
 * Accept dollar quoted strings in CQL (CASSANDRA-7769)
 * Make assassinate a first class command (CASSANDRA-7935)
 * Support IN clause on any partition key column (CASSANDRA-7855)
 * Support IN clause on any clustering column (CASSANDRA-4762)
 * Improve compaction logging (CASSANDRA-7818)
 * Remove YamlFileNetworkTopologySnitch (CASSANDRA-7917)
 * Do anticompaction in groups (CASSANDRA-6851)
 * Support user-defined functions (CASSANDRA-7395, 7526, 7562, 7740, 7781, 7929,
   7924, 7812, 8063, 7813, 7708)
 * Permit configurable timestamps with cassandra-stress (CASSANDRA-7416)
 * Move sstable RandomAccessReader to nio2, which allows using the
   FILE_SHARE_DELETE flag on Windows (CASSANDRA-4050)
 * Remove CQL2 (CASSANDRA-5918)
 * Optimize fetching multiple cells by name (CASSANDRA-6933)
 * Allow compilation in java 8 (CASSANDRA-7028)
 * Make incremental repair default (CASSANDRA-7250)
 * Enable code coverage thru JaCoCo (CASSANDRA-7226)
 * Switch external naming of 'column families' to 'tables' (CASSANDRA-4369) 
 * Shorten SSTable path (CASSANDRA-6962)
 * Use unsafe mutations for most unit tests (CASSANDRA-6969)
 * Fix race condition during calculation of pending ranges (CASSANDRA-7390)
 * Fail on very large batch sizes (CASSANDRA-8011)
 * Improve concurrency of repair (CASSANDRA-6455, 8208, 9145)
 * Select optimal CRC32 implementation at runtime (CASSANDRA-8614)
 * Evaluate MurmurHash of Token once per query (CASSANDRA-7096)
 * Generalize progress reporting (CASSANDRA-8901)
 * Resumable bootstrap streaming (CASSANDRA-8838, CASSANDRA-8942)
 * Allow scrub for secondary index (CASSANDRA-5174)
 * Save repair data to system table (CASSANDRA-5839)
 * fix nodetool names that reference column families (CASSANDRA-8872)
 Merged from 2.1:
 * Warn on misuse of unlogged batches (CASSANDRA-9282)
 * Failure detector detects and ignores local pauses (CASSANDRA-9183)
 * Add utility class to support for rate limiting a given log statement (CASSANDRA-9029)
 * Add missing consistency levels to cassandra-stess (CASSANDRA-9361)
 * Fix commitlog getCompletedTasks to not increment (CASSANDRA-9339)
 * Fix for harmless exceptions logged as ERROR (CASSANDRA-8564)
 * Delete processed sstables in sstablesplit/sstableupgrade (CASSANDRA-8606)
 * Improve sstable exclusion from partition tombstones (CASSANDRA-9298)
 * Validate the indexed column rather than the cell's contents for 2i (CASSANDRA-9057)
 * Add support for top-k custom 2i queries (CASSANDRA-8717)
 * Fix error when dropping table during compaction (CASSANDRA-9251)
 * cassandra-stress supports validation operations over user profiles (CASSANDRA-8773)
 * Add support for rate limiting log messages (CASSANDRA-9029)
 * Log the partition key with tombstone warnings (CASSANDRA-8561)
 * Reduce runWithCompactionsDisabled poll interval to 1ms (CASSANDRA-9271)
 * Fix PITR commitlog replay (CASSANDRA-9195)
 * GCInspector logs very different times (CASSANDRA-9124)
 * Fix deleting from an empty list (CASSANDRA-9198)
 * Update tuple and collection types that use a user-defined type when that UDT
   is modified (CASSANDRA-9148, CASSANDRA-9192)
 * Use higher timeout for prepair and snapshot in repair (CASSANDRA-9261)
 * Fix anticompaction blocking ANTI_ENTROPY stage (CASSANDRA-9151)
 * Repair waits for anticompaction to finish (CASSANDRA-9097)
 * Fix streaming not holding ref when stream error (CASSANDRA-9295)
 * Fix canonical view returning early opened SSTables (CASSANDRA-9396)
Merged from 2.0:
 * (cqlsh) Add LOGIN command to switch users (CASSANDRA-7212)
 * Clone SliceQueryFilter in AbstractReadCommand implementations (CASSANDRA-8940)
 * Push correct protocol notification for DROP INDEX (CASSANDRA-9310)
 * token-generator - generated tokens too long (CASSANDRA-9300)
 * Fix counting of tombstones for TombstoneOverwhelmingException (CASSANDRA-9299)
 * Fix ReconnectableSnitch reconnecting to peers during upgrade (CASSANDRA-6702)
 * Include keyspace and table name in error log for collections over the size
   limit (CASSANDRA-9286)
 * Avoid potential overlap in LCS with single-partition sstables (CASSANDRA-9322)
 * Log warning message when a table is queried before the schema has fully
   propagated (CASSANDRA-9136)
 * Overload SecondaryIndex#indexes to accept the column definition (CASSANDRA-9314)
 * (cqlsh) Add SERIAL and LOCAL_SERIAL consistency levels (CASSANDRA-8051)
 * Fix index selection during rebuild with certain table layouts (CASSANDRA-9281)
 * Fix partition-level-delete-only workload accounting (CASSANDRA-9194)
 * Allow scrub to handle corrupted compressed chunks (CASSANDRA-9140)
 * Fix assertion error when resetlocalschema is run during repair (CASSANDRA-9249)
 * Disable single sstable tombstone compactions for DTCS by default (CASSANDRA-9234)
 * IncomingTcpConnection thread is not named (CASSANDRA-9262)
 * Close incoming connections when MessagingService is stopped (CASSANDRA-9238)
 * Fix streaming hang when retrying (CASSANDRA-9132)


2.1.5
 * Re-add deprecated cold_reads_to_omit param for backwards compat (CASSANDRA-9203)
 * Make anticompaction visible in compactionstats (CASSANDRA-9098)
 * Improve nodetool getendpoints documentation about the partition
   key parameter (CASSANDRA-6458)
 * Don't check other keyspaces for schema changes when an user-defined
   type is altered (CASSANDRA-9187)
 * Add generate-idea-files target to build.xml (CASSANDRA-9123)
 * Allow takeColumnFamilySnapshot to take a list of tables (CASSANDRA-8348)
 * Limit major sstable operations to their canonical representation (CASSANDRA-8669)
 * cqlsh: Add tests for INSERT and UPDATE tab completion (CASSANDRA-9125)
 * cqlsh: quote column names when needed in COPY FROM inserts (CASSANDRA-9080)
 * Do not load read meter for offline operations (CASSANDRA-9082)
 * cqlsh: Make CompositeType data readable (CASSANDRA-8919)
 * cqlsh: Fix display of triggers (CASSANDRA-9081)
 * Fix NullPointerException when deleting or setting an element by index on
   a null list collection (CASSANDRA-9077)
 * Buffer bloom filter serialization (CASSANDRA-9066)
 * Fix anti-compaction target bloom filter size (CASSANDRA-9060)
 * Make FROZEN and TUPLE unreserved keywords in CQL (CASSANDRA-9047)
 * Prevent AssertionError from SizeEstimatesRecorder (CASSANDRA-9034)
 * Avoid overwriting index summaries for sstables with an older format that
   does not support downsampling; rebuild summaries on startup when this
   is detected (CASSANDRA-8993)
 * Fix potential data loss in CompressedSequentialWriter (CASSANDRA-8949)
 * Make PasswordAuthenticator number of hashing rounds configurable (CASSANDRA-8085)
 * Fix AssertionError when binding nested collections in DELETE (CASSANDRA-8900)
 * Check for overlap with non-early sstables in LCS (CASSANDRA-8739)
 * Only calculate max purgable timestamp if we have to (CASSANDRA-8914)
 * (cqlsh) Greatly improve performance of COPY FROM (CASSANDRA-8225)
 * IndexSummary effectiveIndexInterval is now a guideline, not a rule (CASSANDRA-8993)
 * Use correct bounds for page cache eviction of compressed files (CASSANDRA-8746)
 * SSTableScanner enforces its bounds (CASSANDRA-8946)
 * Cleanup cell equality (CASSANDRA-8947)
 * Introduce intra-cluster message coalescing (CASSANDRA-8692)
 * DatabaseDescriptor throws NPE when rpc_interface is used (CASSANDRA-8839)
 * Don't check if an sstable is live for offline compactions (CASSANDRA-8841)
 * Don't set clientMode in SSTableLoader (CASSANDRA-8238)
 * Fix SSTableRewriter with disabled early open (CASSANDRA-8535)
 * Fix cassandra-stress so it respects the CL passed in user mode (CASSANDRA-8948)
 * Fix rare NPE in ColumnDefinition#hasIndexOption() (CASSANDRA-8786)
 * cassandra-stress reports per-operation statistics, plus misc (CASSANDRA-8769)
 * Add SimpleDate (cql date) and Time (cql time) types (CASSANDRA-7523)
 * Use long for key count in cfstats (CASSANDRA-8913)
 * Make SSTableRewriter.abort() more robust to failure (CASSANDRA-8832)
 * Remove cold_reads_to_omit from STCS (CASSANDRA-8860)
 * Make EstimatedHistogram#percentile() use ceil instead of floor (CASSANDRA-8883)
 * Fix top partitions reporting wrong cardinality (CASSANDRA-8834)
 * Fix rare NPE in KeyCacheSerializer (CASSANDRA-8067)
 * Pick sstables for validation as late as possible inc repairs (CASSANDRA-8366)
 * Fix commitlog getPendingTasks to not increment (CASSANDRA-8862)
 * Fix parallelism adjustment in range and secondary index queries
   when the first fetch does not satisfy the limit (CASSANDRA-8856)
 * Check if the filtered sstables is non-empty in STCS (CASSANDRA-8843)
 * Upgrade java-driver used for cassandra-stress (CASSANDRA-8842)
 * Fix CommitLog.forceRecycleAllSegments() memory access error (CASSANDRA-8812)
 * Improve assertions in Memory (CASSANDRA-8792)
 * Fix SSTableRewriter cleanup (CASSANDRA-8802)
 * Introduce SafeMemory for CompressionMetadata.Writer (CASSANDRA-8758)
 * 'nodetool info' prints exception against older node (CASSANDRA-8796)
 * Ensure SSTableReader.last corresponds exactly with the file end (CASSANDRA-8750)
 * Make SSTableWriter.openEarly more robust and obvious (CASSANDRA-8747)
 * Enforce SSTableReader.first/last (CASSANDRA-8744)
 * Cleanup SegmentedFile API (CASSANDRA-8749)
 * Avoid overlap with early compaction replacement (CASSANDRA-8683)
 * Safer Resource Management++ (CASSANDRA-8707)
 * Write partition size estimates into a system table (CASSANDRA-7688)
 * cqlsh: Fix keys() and full() collection indexes in DESCRIBE output
   (CASSANDRA-8154)
 * Show progress of streaming in nodetool netstats (CASSANDRA-8886)
 * IndexSummaryBuilder utilises offheap memory, and shares data between
   each IndexSummary opened from it (CASSANDRA-8757)
 * markCompacting only succeeds if the exact SSTableReader instances being 
   marked are in the live set (CASSANDRA-8689)
 * cassandra-stress support for varint (CASSANDRA-8882)
 * Fix Adler32 digest for compressed sstables (CASSANDRA-8778)
 * Add nodetool statushandoff/statusbackup (CASSANDRA-8912)
 * Use stdout for progress and stats in sstableloader (CASSANDRA-8982)
 * Correctly identify 2i datadir from older versions (CASSANDRA-9116)
Merged from 2.0:
 * Ignore gossip SYNs after shutdown (CASSANDRA-9238)
 * Avoid overflow when calculating max sstable size in LCS (CASSANDRA-9235)
 * Make sstable blacklisting work with compression (CASSANDRA-9138)
 * Do not attempt to rebuild indexes if no index accepts any column (CASSANDRA-9196)
 * Don't initiate snitch reconnection for dead states (CASSANDRA-7292)
 * Fix ArrayIndexOutOfBoundsException in CQLSSTableWriter (CASSANDRA-8978)
 * Add shutdown gossip state to prevent timeouts during rolling restarts (CASSANDRA-8336)
 * Fix running with java.net.preferIPv6Addresses=true (CASSANDRA-9137)
 * Fix failed bootstrap/replace attempts being persisted in system.peers (CASSANDRA-9180)
 * Flush system.IndexInfo after marking index built (CASSANDRA-9128)
 * Fix updates to min/max_compaction_threshold through cassandra-cli
   (CASSANDRA-8102)
 * Don't include tmp files when doing offline relevel (CASSANDRA-9088)
 * Use the proper CAS WriteType when finishing a previous round during Paxos
   preparation (CASSANDRA-8672)
 * Avoid race in cancelling compactions (CASSANDRA-9070)
 * More aggressive check for expired sstables in DTCS (CASSANDRA-8359)
 * Fix ignored index_interval change in ALTER TABLE statements (CASSANDRA-7976)
 * Do more aggressive compaction in old time windows in DTCS (CASSANDRA-8360)
 * java.lang.AssertionError when reading saved cache (CASSANDRA-8740)
 * "disk full" when running cleanup (CASSANDRA-9036)
 * Lower logging level from ERROR to DEBUG when a scheduled schema pull
   cannot be completed due to a node being down (CASSANDRA-9032)
 * Fix MOVED_NODE client event (CASSANDRA-8516)
 * Allow overriding MAX_OUTSTANDING_REPLAY_COUNT (CASSANDRA-7533)
 * Fix malformed JMX ObjectName containing IPv6 addresses (CASSANDRA-9027)
 * (cqlsh) Allow increasing CSV field size limit through
   cqlshrc config option (CASSANDRA-8934)
 * Stop logging range tombstones when exceeding the threshold
   (CASSANDRA-8559)
 * Fix NullPointerException when nodetool getendpoints is run
   against invalid keyspaces or tables (CASSANDRA-8950)
 * Allow specifying the tmp dir (CASSANDRA-7712)
 * Improve compaction estimated tasks estimation (CASSANDRA-8904)
 * Fix duplicate up/down messages sent to native clients (CASSANDRA-7816)
 * Expose commit log archive status via JMX (CASSANDRA-8734)
 * Provide better exceptions for invalid replication strategy parameters
   (CASSANDRA-8909)
 * Fix regression in mixed single and multi-column relation support for
   SELECT statements (CASSANDRA-8613)
 * Add ability to limit number of native connections (CASSANDRA-8086)
 * Fix CQLSSTableWriter throwing exception and spawning threads
   (CASSANDRA-8808)
 * Fix MT mismatch between empty and GC-able data (CASSANDRA-8979)
 * Fix incorrect validation when snapshotting single table (CASSANDRA-8056)
 * Add offline tool to relevel sstables (CASSANDRA-8301)
 * Preserve stream ID for more protocol errors (CASSANDRA-8848)
 * Fix combining token() function with multi-column relations on
   clustering columns (CASSANDRA-8797)
 * Make CFS.markReferenced() resistant to bad refcounting (CASSANDRA-8829)
 * Fix StreamTransferTask abort/complete bad refcounting (CASSANDRA-8815)
 * Fix AssertionError when querying a DESC clustering ordered
   table with ASC ordering and paging (CASSANDRA-8767)
 * AssertionError: "Memory was freed" when running cleanup (CASSANDRA-8716)
 * Make it possible to set max_sstable_age to fractional days (CASSANDRA-8406)
 * Fix some multi-column relations with indexes on some clustering
   columns (CASSANDRA-8275)
 * Fix memory leak in SSTableSimple*Writer and SSTableReader.validate()
   (CASSANDRA-8748)
 * Throw OOM if allocating memory fails to return a valid pointer (CASSANDRA-8726)
 * Fix SSTableSimpleUnsortedWriter ConcurrentModificationException (CASSANDRA-8619)
 * 'nodetool info' prints exception against older node (CASSANDRA-8796)
 * Ensure SSTableSimpleUnsortedWriter.close() terminates if
   disk writer has crashed (CASSANDRA-8807)


2.1.4
 * Bind JMX to localhost unless explicitly configured otherwise (CASSANDRA-9085)


2.1.3
 * Fix HSHA/offheap_objects corruption (CASSANDRA-8719)
 * Upgrade libthrift to 0.9.2 (CASSANDRA-8685)
 * Don't use the shared ref in sstableloader (CASSANDRA-8704)
 * Purge internal prepared statements if related tables or
   keyspaces are dropped (CASSANDRA-8693)
 * (cqlsh) Handle unicode BOM at start of files (CASSANDRA-8638)
 * Stop compactions before exiting offline tools (CASSANDRA-8623)
 * Update tools/stress/README.txt to match current behaviour (CASSANDRA-7933)
 * Fix schema from Thrift conversion with empty metadata (CASSANDRA-8695)
 * Safer Resource Management (CASSANDRA-7705)
 * Make sure we compact highly overlapping cold sstables with
   STCS (CASSANDRA-8635)
 * rpc_interface and listen_interface generate NPE on startup when specified
   interface doesn't exist (CASSANDRA-8677)
 * Fix ArrayIndexOutOfBoundsException in nodetool cfhistograms (CASSANDRA-8514)
 * Switch from yammer metrics for nodetool cf/proxy histograms (CASSANDRA-8662)
 * Make sure we don't add tmplink files to the compaction
   strategy (CASSANDRA-8580)
 * (cqlsh) Handle maps with blob keys (CASSANDRA-8372)
 * (cqlsh) Handle DynamicCompositeType schemas correctly (CASSANDRA-8563)
 * Duplicate rows returned when in clause has repeated values (CASSANDRA-6706)
 * Add tooling to detect hot partitions (CASSANDRA-7974)
 * Fix cassandra-stress user-mode truncation of partition generation (CASSANDRA-8608)
 * Only stream from unrepaired sstables during inc repair (CASSANDRA-8267)
 * Don't allow starting multiple inc repairs on the same sstables (CASSANDRA-8316)
 * Invalidate prepared BATCH statements when related tables
   or keyspaces are dropped (CASSANDRA-8652)
 * Fix missing results in secondary index queries on collections
   with ALLOW FILTERING (CASSANDRA-8421)
 * Expose EstimatedHistogram metrics for range slices (CASSANDRA-8627)
 * (cqlsh) Escape clqshrc passwords properly (CASSANDRA-8618)
 * Fix NPE when passing wrong argument in ALTER TABLE statement (CASSANDRA-8355)
 * Pig: Refactor and deprecate CqlStorage (CASSANDRA-8599)
 * Don't reuse the same cleanup strategy for all sstables (CASSANDRA-8537)
 * Fix case-sensitivity of index name on CREATE and DROP INDEX
   statements (CASSANDRA-8365)
 * Better detection/logging for corruption in compressed sstables (CASSANDRA-8192)
 * Use the correct repairedAt value when closing writer (CASSANDRA-8570)
 * (cqlsh) Handle a schema mismatch being detected on startup (CASSANDRA-8512)
 * Properly calculate expected write size during compaction (CASSANDRA-8532)
 * Invalidate affected prepared statements when a table's columns
   are altered (CASSANDRA-7910)
 * Stress - user defined writes should populate sequentally (CASSANDRA-8524)
 * Fix regression in SSTableRewriter causing some rows to become unreadable 
   during compaction (CASSANDRA-8429)
 * Run major compactions for repaired/unrepaired in parallel (CASSANDRA-8510)
 * (cqlsh) Fix compression options in DESCRIBE TABLE output when compression
   is disabled (CASSANDRA-8288)
 * (cqlsh) Fix DESCRIBE output after keyspaces are altered (CASSANDRA-7623)
 * Make sure we set lastCompactedKey correctly (CASSANDRA-8463)
 * (cqlsh) Fix output of CONSISTENCY command (CASSANDRA-8507)
 * (cqlsh) Fixed the handling of LIST statements (CASSANDRA-8370)
 * Make sstablescrub check leveled manifest again (CASSANDRA-8432)
 * Check first/last keys in sstable when giving out positions (CASSANDRA-8458)
 * Disable mmap on Windows (CASSANDRA-6993)
 * Add missing ConsistencyLevels to cassandra-stress (CASSANDRA-8253)
 * Add auth support to cassandra-stress (CASSANDRA-7985)
 * Fix ArrayIndexOutOfBoundsException when generating error message
   for some CQL syntax errors (CASSANDRA-8455)
 * Scale memtable slab allocation logarithmically (CASSANDRA-7882)
 * cassandra-stress simultaneous inserts over same seed (CASSANDRA-7964)
 * Reduce cassandra-stress sampling memory requirements (CASSANDRA-7926)
 * Ensure memtable flush cannot expire commit log entries from its future (CASSANDRA-8383)
 * Make read "defrag" async to reclaim memtables (CASSANDRA-8459)
 * Remove tmplink files for offline compactions (CASSANDRA-8321)
 * Reduce maxHintsInProgress (CASSANDRA-8415)
 * BTree updates may call provided update function twice (CASSANDRA-8018)
 * Release sstable references after anticompaction (CASSANDRA-8386)
 * Handle abort() in SSTableRewriter properly (CASSANDRA-8320)
 * Centralize shared executors (CASSANDRA-8055)
 * Fix filtering for CONTAINS (KEY) relations on frozen collection
   clustering columns when the query is restricted to a single
   partition (CASSANDRA-8203)
 * Do more aggressive entire-sstable TTL expiry checks (CASSANDRA-8243)
 * Add more log info if readMeter is null (CASSANDRA-8238)
 * add check of the system wall clock time at startup (CASSANDRA-8305)
 * Support for frozen collections (CASSANDRA-7859)
 * Fix overflow on histogram computation (CASSANDRA-8028)
 * Have paxos reuse the timestamp generation of normal queries (CASSANDRA-7801)
 * Fix incremental repair not remove parent session on remote (CASSANDRA-8291)
 * Improve JBOD disk utilization (CASSANDRA-7386)
 * Log failed host when preparing incremental repair (CASSANDRA-8228)
 * Force config client mode in CQLSSTableWriter (CASSANDRA-8281)
 * Fix sstableupgrade throws exception (CASSANDRA-8688)
 * Fix hang when repairing empty keyspace (CASSANDRA-8694)
Merged from 2.0:
 * Fix IllegalArgumentException in dynamic snitch (CASSANDRA-8448)
 * Add support for UPDATE ... IF EXISTS (CASSANDRA-8610)
 * Fix reversal of list prepends (CASSANDRA-8733)
 * Prevent non-zero default_time_to_live on tables with counters
   (CASSANDRA-8678)
 * Fix SSTableSimpleUnsortedWriter ConcurrentModificationException
   (CASSANDRA-8619)
 * Round up time deltas lower than 1ms in BulkLoader (CASSANDRA-8645)
 * Add batch remove iterator to ABSC (CASSANDRA-8414, 8666)
 * Round up time deltas lower than 1ms in BulkLoader (CASSANDRA-8645)
 * Fix isClientMode check in Keyspace (CASSANDRA-8687)
 * Use more efficient slice size for querying internal secondary
   index tables (CASSANDRA-8550)
 * Fix potentially returning deleted rows with range tombstone (CASSANDRA-8558)
 * Check for available disk space before starting a compaction (CASSANDRA-8562)
 * Fix DISTINCT queries with LIMITs or paging when some partitions
   contain only tombstones (CASSANDRA-8490)
 * Introduce background cache refreshing to permissions cache
   (CASSANDRA-8194)
 * Fix race condition in StreamTransferTask that could lead to
   infinite loops and premature sstable deletion (CASSANDRA-7704)
 * Add an extra version check to MigrationTask (CASSANDRA-8462)
 * Ensure SSTableWriter cleans up properly after failure (CASSANDRA-8499)
 * Increase bf true positive count on key cache hit (CASSANDRA-8525)
 * Move MeteredFlusher to its own thread (CASSANDRA-8485)
 * Fix non-distinct results in DISTNCT queries on static columns when
   paging is enabled (CASSANDRA-8087)
 * Move all hints related tasks to hints internal executor (CASSANDRA-8285)
 * Fix paging for multi-partition IN queries (CASSANDRA-8408)
 * Fix MOVED_NODE topology event never being emitted when a node
   moves its token (CASSANDRA-8373)
 * Fix validation of indexes in COMPACT tables (CASSANDRA-8156)
 * Avoid StackOverflowError when a large list of IN values
   is used for a clustering column (CASSANDRA-8410)
 * Fix NPE when writetime() or ttl() calls are wrapped by
   another function call (CASSANDRA-8451)
 * Fix NPE after dropping a keyspace (CASSANDRA-8332)
 * Fix error message on read repair timeouts (CASSANDRA-7947)
 * Default DTCS base_time_seconds changed to 60 (CASSANDRA-8417)
 * Refuse Paxos operation with more than one pending endpoint (CASSANDRA-8346, 8640)
 * Throw correct exception when trying to bind a keyspace or table
   name (CASSANDRA-6952)
 * Make HHOM.compact synchronized (CASSANDRA-8416)
 * cancel latency-sampling task when CF is dropped (CASSANDRA-8401)
 * don't block SocketThread for MessagingService (CASSANDRA-8188)
 * Increase quarantine delay on replacement (CASSANDRA-8260)
 * Expose off-heap memory usage stats (CASSANDRA-7897)
 * Ignore Paxos commits for truncated tables (CASSANDRA-7538)
 * Validate size of indexed column values (CASSANDRA-8280)
 * Make LCS split compaction results over all data directories (CASSANDRA-8329)
 * Fix some failing queries that use multi-column relations
   on COMPACT STORAGE tables (CASSANDRA-8264)
 * Fix InvalidRequestException with ORDER BY (CASSANDRA-8286)
 * Disable SSLv3 for POODLE (CASSANDRA-8265)
 * Fix millisecond timestamps in Tracing (CASSANDRA-8297)
 * Include keyspace name in error message when there are insufficient
   live nodes to stream from (CASSANDRA-8221)
 * Avoid overlap in L1 when L0 contains many nonoverlapping
   sstables (CASSANDRA-8211)
 * Improve PropertyFileSnitch logging (CASSANDRA-8183)
 * Add DC-aware sequential repair (CASSANDRA-8193)
 * Use live sstables in snapshot repair if possible (CASSANDRA-8312)
 * Fix hints serialized size calculation (CASSANDRA-8587)


2.1.2
 * (cqlsh) parse_for_table_meta errors out on queries with undefined
   grammars (CASSANDRA-8262)
 * (cqlsh) Fix SELECT ... TOKEN() function broken in C* 2.1.1 (CASSANDRA-8258)
 * Fix Cassandra crash when running on JDK8 update 40 (CASSANDRA-8209)
 * Optimize partitioner tokens (CASSANDRA-8230)
 * Improve compaction of repaired/unrepaired sstables (CASSANDRA-8004)
 * Make cache serializers pluggable (CASSANDRA-8096)
 * Fix issues with CONTAINS (KEY) queries on secondary indexes
   (CASSANDRA-8147)
 * Fix read-rate tracking of sstables for some queries (CASSANDRA-8239)
 * Fix default timestamp in QueryOptions (CASSANDRA-8246)
 * Set socket timeout when reading remote version (CASSANDRA-8188)
 * Refactor how we track live size (CASSANDRA-7852)
 * Make sure unfinished compaction files are removed (CASSANDRA-8124)
 * Fix shutdown when run as Windows service (CASSANDRA-8136)
 * Fix DESCRIBE TABLE with custom indexes (CASSANDRA-8031)
 * Fix race in RecoveryManagerTest (CASSANDRA-8176)
 * Avoid IllegalArgumentException while sorting sstables in
   IndexSummaryManager (CASSANDRA-8182)
 * Shutdown JVM on file descriptor exhaustion (CASSANDRA-7579)
 * Add 'die' policy for commit log and disk failure (CASSANDRA-7927)
 * Fix installing as service on Windows (CASSANDRA-8115)
 * Fix CREATE TABLE for CQL2 (CASSANDRA-8144)
 * Avoid boxing in ColumnStats min/max trackers (CASSANDRA-8109)
Merged from 2.0:
 * Correctly handle non-text column names in cql3 (CASSANDRA-8178)
 * Fix deletion for indexes on primary key columns (CASSANDRA-8206)
 * Add 'nodetool statusgossip' (CASSANDRA-8125)
 * Improve client notification that nodes are ready for requests (CASSANDRA-7510)
 * Handle negative timestamp in writetime method (CASSANDRA-8139)
 * Pig: Remove errant LIMIT clause in CqlNativeStorage (CASSANDRA-8166)
 * Throw ConfigurationException when hsha is used with the default
   rpc_max_threads setting of 'unlimited' (CASSANDRA-8116)
 * Allow concurrent writing of the same table in the same JVM using
   CQLSSTableWriter (CASSANDRA-7463)
 * Fix totalDiskSpaceUsed calculation (CASSANDRA-8205)


2.1.1
 * Fix spin loop in AtomicSortedColumns (CASSANDRA-7546)
 * Dont notify when replacing tmplink files (CASSANDRA-8157)
 * Fix validation with multiple CONTAINS clause (CASSANDRA-8131)
 * Fix validation of collections in TriggerExecutor (CASSANDRA-8146)
 * Fix IllegalArgumentException when a list of IN values containing tuples
   is passed as a single arg to a prepared statement with the v1 or v2
   protocol (CASSANDRA-8062)
 * Fix ClassCastException in DISTINCT query on static columns with
   query paging (CASSANDRA-8108)
 * Fix NPE on null nested UDT inside a set (CASSANDRA-8105)
 * Fix exception when querying secondary index on set items or map keys
   when some clustering columns are specified (CASSANDRA-8073)
 * Send proper error response when there is an error during native
   protocol message decode (CASSANDRA-8118)
 * Gossip should ignore generation numbers too far in the future (CASSANDRA-8113)
 * Fix NPE when creating a table with frozen sets, lists (CASSANDRA-8104)
 * Fix high memory use due to tracking reads on incrementally opened sstable
   readers (CASSANDRA-8066)
 * Fix EXECUTE request with skipMetadata=false returning no metadata
   (CASSANDRA-8054)
 * Allow concurrent use of CQLBulkOutputFormat (CASSANDRA-7776)
 * Shutdown JVM on OOM (CASSANDRA-7507)
 * Upgrade netty version and enable epoll event loop (CASSANDRA-7761)
 * Don't duplicate sstables smaller than split size when using
   the sstablesplitter tool (CASSANDRA-7616)
 * Avoid re-parsing already prepared statements (CASSANDRA-7923)
 * Fix some Thrift slice deletions and updates of COMPACT STORAGE
   tables with some clustering columns omitted (CASSANDRA-7990)
 * Fix filtering for CONTAINS on sets (CASSANDRA-8033)
 * Properly track added size (CASSANDRA-7239)
 * Allow compilation in java 8 (CASSANDRA-7208)
 * Fix Assertion error on RangeTombstoneList diff (CASSANDRA-8013)
 * Release references to overlapping sstables during compaction (CASSANDRA-7819)
 * Send notification when opening compaction results early (CASSANDRA-8034)
 * Make native server start block until properly bound (CASSANDRA-7885)
 * (cqlsh) Fix IPv6 support (CASSANDRA-7988)
 * Ignore fat clients when checking for endpoint collision (CASSANDRA-7939)
 * Make sstablerepairedset take a list of files (CASSANDRA-7995)
 * (cqlsh) Tab completeion for indexes on map keys (CASSANDRA-7972)
 * (cqlsh) Fix UDT field selection in select clause (CASSANDRA-7891)
 * Fix resource leak in event of corrupt sstable
 * (cqlsh) Add command line option for cqlshrc file path (CASSANDRA-7131)
 * Provide visibility into prepared statements churn (CASSANDRA-7921, CASSANDRA-7930)
 * Invalidate prepared statements when their keyspace or table is
   dropped (CASSANDRA-7566)
 * cassandra-stress: fix support for NetworkTopologyStrategy (CASSANDRA-7945)
 * Fix saving caches when a table is dropped (CASSANDRA-7784)
 * Add better error checking of new stress profile (CASSANDRA-7716)
 * Use ThreadLocalRandom and remove FBUtilities.threadLocalRandom (CASSANDRA-7934)
 * Prevent operator mistakes due to simultaneous bootstrap (CASSANDRA-7069)
 * cassandra-stress supports whitelist mode for node config (CASSANDRA-7658)
 * GCInspector more closely tracks GC; cassandra-stress and nodetool report it (CASSANDRA-7916)
 * nodetool won't output bogus ownership info without a keyspace (CASSANDRA-7173)
 * Add human readable option to nodetool commands (CASSANDRA-5433)
 * Don't try to set repairedAt on old sstables (CASSANDRA-7913)
 * Add metrics for tracking PreparedStatement use (CASSANDRA-7719)
 * (cqlsh) tab-completion for triggers (CASSANDRA-7824)
 * (cqlsh) Support for query paging (CASSANDRA-7514)
 * (cqlsh) Show progress of COPY operations (CASSANDRA-7789)
 * Add syntax to remove multiple elements from a map (CASSANDRA-6599)
 * Support non-equals conditions in lightweight transactions (CASSANDRA-6839)
 * Add IF [NOT] EXISTS to create/drop triggers (CASSANDRA-7606)
 * (cqlsh) Display the current logged-in user (CASSANDRA-7785)
 * (cqlsh) Don't ignore CTRL-C during COPY FROM execution (CASSANDRA-7815)
 * (cqlsh) Order UDTs according to cross-type dependencies in DESCRIBE
   output (CASSANDRA-7659)
 * (cqlsh) Fix handling of CAS statement results (CASSANDRA-7671)
 * (cqlsh) COPY TO/FROM improvements (CASSANDRA-7405)
 * Support list index operations with conditions (CASSANDRA-7499)
 * Add max live/tombstoned cells to nodetool cfstats output (CASSANDRA-7731)
 * Validate IPv6 wildcard addresses properly (CASSANDRA-7680)
 * (cqlsh) Error when tracing query (CASSANDRA-7613)
 * Avoid IOOBE when building SyntaxError message snippet (CASSANDRA-7569)
 * SSTableExport uses correct validator to create string representation of partition
   keys (CASSANDRA-7498)
 * Avoid NPEs when receiving type changes for an unknown keyspace (CASSANDRA-7689)
 * Add support for custom 2i validation (CASSANDRA-7575)
 * Pig support for hadoop CqlInputFormat (CASSANDRA-6454)
 * Add duration mode to cassandra-stress (CASSANDRA-7468)
 * Add listen_interface and rpc_interface options (CASSANDRA-7417)
 * Improve schema merge performance (CASSANDRA-7444)
 * Adjust MT depth based on # of partition validating (CASSANDRA-5263)
 * Optimise NativeCell comparisons (CASSANDRA-6755)
 * Configurable client timeout for cqlsh (CASSANDRA-7516)
 * Include snippet of CQL query near syntax error in messages (CASSANDRA-7111)
 * Make repair -pr work with -local (CASSANDRA-7450)
 * Fix error in sstableloader with -cph > 1 (CASSANDRA-8007)
 * Fix snapshot repair error on indexed tables (CASSANDRA-8020)
 * Do not exit nodetool repair when receiving JMX NOTIF_LOST (CASSANDRA-7909)
 * Stream to private IP when available (CASSANDRA-8084)
Merged from 2.0:
 * Reject conditions on DELETE unless full PK is given (CASSANDRA-6430)
 * Properly reject the token function DELETE (CASSANDRA-7747)
 * Force batchlog replay before decommissioning a node (CASSANDRA-7446)
 * Fix hint replay with many accumulated expired hints (CASSANDRA-6998)
 * Fix duplicate results in DISTINCT queries on static columns with query
   paging (CASSANDRA-8108)
 * Add DateTieredCompactionStrategy (CASSANDRA-6602)
 * Properly validate ascii and utf8 string literals in CQL queries (CASSANDRA-8101)
 * (cqlsh) Fix autocompletion for alter keyspace (CASSANDRA-8021)
 * Create backup directories for commitlog archiving during startup (CASSANDRA-8111)
 * Reduce totalBlockFor() for LOCAL_* consistency levels (CASSANDRA-8058)
 * Fix merging schemas with re-dropped keyspaces (CASSANDRA-7256)
 * Fix counters in supercolumns during live upgrades from 1.2 (CASSANDRA-7188)
 * Notify DT subscribers when a column family is truncated (CASSANDRA-8088)
 * Add sanity check of $JAVA on startup (CASSANDRA-7676)
 * Schedule fat client schema pull on join (CASSANDRA-7993)
 * Don't reset nodes' versions when closing IncomingTcpConnections
   (CASSANDRA-7734)
 * Record the real messaging version in all cases in OutboundTcpConnection
   (CASSANDRA-8057)
 * SSL does not work in cassandra-cli (CASSANDRA-7899)
 * Fix potential exception when using ReversedType in DynamicCompositeType
   (CASSANDRA-7898)
 * Better validation of collection values (CASSANDRA-7833)
 * Track min/max timestamps correctly (CASSANDRA-7969)
 * Fix possible overflow while sorting CL segments for replay (CASSANDRA-7992)
 * Increase nodetool Xmx (CASSANDRA-7956)
 * Archive any commitlog segments present at startup (CASSANDRA-6904)
 * CrcCheckChance should adjust based on live CFMetadata not 
   sstable metadata (CASSANDRA-7978)
 * token() should only accept columns in the partitioning
   key order (CASSANDRA-6075)
 * Add method to invalidate permission cache via JMX (CASSANDRA-7977)
 * Allow propagating multiple gossip states atomically (CASSANDRA-6125)
 * Log exceptions related to unclean native protocol client disconnects
   at DEBUG or INFO (CASSANDRA-7849)
 * Allow permissions cache to be set via JMX (CASSANDRA-7698)
 * Include schema_triggers CF in readable system resources (CASSANDRA-7967)
 * Fix RowIndexEntry to report correct serializedSize (CASSANDRA-7948)
 * Make CQLSSTableWriter sync within partitions (CASSANDRA-7360)
 * Potentially use non-local replicas in CqlConfigHelper (CASSANDRA-7906)
 * Explicitly disallow mixing multi-column and single-column
   relations on clustering columns (CASSANDRA-7711)
 * Better error message when condition is set on PK column (CASSANDRA-7804)
 * Don't send schema change responses and events for no-op DDL
   statements (CASSANDRA-7600)
 * (Hadoop) fix cluster initialisation for a split fetching (CASSANDRA-7774)
 * Throw InvalidRequestException when queries contain relations on entire
   collection columns (CASSANDRA-7506)
 * (cqlsh) enable CTRL-R history search with libedit (CASSANDRA-7577)
 * (Hadoop) allow ACFRW to limit nodes to local DC (CASSANDRA-7252)
 * (cqlsh) cqlsh should automatically disable tracing when selecting
   from system_traces (CASSANDRA-7641)
 * (Hadoop) Add CqlOutputFormat (CASSANDRA-6927)
 * Don't depend on cassandra config for nodetool ring (CASSANDRA-7508)
 * (cqlsh) Fix failing cqlsh formatting tests (CASSANDRA-7703)
 * Fix IncompatibleClassChangeError from hadoop2 (CASSANDRA-7229)
 * Add 'nodetool sethintedhandoffthrottlekb' (CASSANDRA-7635)
 * (cqlsh) Add tab-completion for CREATE/DROP USER IF [NOT] EXISTS (CASSANDRA-7611)
 * Catch errors when the JVM pulls the rug out from GCInspector (CASSANDRA-5345)
 * cqlsh fails when version number parts are not int (CASSANDRA-7524)
 * Fix NPE when table dropped during streaming (CASSANDRA-7946)
 * Fix wrong progress when streaming uncompressed (CASSANDRA-7878)
 * Fix possible infinite loop in creating repair range (CASSANDRA-7983)
 * Fix unit in nodetool for streaming throughput (CASSANDRA-7375)
Merged from 1.2:
 * Don't index tombstones (CASSANDRA-7828)
 * Improve PasswordAuthenticator default super user setup (CASSANDRA-7788)


2.1.0
 * (cqlsh) Removed "ALTER TYPE <name> RENAME TO <name>" from tab-completion
   (CASSANDRA-7895)
 * Fixed IllegalStateException in anticompaction (CASSANDRA-7892)
 * cqlsh: DESCRIBE support for frozen UDTs, tuples (CASSANDRA-7863)
 * Avoid exposing internal classes over JMX (CASSANDRA-7879)
 * Add null check for keys when freezing collection (CASSANDRA-7869)
 * Improve stress workload realism (CASSANDRA-7519)
Merged from 2.0:
 * Configure system.paxos with LeveledCompactionStrategy (CASSANDRA-7753)
 * Fix ALTER clustering column type from DateType to TimestampType when
   using DESC clustering order (CASSANRDA-7797)
 * Throw EOFException if we run out of chunks in compressed datafile
   (CASSANDRA-7664)
 * Fix PRSI handling of CQL3 row markers for row cleanup (CASSANDRA-7787)
 * Fix dropping collection when it's the last regular column (CASSANDRA-7744)
 * Make StreamReceiveTask thread safe and gc friendly (CASSANDRA-7795)
 * Validate empty cell names from counter updates (CASSANDRA-7798)
Merged from 1.2:
 * Don't allow compacted sstables to be marked as compacting (CASSANDRA-7145)
 * Track expired tombstones (CASSANDRA-7810)


2.1.0-rc7
 * Add frozen keyword and require UDT to be frozen (CASSANDRA-7857)
 * Track added sstable size correctly (CASSANDRA-7239)
 * (cqlsh) Fix case insensitivity (CASSANDRA-7834)
 * Fix failure to stream ranges when moving (CASSANDRA-7836)
 * Correctly remove tmplink files (CASSANDRA-7803)
 * (cqlsh) Fix column name formatting for functions, CAS operations,
   and UDT field selections (CASSANDRA-7806)
 * (cqlsh) Fix COPY FROM handling of null/empty primary key
   values (CASSANDRA-7792)
 * Fix ordering of static cells (CASSANDRA-7763)
Merged from 2.0:
 * Forbid re-adding dropped counter columns (CASSANDRA-7831)
 * Fix CFMetaData#isThriftCompatible() for PK-only tables (CASSANDRA-7832)
 * Always reject inequality on the partition key without token()
   (CASSANDRA-7722)
 * Always send Paxos commit to all replicas (CASSANDRA-7479)
 * Make disruptor_thrift_server invocation pool configurable (CASSANDRA-7594)
 * Make repair no-op when RF=1 (CASSANDRA-7864)


2.1.0-rc6
 * Fix OOM issue from netty caching over time (CASSANDRA-7743)
 * json2sstable couldn't import JSON for CQL table (CASSANDRA-7477)
 * Invalidate all caches on table drop (CASSANDRA-7561)
 * Skip strict endpoint selection for ranges if RF == nodes (CASSANRA-7765)
 * Fix Thrift range filtering without 2ary index lookups (CASSANDRA-7741)
 * Add tracing entries about concurrent range requests (CASSANDRA-7599)
 * (cqlsh) Fix DESCRIBE for NTS keyspaces (CASSANDRA-7729)
 * Remove netty buffer ref-counting (CASSANDRA-7735)
 * Pass mutated cf to index updater for use by PRSI (CASSANDRA-7742)
 * Include stress yaml example in release and deb (CASSANDRA-7717)
 * workaround for netty issue causing corrupted data off the wire (CASSANDRA-7695)
 * cqlsh DESC CLUSTER fails retrieving ring information (CASSANDRA-7687)
 * Fix binding null values inside UDT (CASSANDRA-7685)
 * Fix UDT field selection with empty fields (CASSANDRA-7670)
 * Bogus deserialization of static cells from sstable (CASSANDRA-7684)
 * Fix NPE on compaction leftover cleanup for dropped table (CASSANDRA-7770)
Merged from 2.0:
 * Fix race condition in StreamTransferTask that could lead to
   infinite loops and premature sstable deletion (CASSANDRA-7704)
 * (cqlsh) Wait up to 10 sec for a tracing session (CASSANDRA-7222)
 * Fix NPE in FileCacheService.sizeInBytes (CASSANDRA-7756)
 * Remove duplicates from StorageService.getJoiningNodes (CASSANDRA-7478)
 * Clone token map outside of hot gossip loops (CASSANDRA-7758)
 * Fix MS expiring map timeout for Paxos messages (CASSANDRA-7752)
 * Do not flush on truncate if durable_writes is false (CASSANDRA-7750)
 * Give CRR a default input_cql Statement (CASSANDRA-7226)
 * Better error message when adding a collection with the same name
   than a previously dropped one (CASSANDRA-6276)
 * Fix validation when adding static columns (CASSANDRA-7730)
 * (Thrift) fix range deletion of supercolumns (CASSANDRA-7733)
 * Fix potential AssertionError in RangeTombstoneList (CASSANDRA-7700)
 * Validate arguments of blobAs* functions (CASSANDRA-7707)
 * Fix potential AssertionError with 2ndary indexes (CASSANDRA-6612)
 * Avoid logging CompactionInterrupted at ERROR (CASSANDRA-7694)
 * Minor leak in sstable2jon (CASSANDRA-7709)
 * Add cassandra.auto_bootstrap system property (CASSANDRA-7650)
 * Update java driver (for hadoop) (CASSANDRA-7618)
 * Remove CqlPagingRecordReader/CqlPagingInputFormat (CASSANDRA-7570)
 * Support connecting to ipv6 jmx with nodetool (CASSANDRA-7669)


2.1.0-rc5
 * Reject counters inside user types (CASSANDRA-7672)
 * Switch to notification-based GCInspector (CASSANDRA-7638)
 * (cqlsh) Handle nulls in UDTs and tuples correctly (CASSANDRA-7656)
 * Don't use strict consistency when replacing (CASSANDRA-7568)
 * Fix min/max cell name collection on 2.0 SSTables with range
   tombstones (CASSANDRA-7593)
 * Tolerate min/max cell names of different lengths (CASSANDRA-7651)
 * Filter cached results correctly (CASSANDRA-7636)
 * Fix tracing on the new SEPExecutor (CASSANDRA-7644)
 * Remove shuffle and taketoken (CASSANDRA-7601)
 * Clean up Windows batch scripts (CASSANDRA-7619)
 * Fix native protocol drop user type notification (CASSANDRA-7571)
 * Give read access to system.schema_usertypes to all authenticated users
   (CASSANDRA-7578)
 * (cqlsh) Fix cqlsh display when zero rows are returned (CASSANDRA-7580)
 * Get java version correctly when JAVA_TOOL_OPTIONS is set (CASSANDRA-7572)
 * Fix NPE when dropping index from non-existent keyspace, AssertionError when
   dropping non-existent index with IF EXISTS (CASSANDRA-7590)
 * Fix sstablelevelresetter hang (CASSANDRA-7614)
 * (cqlsh) Fix deserialization of blobs (CASSANDRA-7603)
 * Use "keyspace updated" schema change message for UDT changes in v1 and
   v2 protocols (CASSANDRA-7617)
 * Fix tracing of range slices and secondary index lookups that are local
   to the coordinator (CASSANDRA-7599)
 * Set -Dcassandra.storagedir for all tool shell scripts (CASSANDRA-7587)
 * Don't swap max/min col names when mutating sstable metadata (CASSANDRA-7596)
 * (cqlsh) Correctly handle paged result sets (CASSANDRA-7625)
 * (cqlsh) Improve waiting for a trace to complete (CASSANDRA-7626)
 * Fix tracing of concurrent range slices and 2ary index queries (CASSANDRA-7626)
 * Fix scrub against collection type (CASSANDRA-7665)
Merged from 2.0:
 * Set gc_grace_seconds to seven days for system schema tables (CASSANDRA-7668)
 * SimpleSeedProvider no longer caches seeds forever (CASSANDRA-7663)
 * Always flush on truncate (CASSANDRA-7511)
 * Fix ReversedType(DateType) mapping to native protocol (CASSANDRA-7576)
 * Always merge ranges owned by a single node (CASSANDRA-6930)
 * Track max/min timestamps for range tombstones (CASSANDRA-7647)
 * Fix NPE when listing saved caches dir (CASSANDRA-7632)


2.1.0-rc4
 * Fix word count hadoop example (CASSANDRA-7200)
 * Updated memtable_cleanup_threshold and memtable_flush_writers defaults 
   (CASSANDRA-7551)
 * (Windows) fix startup when WMI memory query fails (CASSANDRA-7505)
 * Anti-compaction proceeds if any part of the repair failed (CASSANDRA-7521)
 * Add missing table name to DROP INDEX responses and notifications (CASSANDRA-7539)
 * Bump CQL version to 3.2.0 and update CQL documentation (CASSANDRA-7527)
 * Fix configuration error message when running nodetool ring (CASSANDRA-7508)
 * Support conditional updates, tuple type, and the v3 protocol in cqlsh (CASSANDRA-7509)
 * Handle queries on multiple secondary index types (CASSANDRA-7525)
 * Fix cqlsh authentication with v3 native protocol (CASSANDRA-7564)
 * Fix NPE when unknown prepared statement ID is used (CASSANDRA-7454)
Merged from 2.0:
 * (Windows) force range-based repair to non-sequential mode (CASSANDRA-7541)
 * Fix range merging when DES scores are zero (CASSANDRA-7535)
 * Warn when SSL certificates have expired (CASSANDRA-7528)
 * Fix error when doing reversed queries with static columns (CASSANDRA-7490)
Merged from 1.2:
 * Set correct stream ID on responses when non-Exception Throwables
   are thrown while handling native protocol messages (CASSANDRA-7470)


2.1.0-rc3
 * Consider expiry when reconciling otherwise equal cells (CASSANDRA-7403)
 * Introduce CQL support for stress tool (CASSANDRA-6146)
 * Fix ClassCastException processing expired messages (CASSANDRA-7496)
 * Fix prepared marker for collections inside UDT (CASSANDRA-7472)
 * Remove left-over populate_io_cache_on_flush and replicate_on_write
   uses (CASSANDRA-7493)
 * (Windows) handle spaces in path names (CASSANDRA-7451)
 * Ensure writes have completed after dropping a table, before recycling
   commit log segments (CASSANDRA-7437)
 * Remove left-over rows_per_partition_to_cache (CASSANDRA-7493)
 * Fix error when CONTAINS is used with a bind marker (CASSANDRA-7502)
 * Properly reject unknown UDT field (CASSANDRA-7484)
Merged from 2.0:
 * Fix CC#collectTimeOrderedData() tombstone optimisations (CASSANDRA-7394)
 * Support DISTINCT for static columns and fix behaviour when DISTINC is
   not use (CASSANDRA-7305).
 * Workaround JVM NPE on JMX bind failure (CASSANDRA-7254)
 * Fix race in FileCacheService RemovalListener (CASSANDRA-7278)
 * Fix inconsistent use of consistencyForCommit that allowed LOCAL_QUORUM
   operations to incorrect become full QUORUM (CASSANDRA-7345)
 * Properly handle unrecognized opcodes and flags (CASSANDRA-7440)
 * (Hadoop) close CqlRecordWriter clients when finished (CASSANDRA-7459)
 * Commit disk failure policy (CASSANDRA-7429)
 * Make sure high level sstables get compacted (CASSANDRA-7414)
 * Fix AssertionError when using empty clustering columns and static columns
   (CASSANDRA-7455)
 * Add option to disable STCS in L0 (CASSANDRA-6621)
 * Upgrade to snappy-java 1.0.5.2 (CASSANDRA-7476)


2.1.0-rc2
 * Fix heap size calculation for CompoundSparseCellName and 
   CompoundSparseCellName.WithCollection (CASSANDRA-7421)
 * Allow counter mutations in UNLOGGED batches (CASSANDRA-7351)
 * Modify reconcile logic to always pick a tombstone over a counter cell
   (CASSANDRA-7346)
 * Avoid incremental compaction on Windows (CASSANDRA-7365)
 * Fix exception when querying a composite-keyed table with a collection index
   (CASSANDRA-7372)
 * Use node's host id in place of counter ids (CASSANDRA-7366)
 * Fix error when doing reversed queries with static columns (CASSANDRA-7490)
 * Backport CASSANDRA-6747 (CASSANDRA-7560)
 * Track max/min timestamps for range tombstones (CASSANDRA-7647)
 * Fix NPE when listing saved caches dir (CASSANDRA-7632)
 * Fix sstableloader unable to connect encrypted node (CASSANDRA-7585)
Merged from 1.2:
 * Clone token map outside of hot gossip loops (CASSANDRA-7758)
 * Add stop method to EmbeddedCassandraService (CASSANDRA-7595)
 * Support connecting to ipv6 jmx with nodetool (CASSANDRA-7669)
 * Set gc_grace_seconds to seven days for system schema tables (CASSANDRA-7668)
 * SimpleSeedProvider no longer caches seeds forever (CASSANDRA-7663)
 * Set correct stream ID on responses when non-Exception Throwables
   are thrown while handling native protocol messages (CASSANDRA-7470)
 * Fix row size miscalculation in LazilyCompactedRow (CASSANDRA-7543)
 * Fix race in background compaction check (CASSANDRA-7745)
 * Don't clear out range tombstones during compaction (CASSANDRA-7808)


2.1.0-rc1
 * Revert flush directory (CASSANDRA-6357)
 * More efficient executor service for fast operations (CASSANDRA-4718)
 * Move less common tools into a new cassandra-tools package (CASSANDRA-7160)
 * Support more concurrent requests in native protocol (CASSANDRA-7231)
 * Add tab-completion to debian nodetool packaging (CASSANDRA-6421)
 * Change concurrent_compactors defaults (CASSANDRA-7139)
 * Add PowerShell Windows launch scripts (CASSANDRA-7001)
 * Make commitlog archive+restore more robust (CASSANDRA-6974)
 * Fix marking commitlogsegments clean (CASSANDRA-6959)
 * Add snapshot "manifest" describing files included (CASSANDRA-6326)
 * Parallel streaming for sstableloader (CASSANDRA-3668)
 * Fix bugs in supercolumns handling (CASSANDRA-7138)
 * Fix ClassClassException on composite dense tables (CASSANDRA-7112)
 * Cleanup and optimize collation and slice iterators (CASSANDRA-7107)
 * Upgrade NBHM lib (CASSANDRA-7128)
 * Optimize netty server (CASSANDRA-6861)
 * Fix repair hang when given CF does not exist (CASSANDRA-7189)
 * Allow c* to be shutdown in an embedded mode (CASSANDRA-5635)
 * Add server side batching to native transport (CASSANDRA-5663)
 * Make batchlog replay asynchronous (CASSANDRA-6134)
 * remove unused classes (CASSANDRA-7197)
 * Limit user types to the keyspace they are defined in (CASSANDRA-6643)
 * Add validate method to CollectionType (CASSANDRA-7208)
 * New serialization format for UDT values (CASSANDRA-7209, CASSANDRA-7261)
 * Fix nodetool netstats (CASSANDRA-7270)
 * Fix potential ClassCastException in HintedHandoffManager (CASSANDRA-7284)
 * Use prepared statements internally (CASSANDRA-6975)
 * Fix broken paging state with prepared statement (CASSANDRA-7120)
 * Fix IllegalArgumentException in CqlStorage (CASSANDRA-7287)
 * Allow nulls/non-existant fields in UDT (CASSANDRA-7206)
 * Add Thrift MultiSliceRequest (CASSANDRA-6757, CASSANDRA-7027)
 * Handle overlapping MultiSlices (CASSANDRA-7279)
 * Fix DataOutputTest on Windows (CASSANDRA-7265)
 * Embedded sets in user defined data-types are not updating (CASSANDRA-7267)
 * Add tuple type to CQL/native protocol (CASSANDRA-7248)
 * Fix CqlPagingRecordReader on tables with few rows (CASSANDRA-7322)
Merged from 2.0:
 * Copy compaction options to make sure they are reloaded (CASSANDRA-7290)
 * Add option to do more aggressive tombstone compactions (CASSANDRA-6563)
 * Don't try to compact already-compacting files in HHOM (CASSANDRA-7288)
 * Always reallocate buffers in HSHA (CASSANDRA-6285)
 * (Hadoop) support authentication in CqlRecordReader (CASSANDRA-7221)
 * (Hadoop) Close java driver Cluster in CQLRR.close (CASSANDRA-7228)
 * Warn when 'USING TIMESTAMP' is used on a CAS BATCH (CASSANDRA-7067)
 * return all cpu values from BackgroundActivityMonitor.readAndCompute (CASSANDRA-7183)
 * Correctly delete scheduled range xfers (CASSANDRA-7143)
 * return all cpu values from BackgroundActivityMonitor.readAndCompute (CASSANDRA-7183)  
 * reduce garbage creation in calculatePendingRanges (CASSANDRA-7191)
 * fix c* launch issues on Russian os's due to output of linux 'free' cmd (CASSANDRA-6162)
 * Fix disabling autocompaction (CASSANDRA-7187)
 * Fix potential NumberFormatException when deserializing IntegerType (CASSANDRA-7088)
 * cqlsh can't tab-complete disabling compaction (CASSANDRA-7185)
 * cqlsh: Accept and execute CQL statement(s) from command-line parameter (CASSANDRA-7172)
 * Fix IllegalStateException in CqlPagingRecordReader (CASSANDRA-7198)
 * Fix the InvertedIndex trigger example (CASSANDRA-7211)
 * Add --resolve-ip option to 'nodetool ring' (CASSANDRA-7210)
 * reduce garbage on codec flag deserialization (CASSANDRA-7244) 
 * Fix duplicated error messages on directory creation error at startup (CASSANDRA-5818)
 * Proper null handle for IF with map element access (CASSANDRA-7155)
 * Improve compaction visibility (CASSANDRA-7242)
 * Correctly delete scheduled range xfers (CASSANDRA-7143)
 * Make batchlog replica selection rack-aware (CASSANDRA-6551)
 * Fix CFMetaData#getColumnDefinitionFromColumnName() (CASSANDRA-7074)
 * Fix writetime/ttl functions for static columns (CASSANDRA-7081)
 * Suggest CTRL-C or semicolon after three blank lines in cqlsh (CASSANDRA-7142)
 * Fix 2ndary index queries with DESC clustering order (CASSANDRA-6950)
 * Invalid key cache entries on DROP (CASSANDRA-6525)
 * Fix flapping RecoveryManagerTest (CASSANDRA-7084)
 * Add missing iso8601 patterns for date strings (CASSANDRA-6973)
 * Support selecting multiple rows in a partition using IN (CASSANDRA-6875)
 * Add authentication support to shuffle (CASSANDRA-6484)
 * Swap local and global default read repair chances (CASSANDRA-7320)
 * Add conditional CREATE/DROP USER support (CASSANDRA-7264)
 * Cqlsh counts non-empty lines for "Blank lines" warning (CASSANDRA-7325)
Merged from 1.2:
 * Add Cloudstack snitch (CASSANDRA-7147)
 * Update system.peers correctly when relocating tokens (CASSANDRA-7126)
 * Add Google Compute Engine snitch (CASSANDRA-7132)
 * remove duplicate query for local tokens (CASSANDRA-7182)
 * exit CQLSH with error status code if script fails (CASSANDRA-6344)
 * Fix bug with some IN queries missig results (CASSANDRA-7105)
 * Fix availability validation for LOCAL_ONE CL (CASSANDRA-7319)
 * Hint streaming can cause decommission to fail (CASSANDRA-7219)


2.1.0-beta2
 * Increase default CL space to 8GB (CASSANDRA-7031)
 * Add range tombstones to read repair digests (CASSANDRA-6863)
 * Fix BTree.clear for large updates (CASSANDRA-6943)
 * Fail write instead of logging a warning when unable to append to CL
   (CASSANDRA-6764)
 * Eliminate possibility of CL segment appearing twice in active list 
   (CASSANDRA-6557)
 * Apply DONTNEED fadvise to commitlog segments (CASSANDRA-6759)
 * Switch CRC component to Adler and include it for compressed sstables 
   (CASSANDRA-4165)
 * Allow cassandra-stress to set compaction strategy options (CASSANDRA-6451)
 * Add broadcast_rpc_address option to cassandra.yaml (CASSANDRA-5899)
 * Auto reload GossipingPropertyFileSnitch config (CASSANDRA-5897)
 * Fix overflow of memtable_total_space_in_mb (CASSANDRA-6573)
 * Fix ABTC NPE and apply update function correctly (CASSANDRA-6692)
 * Allow nodetool to use a file or prompt for password (CASSANDRA-6660)
 * Fix AIOOBE when concurrently accessing ABSC (CASSANDRA-6742)
 * Fix assertion error in ALTER TYPE RENAME (CASSANDRA-6705)
 * Scrub should not always clear out repaired status (CASSANDRA-5351)
 * Improve handling of range tombstone for wide partitions (CASSANDRA-6446)
 * Fix ClassCastException for compact table with composites (CASSANDRA-6738)
 * Fix potentially repairing with wrong nodes (CASSANDRA-6808)
 * Change caching option syntax (CASSANDRA-6745)
 * Fix stress to do proper counter reads (CASSANDRA-6835)
 * Fix help message for stress counter_write (CASSANDRA-6824)
 * Fix stress smart Thrift client to pick servers correctly (CASSANDRA-6848)
 * Add logging levels (minimal, normal or verbose) to stress tool (CASSANDRA-6849)
 * Fix race condition in Batch CLE (CASSANDRA-6860)
 * Improve cleanup/scrub/upgradesstables failure handling (CASSANDRA-6774)
 * ByteBuffer write() methods for serializing sstables (CASSANDRA-6781)
 * Proper compare function for CollectionType (CASSANDRA-6783)
 * Update native server to Netty 4 (CASSANDRA-6236)
 * Fix off-by-one error in stress (CASSANDRA-6883)
 * Make OpOrder AutoCloseable (CASSANDRA-6901)
 * Remove sync repair JMX interface (CASSANDRA-6900)
 * Add multiple memory allocation options for memtables (CASSANDRA-6689, 6694)
 * Remove adjusted op rate from stress output (CASSANDRA-6921)
 * Add optimized CF.hasColumns() implementations (CASSANDRA-6941)
 * Serialize batchlog mutations with the version of the target node
   (CASSANDRA-6931)
 * Optimize CounterColumn#reconcile() (CASSANDRA-6953)
 * Properly remove 1.2 sstable support in 2.1 (CASSANDRA-6869)
 * Lock counter cells, not partitions (CASSANDRA-6880)
 * Track presence of legacy counter shards in sstables (CASSANDRA-6888)
 * Ensure safe resource cleanup when replacing sstables (CASSANDRA-6912)
 * Add failure handler to async callback (CASSANDRA-6747)
 * Fix AE when closing SSTable without releasing reference (CASSANDRA-7000)
 * Clean up IndexInfo on keyspace/table drops (CASSANDRA-6924)
 * Only snapshot relative SSTables when sequential repair (CASSANDRA-7024)
 * Require nodetool rebuild_index to specify index names (CASSANDRA-7038)
 * fix cassandra stress errors on reads with native protocol (CASSANDRA-7033)
 * Use OpOrder to guard sstable references for reads (CASSANDRA-6919)
 * Preemptive opening of compaction result (CASSANDRA-6916)
 * Multi-threaded scrub/cleanup/upgradesstables (CASSANDRA-5547)
 * Optimize cellname comparison (CASSANDRA-6934)
 * Native protocol v3 (CASSANDRA-6855)
 * Optimize Cell liveness checks and clean up Cell (CASSANDRA-7119)
 * Support consistent range movements (CASSANDRA-2434)
 * Display min timestamp in sstablemetadata viewer (CASSANDRA-6767)
Merged from 2.0:
 * Avoid race-prone second "scrub" of system keyspace (CASSANDRA-6797)
 * Pool CqlRecordWriter clients by inetaddress rather than Range
   (CASSANDRA-6665)
 * Fix compaction_history timestamps (CASSANDRA-6784)
 * Compare scores of full replica ordering in DES (CASSANDRA-6683)
 * fix CME in SessionInfo updateProgress affecting netstats (CASSANDRA-6577)
 * Allow repairing between specific replicas (CASSANDRA-6440)
 * Allow per-dc enabling of hints (CASSANDRA-6157)
 * Add compatibility for Hadoop 0.2.x (CASSANDRA-5201)
 * Fix EstimatedHistogram races (CASSANDRA-6682)
 * Failure detector correctly converts initial value to nanos (CASSANDRA-6658)
 * Add nodetool taketoken to relocate vnodes (CASSANDRA-4445)
 * Expose bulk loading progress over JMX (CASSANDRA-4757)
 * Correctly handle null with IF conditions and TTL (CASSANDRA-6623)
 * Account for range/row tombstones in tombstone drop
   time histogram (CASSANDRA-6522)
 * Stop CommitLogSegment.close() from calling sync() (CASSANDRA-6652)
 * Make commitlog failure handling configurable (CASSANDRA-6364)
 * Avoid overlaps in LCS (CASSANDRA-6688)
 * Improve support for paginating over composites (CASSANDRA-4851)
 * Fix count(*) queries in a mixed cluster (CASSANDRA-6707)
 * Improve repair tasks(snapshot, differencing) concurrency (CASSANDRA-6566)
 * Fix replaying pre-2.0 commit logs (CASSANDRA-6714)
 * Add static columns to CQL3 (CASSANDRA-6561)
 * Optimize single partition batch statements (CASSANDRA-6737)
 * Disallow post-query re-ordering when paging (CASSANDRA-6722)
 * Fix potential paging bug with deleted columns (CASSANDRA-6748)
 * Fix NPE on BulkLoader caused by losing StreamEvent (CASSANDRA-6636)
 * Fix truncating compression metadata (CASSANDRA-6791)
 * Add CMSClassUnloadingEnabled JVM option (CASSANDRA-6541)
 * Catch memtable flush exceptions during shutdown (CASSANDRA-6735)
 * Fix upgradesstables NPE for non-CF-based indexes (CASSANDRA-6645)
 * Fix UPDATE updating PRIMARY KEY columns implicitly (CASSANDRA-6782)
 * Fix IllegalArgumentException when updating from 1.2 with SuperColumns
   (CASSANDRA-6733)
 * FBUtilities.singleton() should use the CF comparator (CASSANDRA-6778)
 * Fix CQLSStableWriter.addRow(Map<String, Object>) (CASSANDRA-6526)
 * Fix HSHA server introducing corrupt data (CASSANDRA-6285)
 * Fix CAS conditions for COMPACT STORAGE tables (CASSANDRA-6813)
 * Starting threads in OutboundTcpConnectionPool constructor causes race conditions (CASSANDRA-7177)
 * Allow overriding cassandra-rackdc.properties file (CASSANDRA-7072)
 * Set JMX RMI port to 7199 (CASSANDRA-7087)
 * Use LOCAL_QUORUM for data reads at LOCAL_SERIAL (CASSANDRA-6939)
 * Log a warning for large batches (CASSANDRA-6487)
 * Put nodes in hibernate when join_ring is false (CASSANDRA-6961)
 * Avoid early loading of non-system keyspaces before compaction-leftovers 
   cleanup at startup (CASSANDRA-6913)
 * Restrict Windows to parallel repairs (CASSANDRA-6907)
 * (Hadoop) Allow manually specifying start/end tokens in CFIF (CASSANDRA-6436)
 * Fix NPE in MeteredFlusher (CASSANDRA-6820)
 * Fix race processing range scan responses (CASSANDRA-6820)
 * Allow deleting snapshots from dropped keyspaces (CASSANDRA-6821)
 * Add uuid() function (CASSANDRA-6473)
 * Omit tombstones from schema digests (CASSANDRA-6862)
 * Include correct consistencyLevel in LWT timeout (CASSANDRA-6884)
 * Lower chances for losing new SSTables during nodetool refresh and
   ColumnFamilyStore.loadNewSSTables (CASSANDRA-6514)
 * Add support for DELETE ... IF EXISTS to CQL3 (CASSANDRA-5708)
 * Update hadoop_cql3_word_count example (CASSANDRA-6793)
 * Fix handling of RejectedExecution in sync Thrift server (CASSANDRA-6788)
 * Log more information when exceeding tombstone_warn_threshold (CASSANDRA-6865)
 * Fix truncate to not abort due to unreachable fat clients (CASSANDRA-6864)
 * Fix schema concurrency exceptions (CASSANDRA-6841)
 * Fix leaking validator FH in StreamWriter (CASSANDRA-6832)
 * Fix saving triggers to schema (CASSANDRA-6789)
 * Fix trigger mutations when base mutation list is immutable (CASSANDRA-6790)
 * Fix accounting in FileCacheService to allow re-using RAR (CASSANDRA-6838)
 * Fix static counter columns (CASSANDRA-6827)
 * Restore expiring->deleted (cell) compaction optimization (CASSANDRA-6844)
 * Fix CompactionManager.needsCleanup (CASSANDRA-6845)
 * Correctly compare BooleanType values other than 0 and 1 (CASSANDRA-6779)
 * Read message id as string from earlier versions (CASSANDRA-6840)
 * Properly use the Paxos consistency for (non-protocol) batch (CASSANDRA-6837)
 * Add paranoid disk failure option (CASSANDRA-6646)
 * Improve PerRowSecondaryIndex performance (CASSANDRA-6876)
 * Extend triggers to support CAS updates (CASSANDRA-6882)
 * Static columns with IF NOT EXISTS don't always work as expected (CASSANDRA-6873)
 * Fix paging with SELECT DISTINCT (CASSANDRA-6857)
 * Fix UnsupportedOperationException on CAS timeout (CASSANDRA-6923)
 * Improve MeteredFlusher handling of MF-unaffected column families
   (CASSANDRA-6867)
 * Add CqlRecordReader using native pagination (CASSANDRA-6311)
 * Add QueryHandler interface (CASSANDRA-6659)
 * Track liveRatio per-memtable, not per-CF (CASSANDRA-6945)
 * Make sure upgradesstables keeps sstable level (CASSANDRA-6958)
 * Fix LIMIT with static columns (CASSANDRA-6956)
 * Fix clash with CQL column name in thrift validation (CASSANDRA-6892)
 * Fix error with super columns in mixed 1.2-2.0 clusters (CASSANDRA-6966)
 * Fix bad skip of sstables on slice query with composite start/finish (CASSANDRA-6825)
 * Fix unintended update with conditional statement (CASSANDRA-6893)
 * Fix map element access in IF (CASSANDRA-6914)
 * Avoid costly range calculations for range queries on system keyspaces
   (CASSANDRA-6906)
 * Fix SSTable not released if stream session fails (CASSANDRA-6818)
 * Avoid build failure due to ANTLR timeout (CASSANDRA-6991)
 * Queries on compact tables can return more rows that requested (CASSANDRA-7052)
 * USING TIMESTAMP for batches does not work (CASSANDRA-7053)
 * Fix performance regression from CASSANDRA-5614 (CASSANDRA-6949)
 * Ensure that batchlog and hint timeouts do not produce hints (CASSANDRA-7058)
 * Merge groupable mutations in TriggerExecutor#execute() (CASSANDRA-7047)
 * Plug holes in resource release when wiring up StreamSession (CASSANDRA-7073)
 * Re-add parameter columns to tracing session (CASSANDRA-6942)
 * Preserves CQL metadata when updating table from thrift (CASSANDRA-6831)
Merged from 1.2:
 * Fix nodetool display with vnodes (CASSANDRA-7082)
 * Add UNLOGGED, COUNTER options to BATCH documentation (CASSANDRA-6816)
 * add extra SSL cipher suites (CASSANDRA-6613)
 * fix nodetool getsstables for blob PK (CASSANDRA-6803)
 * Fix BatchlogManager#deleteBatch() use of millisecond timestamps
   (CASSANDRA-6822)
 * Continue assassinating even if the endpoint vanishes (CASSANDRA-6787)
 * Schedule schema pulls on change (CASSANDRA-6971)
 * Non-droppable verbs shouldn't be dropped from OTC (CASSANDRA-6980)
 * Shutdown batchlog executor in SS#drain() (CASSANDRA-7025)
 * Fix batchlog to account for CF truncation records (CASSANDRA-6999)
 * Fix CQLSH parsing of functions and BLOB literals (CASSANDRA-7018)
 * Properly load trustore in the native protocol (CASSANDRA-6847)
 * Always clean up references in SerializingCache (CASSANDRA-6994)
 * Don't shut MessagingService down when replacing a node (CASSANDRA-6476)
 * fix npe when doing -Dcassandra.fd_initial_value_ms (CASSANDRA-6751)


2.1.0-beta1
 * Add flush directory distinct from compaction directories (CASSANDRA-6357)
 * Require JNA by default (CASSANDRA-6575)
 * add listsnapshots command to nodetool (CASSANDRA-5742)
 * Introduce AtomicBTreeColumns (CASSANDRA-6271, 6692)
 * Multithreaded commitlog (CASSANDRA-3578)
 * allocate fixed index summary memory pool and resample cold index summaries 
   to use less memory (CASSANDRA-5519)
 * Removed multithreaded compaction (CASSANDRA-6142)
 * Parallelize fetching rows for low-cardinality indexes (CASSANDRA-1337)
 * change logging from log4j to logback (CASSANDRA-5883)
 * switch to LZ4 compression for internode communication (CASSANDRA-5887)
 * Stop using Thrift-generated Index* classes internally (CASSANDRA-5971)
 * Remove 1.2 network compatibility code (CASSANDRA-5960)
 * Remove leveled json manifest migration code (CASSANDRA-5996)
 * Remove CFDefinition (CASSANDRA-6253)
 * Use AtomicIntegerFieldUpdater in RefCountedMemory (CASSANDRA-6278)
 * User-defined types for CQL3 (CASSANDRA-5590)
 * Use of o.a.c.metrics in nodetool (CASSANDRA-5871, 6406)
 * Batch read from OTC's queue and cleanup (CASSANDRA-1632)
 * Secondary index support for collections (CASSANDRA-4511, 6383)
 * SSTable metadata(Stats.db) format change (CASSANDRA-6356)
 * Push composites support in the storage engine
   (CASSANDRA-5417, CASSANDRA-6520)
 * Add snapshot space used to cfstats (CASSANDRA-6231)
 * Add cardinality estimator for key count estimation (CASSANDRA-5906)
 * CF id is changed to be non-deterministic. Data dir/key cache are created
   uniquely for CF id (CASSANDRA-5202)
 * New counters implementation (CASSANDRA-6504)
 * Replace UnsortedColumns, EmptyColumns, TreeMapBackedSortedColumns with new
   ArrayBackedSortedColumns (CASSANDRA-6630, CASSANDRA-6662, CASSANDRA-6690)
 * Add option to use row cache with a given amount of rows (CASSANDRA-5357)
 * Avoid repairing already repaired data (CASSANDRA-5351)
 * Reject counter updates with USING TTL/TIMESTAMP (CASSANDRA-6649)
 * Replace index_interval with min/max_index_interval (CASSANDRA-6379)
 * Lift limitation that order by columns must be selected for IN queries (CASSANDRA-4911)


2.0.5
 * Reduce garbage generated by bloom filter lookups (CASSANDRA-6609)
 * Add ks.cf names to tombstone logging (CASSANDRA-6597)
 * Use LOCAL_QUORUM for LWT operations at LOCAL_SERIAL (CASSANDRA-6495)
 * Wait for gossip to settle before accepting client connections (CASSANDRA-4288)
 * Delete unfinished compaction incrementally (CASSANDRA-6086)
 * Allow specifying custom secondary index options in CQL3 (CASSANDRA-6480)
 * Improve replica pinning for cache efficiency in DES (CASSANDRA-6485)
 * Fix LOCAL_SERIAL from thrift (CASSANDRA-6584)
 * Don't special case received counts in CAS timeout exceptions (CASSANDRA-6595)
 * Add support for 2.1 global counter shards (CASSANDRA-6505)
 * Fix NPE when streaming connection is not yet established (CASSANDRA-6210)
 * Avoid rare duplicate read repair triggering (CASSANDRA-6606)
 * Fix paging discardFirst (CASSANDRA-6555)
 * Fix ArrayIndexOutOfBoundsException in 2ndary index query (CASSANDRA-6470)
 * Release sstables upon rebuilding 2i (CASSANDRA-6635)
 * Add AbstractCompactionStrategy.startup() method (CASSANDRA-6637)
 * SSTableScanner may skip rows during cleanup (CASSANDRA-6638)
 * sstables from stalled repair sessions can resurrect deleted data (CASSANDRA-6503)
 * Switch stress to use ITransportFactory (CASSANDRA-6641)
 * Fix IllegalArgumentException during prepare (CASSANDRA-6592)
 * Fix possible loss of 2ndary index entries during compaction (CASSANDRA-6517)
 * Fix direct Memory on architectures that do not support unaligned long access
   (CASSANDRA-6628)
 * Let scrub optionally skip broken counter partitions (CASSANDRA-5930)
Merged from 1.2:
 * fsync compression metadata (CASSANDRA-6531)
 * Validate CF existence on execution for prepared statement (CASSANDRA-6535)
 * Add ability to throttle batchlog replay (CASSANDRA-6550)
 * Fix executing LOCAL_QUORUM with SimpleStrategy (CASSANDRA-6545)
 * Avoid StackOverflow when using large IN queries (CASSANDRA-6567)
 * Nodetool upgradesstables includes secondary indexes (CASSANDRA-6598)
 * Paginate batchlog replay (CASSANDRA-6569)
 * skip blocking on streaming during drain (CASSANDRA-6603)
 * Improve error message when schema doesn't match loaded sstable (CASSANDRA-6262)
 * Add properties to adjust FD initial value and max interval (CASSANDRA-4375)
 * Fix preparing with batch and delete from collection (CASSANDRA-6607)
 * Fix ABSC reverse iterator's remove() method (CASSANDRA-6629)
 * Handle host ID conflicts properly (CASSANDRA-6615)
 * Move handling of migration event source to solve bootstrap race. (CASSANDRA-6648)
 * Make sure compaction throughput value doesn't overflow with int math (CASSANDRA-6647)


2.0.4
 * Allow removing snapshots of no-longer-existing CFs (CASSANDRA-6418)
 * add StorageService.stopDaemon() (CASSANDRA-4268)
 * add IRE for invalid CF supplied to get_count (CASSANDRA-5701)
 * add client encryption support to sstableloader (CASSANDRA-6378)
 * Fix accept() loop for SSL sockets post-shutdown (CASSANDRA-6468)
 * Fix size-tiered compaction in LCS L0 (CASSANDRA-6496)
 * Fix assertion failure in filterColdSSTables (CASSANDRA-6483)
 * Fix row tombstones in larger-than-memory compactions (CASSANDRA-6008)
 * Fix cleanup ClassCastException (CASSANDRA-6462)
 * Reduce gossip memory use by interning VersionedValue strings (CASSANDRA-6410)
 * Allow specifying datacenters to participate in a repair (CASSANDRA-6218)
 * Fix divide-by-zero in PCI (CASSANDRA-6403)
 * Fix setting last compacted key in the wrong level for LCS (CASSANDRA-6284)
 * Add millisecond precision formats to the timestamp parser (CASSANDRA-6395)
 * Expose a total memtable size metric for a CF (CASSANDRA-6391)
 * cqlsh: handle symlinks properly (CASSANDRA-6425)
 * Fix potential infinite loop when paging query with IN (CASSANDRA-6464)
 * Fix assertion error in AbstractQueryPager.discardFirst (CASSANDRA-6447)
 * Fix streaming older SSTable yields unnecessary tombstones (CASSANDRA-6527)
Merged from 1.2:
 * Improved error message on bad properties in DDL queries (CASSANDRA-6453)
 * Randomize batchlog candidates selection (CASSANDRA-6481)
 * Fix thundering herd on endpoint cache invalidation (CASSANDRA-6345, 6485)
 * Improve batchlog write performance with vnodes (CASSANDRA-6488)
 * cqlsh: quote single quotes in strings inside collections (CASSANDRA-6172)
 * Improve gossip performance for typical messages (CASSANDRA-6409)
 * Throw IRE if a prepared statement has more markers than supported 
   (CASSANDRA-5598)
 * Expose Thread metrics for the native protocol server (CASSANDRA-6234)
 * Change snapshot response message verb to INTERNAL to avoid dropping it 
   (CASSANDRA-6415)
 * Warn when collection read has > 65K elements (CASSANDRA-5428)
 * Fix cache persistence when both row and key cache are enabled 
   (CASSANDRA-6413)
 * (Hadoop) add describe_local_ring (CASSANDRA-6268)
 * Fix handling of concurrent directory creation failure (CASSANDRA-6459)
 * Allow executing CREATE statements multiple times (CASSANDRA-6471)
 * Don't send confusing info with timeouts (CASSANDRA-6491)
 * Don't resubmit counter mutation runnables internally (CASSANDRA-6427)
 * Don't drop local mutations without a hint (CASSANDRA-6510)
 * Don't allow null max_hint_window_in_ms (CASSANDRA-6419)
 * Validate SliceRange start and finish lengths (CASSANDRA-6521)


2.0.3
 * Fix FD leak on slice read path (CASSANDRA-6275)
 * Cancel read meter task when closing SSTR (CASSANDRA-6358)
 * free off-heap IndexSummary during bulk (CASSANDRA-6359)
 * Recover from IOException in accept() thread (CASSANDRA-6349)
 * Improve Gossip tolerance of abnormally slow tasks (CASSANDRA-6338)
 * Fix trying to hint timed out counter writes (CASSANDRA-6322)
 * Allow restoring specific columnfamilies from archived CL (CASSANDRA-4809)
 * Avoid flushing compaction_history after each operation (CASSANDRA-6287)
 * Fix repair assertion error when tombstones expire (CASSANDRA-6277)
 * Skip loading corrupt key cache (CASSANDRA-6260)
 * Fixes for compacting larger-than-memory rows (CASSANDRA-6274)
 * Compact hottest sstables first and optionally omit coldest from
   compaction entirely (CASSANDRA-6109)
 * Fix modifying column_metadata from thrift (CASSANDRA-6182)
 * cqlsh: fix LIST USERS output (CASSANDRA-6242)
 * Add IRequestSink interface (CASSANDRA-6248)
 * Update memtable size while flushing (CASSANDRA-6249)
 * Provide hooks around CQL2/CQL3 statement execution (CASSANDRA-6252)
 * Require Permission.SELECT for CAS updates (CASSANDRA-6247)
 * New CQL-aware SSTableWriter (CASSANDRA-5894)
 * Reject CAS operation when the protocol v1 is used (CASSANDRA-6270)
 * Correctly throw error when frame too large (CASSANDRA-5981)
 * Fix serialization bug in PagedRange with 2ndary indexes (CASSANDRA-6299)
 * Fix CQL3 table validation in Thrift (CASSANDRA-6140)
 * Fix bug missing results with IN clauses (CASSANDRA-6327)
 * Fix paging with reversed slices (CASSANDRA-6343)
 * Set minTimestamp correctly to be able to drop expired sstables (CASSANDRA-6337)
 * Support NaN and Infinity as float literals (CASSANDRA-6003)
 * Remove RF from nodetool ring output (CASSANDRA-6289)
 * Fix attempting to flush empty rows (CASSANDRA-6374)
 * Fix potential out of bounds exception when paging (CASSANDRA-6333)
Merged from 1.2:
 * Optimize FD phi calculation (CASSANDRA-6386)
 * Improve initial FD phi estimate when starting up (CASSANDRA-6385)
 * Don't list CQL3 table in CLI describe even if named explicitely 
   (CASSANDRA-5750)
 * Invalidate row cache when dropping CF (CASSANDRA-6351)
 * add non-jamm path for cached statements (CASSANDRA-6293)
 * add windows bat files for shell commands (CASSANDRA-6145)
 * Require logging in for Thrift CQL2/3 statement preparation (CASSANDRA-6254)
 * restrict max_num_tokens to 1536 (CASSANDRA-6267)
 * Nodetool gets default JMX port from cassandra-env.sh (CASSANDRA-6273)
 * make calculatePendingRanges asynchronous (CASSANDRA-6244)
 * Remove blocking flushes in gossip thread (CASSANDRA-6297)
 * Fix potential socket leak in connectionpool creation (CASSANDRA-6308)
 * Allow LOCAL_ONE/LOCAL_QUORUM to work with SimpleStrategy (CASSANDRA-6238)
 * cqlsh: handle 'null' as session duration (CASSANDRA-6317)
 * Fix json2sstable handling of range tombstones (CASSANDRA-6316)
 * Fix missing one row in reverse query (CASSANDRA-6330)
 * Fix reading expired row value from row cache (CASSANDRA-6325)
 * Fix AssertionError when doing set element deletion (CASSANDRA-6341)
 * Make CL code for the native protocol match the one in C* 2.0
   (CASSANDRA-6347)
 * Disallow altering CQL3 table from thrift (CASSANDRA-6370)
 * Fix size computation of prepared statement (CASSANDRA-6369)


2.0.2
 * Update FailureDetector to use nanontime (CASSANDRA-4925)
 * Fix FileCacheService regressions (CASSANDRA-6149)
 * Never return WriteTimeout for CL.ANY (CASSANDRA-6132)
 * Fix race conditions in bulk loader (CASSANDRA-6129)
 * Add configurable metrics reporting (CASSANDRA-4430)
 * drop queries exceeding a configurable number of tombstones (CASSANDRA-6117)
 * Track and persist sstable read activity (CASSANDRA-5515)
 * Fixes for speculative retry (CASSANDRA-5932, CASSANDRA-6194)
 * Improve memory usage of metadata min/max column names (CASSANDRA-6077)
 * Fix thrift validation refusing row markers on CQL3 tables (CASSANDRA-6081)
 * Fix insertion of collections with CAS (CASSANDRA-6069)
 * Correctly send metadata on SELECT COUNT (CASSANDRA-6080)
 * Track clients' remote addresses in ClientState (CASSANDRA-6070)
 * Create snapshot dir if it does not exist when migrating
   leveled manifest (CASSANDRA-6093)
 * make sequential nodetool repair the default (CASSANDRA-5950)
 * Add more hooks for compaction strategy implementations (CASSANDRA-6111)
 * Fix potential NPE on composite 2ndary indexes (CASSANDRA-6098)
 * Delete can potentially be skipped in batch (CASSANDRA-6115)
 * Allow alter keyspace on system_traces (CASSANDRA-6016)
 * Disallow empty column names in cql (CASSANDRA-6136)
 * Use Java7 file-handling APIs and fix file moving on Windows (CASSANDRA-5383)
 * Save compaction history to system keyspace (CASSANDRA-5078)
 * Fix NPE if StorageService.getOperationMode() is executed before full startup (CASSANDRA-6166)
 * CQL3: support pre-epoch longs for TimestampType (CASSANDRA-6212)
 * Add reloadtriggers command to nodetool (CASSANDRA-4949)
 * cqlsh: ignore empty 'value alias' in DESCRIBE (CASSANDRA-6139)
 * Fix sstable loader (CASSANDRA-6205)
 * Reject bootstrapping if the node already exists in gossip (CASSANDRA-5571)
 * Fix NPE while loading paxos state (CASSANDRA-6211)
 * cqlsh: add SHOW SESSION <tracing-session> command (CASSANDRA-6228)
Merged from 1.2:
 * (Hadoop) Require CFRR batchSize to be at least 2 (CASSANDRA-6114)
 * Add a warning for small LCS sstable size (CASSANDRA-6191)
 * Add ability to list specific KS/CF combinations in nodetool cfstats (CASSANDRA-4191)
 * Mark CF clean if a mutation raced the drop and got it marked dirty (CASSANDRA-5946)
 * Add a LOCAL_ONE consistency level (CASSANDRA-6202)
 * Limit CQL prepared statement cache by size instead of count (CASSANDRA-6107)
 * Tracing should log write failure rather than raw exceptions (CASSANDRA-6133)
 * lock access to TM.endpointToHostIdMap (CASSANDRA-6103)
 * Allow estimated memtable size to exceed slab allocator size (CASSANDRA-6078)
 * Start MeteredFlusher earlier to prevent OOM during CL replay (CASSANDRA-6087)
 * Avoid sending Truncate command to fat clients (CASSANDRA-6088)
 * Allow where clause conditions to be in parenthesis (CASSANDRA-6037)
 * Do not open non-ssl storage port if encryption option is all (CASSANDRA-3916)
 * Move batchlog replay to its own executor (CASSANDRA-6079)
 * Add tombstone debug threshold and histogram (CASSANDRA-6042, 6057)
 * Enable tcp keepalive on incoming connections (CASSANDRA-4053)
 * Fix fat client schema pull NPE (CASSANDRA-6089)
 * Fix memtable flushing for indexed tables (CASSANDRA-6112)
 * Fix skipping columns with multiple slices (CASSANDRA-6119)
 * Expose connected thrift + native client counts (CASSANDRA-5084)
 * Optimize auth setup (CASSANDRA-6122)
 * Trace index selection (CASSANDRA-6001)
 * Update sstablesPerReadHistogram to use biased sampling (CASSANDRA-6164)
 * Log UnknownColumnfamilyException when closing socket (CASSANDRA-5725)
 * Properly error out on CREATE INDEX for counters table (CASSANDRA-6160)
 * Handle JMX notification failure for repair (CASSANDRA-6097)
 * (Hadoop) Fetch no more than 128 splits in parallel (CASSANDRA-6169)
 * stress: add username/password authentication support (CASSANDRA-6068)
 * Fix indexed queries with row cache enabled on parent table (CASSANDRA-5732)
 * Fix compaction race during columnfamily drop (CASSANDRA-5957)
 * Fix validation of empty column names for compact tables (CASSANDRA-6152)
 * Skip replaying mutations that pass CRC but fail to deserialize (CASSANDRA-6183)
 * Rework token replacement to use replace_address (CASSANDRA-5916)
 * Fix altering column types (CASSANDRA-6185)
 * cqlsh: fix CREATE/ALTER WITH completion (CASSANDRA-6196)
 * add windows bat files for shell commands (CASSANDRA-6145)
 * Fix potential stack overflow during range tombstones insertion (CASSANDRA-6181)
 * (Hadoop) Make LOCAL_ONE the default consistency level (CASSANDRA-6214)


2.0.1
 * Fix bug that could allow reading deleted data temporarily (CASSANDRA-6025)
 * Improve memory use defaults (CASSANDRA-6059)
 * Make ThriftServer more easlly extensible (CASSANDRA-6058)
 * Remove Hadoop dependency from ITransportFactory (CASSANDRA-6062)
 * add file_cache_size_in_mb setting (CASSANDRA-5661)
 * Improve error message when yaml contains invalid properties (CASSANDRA-5958)
 * Improve leveled compaction's ability to find non-overlapping L0 compactions
   to work on concurrently (CASSANDRA-5921)
 * Notify indexer of columns shadowed by range tombstones (CASSANDRA-5614)
 * Log Merkle tree stats (CASSANDRA-2698)
 * Switch from crc32 to adler32 for compressed sstable checksums (CASSANDRA-5862)
 * Improve offheap memcpy performance (CASSANDRA-5884)
 * Use a range aware scanner for cleanup (CASSANDRA-2524)
 * Cleanup doesn't need to inspect sstables that contain only local data
   (CASSANDRA-5722)
 * Add ability for CQL3 to list partition keys (CASSANDRA-4536)
 * Improve native protocol serialization (CASSANDRA-5664)
 * Upgrade Thrift to 0.9.1 (CASSANDRA-5923)
 * Require superuser status for adding triggers (CASSANDRA-5963)
 * Make standalone scrubber handle old and new style leveled manifest
   (CASSANDRA-6005)
 * Fix paxos bugs (CASSANDRA-6012, 6013, 6023)
 * Fix paged ranges with multiple replicas (CASSANDRA-6004)
 * Fix potential AssertionError during tracing (CASSANDRA-6041)
 * Fix NPE in sstablesplit (CASSANDRA-6027)
 * Migrate pre-2.0 key/value/column aliases to system.schema_columns
   (CASSANDRA-6009)
 * Paging filter empty rows too agressively (CASSANDRA-6040)
 * Support variadic parameters for IN clauses (CASSANDRA-4210)
 * cqlsh: return the result of CAS writes (CASSANDRA-5796)
 * Fix validation of IN clauses with 2ndary indexes (CASSANDRA-6050)
 * Support named bind variables in CQL (CASSANDRA-6033)
Merged from 1.2:
 * Allow cache-keys-to-save to be set at runtime (CASSANDRA-5980)
 * Avoid second-guessing out-of-space state (CASSANDRA-5605)
 * Tuning knobs for dealing with large blobs and many CFs (CASSANDRA-5982)
 * (Hadoop) Fix CQLRW for thrift tables (CASSANDRA-6002)
 * Fix possible divide-by-zero in HHOM (CASSANDRA-5990)
 * Allow local batchlog writes for CL.ANY (CASSANDRA-5967)
 * Upgrade metrics-core to version 2.2.0 (CASSANDRA-5947)
 * Fix CqlRecordWriter with composite keys (CASSANDRA-5949)
 * Add snitch, schema version, cluster, partitioner to JMX (CASSANDRA-5881)
 * Allow disabling SlabAllocator (CASSANDRA-5935)
 * Make user-defined compaction JMX blocking (CASSANDRA-4952)
 * Fix streaming does not transfer wrapped range (CASSANDRA-5948)
 * Fix loading index summary containing empty key (CASSANDRA-5965)
 * Correctly handle limits in CompositesSearcher (CASSANDRA-5975)
 * Pig: handle CQL collections (CASSANDRA-5867)
 * Pass the updated cf to the PRSI index() method (CASSANDRA-5999)
 * Allow empty CQL3 batches (as no-op) (CASSANDRA-5994)
 * Support null in CQL3 functions (CASSANDRA-5910)
 * Replace the deprecated MapMaker with CacheLoader (CASSANDRA-6007)
 * Add SSTableDeletingNotification to DataTracker (CASSANDRA-6010)
 * Fix snapshots in use get deleted during snapshot repair (CASSANDRA-6011)
 * Move hints and exception count to o.a.c.metrics (CASSANDRA-6017)
 * Fix memory leak in snapshot repair (CASSANDRA-6047)
 * Fix sstable2sjon for CQL3 tables (CASSANDRA-5852)


2.0.0
 * Fix thrift validation when inserting into CQL3 tables (CASSANDRA-5138)
 * Fix periodic memtable flushing behavior with clean memtables (CASSANDRA-5931)
 * Fix dateOf() function for pre-2.0 timestamp columns (CASSANDRA-5928)
 * Fix SSTable unintentionally loads BF when opened for batch (CASSANDRA-5938)
 * Add stream session progress to JMX (CASSANDRA-4757)
 * Fix NPE during CAS operation (CASSANDRA-5925)
Merged from 1.2:
 * Fix getBloomFilterDiskSpaceUsed for AlwaysPresentFilter (CASSANDRA-5900)
 * Don't announce schema version until we've loaded the changes locally
   (CASSANDRA-5904)
 * Fix to support off heap bloom filters size greater than 2 GB (CASSANDRA-5903)
 * Properly handle parsing huge map and set literals (CASSANDRA-5893)


2.0.0-rc2
 * enable vnodes by default (CASSANDRA-5869)
 * fix CAS contention timeout (CASSANDRA-5830)
 * fix HsHa to respect max frame size (CASSANDRA-4573)
 * Fix (some) 2i on composite components omissions (CASSANDRA-5851)
 * cqlsh: add DESCRIBE FULL SCHEMA variant (CASSANDRA-5880)
Merged from 1.2:
 * Correctly validate sparse composite cells in scrub (CASSANDRA-5855)
 * Add KeyCacheHitRate metric to CF metrics (CASSANDRA-5868)
 * cqlsh: add support for multiline comments (CASSANDRA-5798)
 * Handle CQL3 SELECT duplicate IN restrictions on clustering columns
   (CASSANDRA-5856)


2.0.0-rc1
 * improve DecimalSerializer performance (CASSANDRA-5837)
 * fix potential spurious wakeup in AsyncOneResponse (CASSANDRA-5690)
 * fix schema-related trigger issues (CASSANDRA-5774)
 * Better validation when accessing CQL3 table from thrift (CASSANDRA-5138)
 * Fix assertion error during repair (CASSANDRA-5801)
 * Fix range tombstone bug (CASSANDRA-5805)
 * DC-local CAS (CASSANDRA-5797)
 * Add a native_protocol_version column to the system.local table (CASSANRDA-5819)
 * Use index_interval from cassandra.yaml when upgraded (CASSANDRA-5822)
 * Fix buffer underflow on socket close (CASSANDRA-5792)
Merged from 1.2:
 * Fix reading DeletionTime from 1.1-format sstables (CASSANDRA-5814)
 * cqlsh: add collections support to COPY (CASSANDRA-5698)
 * retry important messages for any IOException (CASSANDRA-5804)
 * Allow empty IN relations in SELECT/UPDATE/DELETE statements (CASSANDRA-5626)
 * cqlsh: fix crashing on Windows due to libedit detection (CASSANDRA-5812)
 * fix bulk-loading compressed sstables (CASSANDRA-5820)
 * (Hadoop) fix quoting in CqlPagingRecordReader and CqlRecordWriter 
   (CASSANDRA-5824)
 * update default LCS sstable size to 160MB (CASSANDRA-5727)
 * Allow compacting 2Is via nodetool (CASSANDRA-5670)
 * Hex-encode non-String keys in OPP (CASSANDRA-5793)
 * nodetool history logging (CASSANDRA-5823)
 * (Hadoop) fix support for Thrift tables in CqlPagingRecordReader 
   (CASSANDRA-5752)
 * add "all time blocked" to StatusLogger output (CASSANDRA-5825)
 * Future-proof inter-major-version schema migrations (CASSANDRA-5845)
 * (Hadoop) add CqlPagingRecordReader support for ReversedType in Thrift table
   (CASSANDRA-5718)
 * Add -no-snapshot option to scrub (CASSANDRA-5891)
 * Fix to support off heap bloom filters size greater than 2 GB (CASSANDRA-5903)
 * Properly handle parsing huge map and set literals (CASSANDRA-5893)
 * Fix LCS L0 compaction may overlap in L1 (CASSANDRA-5907)
 * New sstablesplit tool to split large sstables offline (CASSANDRA-4766)
 * Fix potential deadlock in native protocol server (CASSANDRA-5926)
 * Disallow incompatible type change in CQL3 (CASSANDRA-5882)
Merged from 1.1:
 * Correctly validate sparse composite cells in scrub (CASSANDRA-5855)


2.0.0-beta2
 * Replace countPendingHints with Hints Created metric (CASSANDRA-5746)
 * Allow nodetool with no args, and with help to run without a server (CASSANDRA-5734)
 * Cleanup AbstractType/TypeSerializer classes (CASSANDRA-5744)
 * Remove unimplemented cli option schema-mwt (CASSANDRA-5754)
 * Support range tombstones in thrift (CASSANDRA-5435)
 * Normalize table-manipulating CQL3 statements' class names (CASSANDRA-5759)
 * cqlsh: add missing table options to DESCRIBE output (CASSANDRA-5749)
 * Fix assertion error during repair (CASSANDRA-5757)
 * Fix bulkloader (CASSANDRA-5542)
 * Add LZ4 compression to the native protocol (CASSANDRA-5765)
 * Fix bugs in the native protocol v2 (CASSANDRA-5770)
 * CAS on 'primary key only' table (CASSANDRA-5715)
 * Support streaming SSTables of old versions (CASSANDRA-5772)
 * Always respect protocol version in native protocol (CASSANDRA-5778)
 * Fix ConcurrentModificationException during streaming (CASSANDRA-5782)
 * Update deletion timestamp in Commit#updatesWithPaxosTime (CASSANDRA-5787)
 * Thrift cas() method crashes if input columns are not sorted (CASSANDRA-5786)
 * Order columns names correctly when querying for CAS (CASSANDRA-5788)
 * Fix streaming retry (CASSANDRA-5775)
Merged from 1.2:
 * if no seeds can be a reached a node won't start in a ring by itself (CASSANDRA-5768)
 * add cassandra.unsafesystem property (CASSANDRA-5704)
 * (Hadoop) quote identifiers in CqlPagingRecordReader (CASSANDRA-5763)
 * Add replace_node functionality for vnodes (CASSANDRA-5337)
 * Add timeout events to query traces (CASSANDRA-5520)
 * Fix serialization of the LEFT gossip value (CASSANDRA-5696)
 * Pig: support for cql3 tables (CASSANDRA-5234)
 * Fix skipping range tombstones with reverse queries (CASSANDRA-5712)
 * Expire entries out of ThriftSessionManager (CASSANDRA-5719)
 * Don't keep ancestor information in memory (CASSANDRA-5342)
 * Expose native protocol server status in nodetool info (CASSANDRA-5735)
 * Fix pathetic performance of range tombstones (CASSANDRA-5677)
 * Fix querying with an empty (impossible) range (CASSANDRA-5573)
 * cqlsh: handle CUSTOM 2i in DESCRIBE output (CASSANDRA-5760)
 * Fix minor bug in Range.intersects(Bound) (CASSANDRA-5771)
 * cqlsh: handle disabled compression in DESCRIBE output (CASSANDRA-5766)
 * Ensure all UP events are notified on the native protocol (CASSANDRA-5769)
 * Fix formatting of sstable2json with multiple -k arguments (CASSANDRA-5781)
 * Don't rely on row marker for queries in general to hide lost markers
   after TTL expires (CASSANDRA-5762)
 * Sort nodetool help output (CASSANDRA-5776)
 * Fix column expiring during 2 phases compaction (CASSANDRA-5799)
 * now() is being rejected in INSERTs when inside collections (CASSANDRA-5795)


2.0.0-beta1
 * Add support for indexing clustered columns (CASSANDRA-5125)
 * Removed on-heap row cache (CASSANDRA-5348)
 * use nanotime consistently for node-local timeouts (CASSANDRA-5581)
 * Avoid unnecessary second pass on name-based queries (CASSANDRA-5577)
 * Experimental triggers (CASSANDRA-1311)
 * JEMalloc support for off-heap allocation (CASSANDRA-3997)
 * Single-pass compaction (CASSANDRA-4180)
 * Removed token range bisection (CASSANDRA-5518)
 * Removed compatibility with pre-1.2.5 sstables and network messages
   (CASSANDRA-5511)
 * removed PBSPredictor (CASSANDRA-5455)
 * CAS support (CASSANDRA-5062, 5441, 5442, 5443, 5619, 5667)
 * Leveled compaction performs size-tiered compactions in L0 
   (CASSANDRA-5371, 5439)
 * Add yaml network topology snitch for mixed ec2/other envs (CASSANDRA-5339)
 * Log when a node is down longer than the hint window (CASSANDRA-4554)
 * Optimize tombstone creation for ExpiringColumns (CASSANDRA-4917)
 * Improve LeveledScanner work estimation (CASSANDRA-5250, 5407)
 * Replace compaction lock with runWithCompactionsDisabled (CASSANDRA-3430)
 * Change Message IDs to ints (CASSANDRA-5307)
 * Move sstable level information into the Stats component, removing the
   need for a separate Manifest file (CASSANDRA-4872)
 * avoid serializing to byte[] on commitlog append (CASSANDRA-5199)
 * make index_interval configurable per columnfamily (CASSANDRA-3961, CASSANDRA-5650)
 * add default_time_to_live (CASSANDRA-3974)
 * add memtable_flush_period_in_ms (CASSANDRA-4237)
 * replace supercolumns internally by composites (CASSANDRA-3237, 5123)
 * upgrade thrift to 0.9.0 (CASSANDRA-3719)
 * drop unnecessary keyspace parameter from user-defined compaction API 
   (CASSANDRA-5139)
 * more robust solution to incomplete compactions + counters (CASSANDRA-5151)
 * Change order of directory searching for c*.in.sh (CASSANDRA-3983)
 * Add tool to reset SSTable compaction level for LCS (CASSANDRA-5271)
 * Allow custom configuration loader (CASSANDRA-5045)
 * Remove memory emergency pressure valve logic (CASSANDRA-3534)
 * Reduce request latency with eager retry (CASSANDRA-4705)
 * cqlsh: Remove ASSUME command (CASSANDRA-5331)
 * Rebuild BF when loading sstables if bloom_filter_fp_chance
   has changed since compaction (CASSANDRA-5015)
 * remove row-level bloom filters (CASSANDRA-4885)
 * Change Kernel Page Cache skipping into row preheating (disabled by default)
   (CASSANDRA-4937)
 * Improve repair by deciding on a gcBefore before sending
   out TreeRequests (CASSANDRA-4932)
 * Add an official way to disable compactions (CASSANDRA-5074)
 * Reenable ALTER TABLE DROP with new semantics (CASSANDRA-3919)
 * Add binary protocol versioning (CASSANDRA-5436)
 * Swap THshaServer for TThreadedSelectorServer (CASSANDRA-5530)
 * Add alias support to SELECT statement (CASSANDRA-5075)
 * Don't create empty RowMutations in CommitLogReplayer (CASSANDRA-5541)
 * Use range tombstones when dropping cfs/columns from schema (CASSANDRA-5579)
 * cqlsh: drop CQL2/CQL3-beta support (CASSANDRA-5585)
 * Track max/min column names in sstables to be able to optimize slice
   queries (CASSANDRA-5514, CASSANDRA-5595, CASSANDRA-5600)
 * Binary protocol: allow batching already prepared statements (CASSANDRA-4693)
 * Allow preparing timestamp, ttl and limit in CQL3 queries (CASSANDRA-4450)
 * Support native link w/o JNA in Java7 (CASSANDRA-3734)
 * Use SASL authentication in binary protocol v2 (CASSANDRA-5545)
 * Replace Thrift HsHa with LMAX Disruptor based implementation (CASSANDRA-5582)
 * cqlsh: Add row count to SELECT output (CASSANDRA-5636)
 * Include a timestamp with all read commands to determine column expiration
   (CASSANDRA-5149)
 * Streaming 2.0 (CASSANDRA-5286, 5699)
 * Conditional create/drop ks/table/index statements in CQL3 (CASSANDRA-2737)
 * more pre-table creation property validation (CASSANDRA-5693)
 * Redesign repair messages (CASSANDRA-5426)
 * Fix ALTER RENAME post-5125 (CASSANDRA-5702)
 * Disallow renaming a 2ndary indexed column (CASSANDRA-5705)
 * Rename Table to Keyspace (CASSANDRA-5613)
 * Ensure changing column_index_size_in_kb on different nodes don't corrupt the
   sstable (CASSANDRA-5454)
 * Move resultset type information into prepare, not execute (CASSANDRA-5649)
 * Auto paging in binary protocol (CASSANDRA-4415, 5714)
 * Don't tie client side use of AbstractType to JDBC (CASSANDRA-4495)
 * Adds new TimestampType to replace DateType (CASSANDRA-5723, CASSANDRA-5729)
Merged from 1.2:
 * make starting native protocol server idempotent (CASSANDRA-5728)
 * Fix loading key cache when a saved entry is no longer valid (CASSANDRA-5706)
 * Fix serialization of the LEFT gossip value (CASSANDRA-5696)
 * cqlsh: Don't show 'null' in place of empty values (CASSANDRA-5675)
 * Race condition in detecting version on a mixed 1.1/1.2 cluster
   (CASSANDRA-5692)
 * Fix skipping range tombstones with reverse queries (CASSANDRA-5712)
 * Expire entries out of ThriftSessionManager (CASSANRDA-5719)
 * Don't keep ancestor information in memory (CASSANDRA-5342)
 * cqlsh: fix handling of semicolons inside BATCH queries (CASSANDRA-5697)


1.2.6
 * Fix tracing when operation completes before all responses arrive 
   (CASSANDRA-5668)
 * Fix cross-DC mutation forwarding (CASSANDRA-5632)
 * Reduce SSTableLoader memory usage (CASSANDRA-5555)
 * Scale hinted_handoff_throttle_in_kb to cluster size (CASSANDRA-5272)
 * (Hadoop) Add CQL3 input/output formats (CASSANDRA-4421, 5622)
 * (Hadoop) Fix InputKeyRange in CFIF (CASSANDRA-5536)
 * Fix dealing with ridiculously large max sstable sizes in LCS (CASSANDRA-5589)
 * Ignore pre-truncate hints (CASSANDRA-4655)
 * Move System.exit on OOM into a separate thread (CASSANDRA-5273)
 * Write row markers when serializing schema (CASSANDRA-5572)
 * Check only SSTables for the requested range when streaming (CASSANDRA-5569)
 * Improve batchlog replay behavior and hint ttl handling (CASSANDRA-5314)
 * Exclude localTimestamp from validation for tombstones (CASSANDRA-5398)
 * cqlsh: add custom prompt support (CASSANDRA-5539)
 * Reuse prepared statements in hot auth queries (CASSANDRA-5594)
 * cqlsh: add vertical output option (see EXPAND) (CASSANDRA-5597)
 * Add a rate limit option to stress (CASSANDRA-5004)
 * have BulkLoader ignore snapshots directories (CASSANDRA-5587) 
 * fix SnitchProperties logging context (CASSANDRA-5602)
 * Expose whether jna is enabled and memory is locked via JMX (CASSANDRA-5508)
 * cqlsh: fix COPY FROM with ReversedType (CASSANDRA-5610)
 * Allow creating CUSTOM indexes on collections (CASSANDRA-5615)
 * Evaluate now() function at execution time (CASSANDRA-5616)
 * Expose detailed read repair metrics (CASSANDRA-5618)
 * Correct blob literal + ReversedType parsing (CASSANDRA-5629)
 * Allow GPFS to prefer the internal IP like EC2MRS (CASSANDRA-5630)
 * fix help text for -tspw cassandra-cli (CASSANDRA-5643)
 * don't throw away initial causes exceptions for internode encryption issues 
   (CASSANDRA-5644)
 * Fix message spelling errors for cql select statements (CASSANDRA-5647)
 * Suppress custom exceptions thru jmx (CASSANDRA-5652)
 * Update CREATE CUSTOM INDEX syntax (CASSANDRA-5639)
 * Fix PermissionDetails.equals() method (CASSANDRA-5655)
 * Never allow partition key ranges in CQL3 without token() (CASSANDRA-5666)
 * Gossiper incorrectly drops AppState for an upgrading node (CASSANDRA-5660)
 * Connection thrashing during multi-region ec2 during upgrade, due to 
   messaging version (CASSANDRA-5669)
 * Avoid over reconnecting in EC2MRS (CASSANDRA-5678)
 * Fix ReadResponseSerializer.serializedSize() for digest reads (CASSANDRA-5476)
 * allow sstable2json on 2i CFs (CASSANDRA-5694)
Merged from 1.1:
 * Remove buggy thrift max message length option (CASSANDRA-5529)
 * Fix NPE in Pig's widerow mode (CASSANDRA-5488)
 * Add split size parameter to Pig and disable split combination (CASSANDRA-5544)


1.2.5
 * make BytesToken.toString only return hex bytes (CASSANDRA-5566)
 * Ensure that submitBackground enqueues at least one task (CASSANDRA-5554)
 * fix 2i updates with identical values and timestamps (CASSANDRA-5540)
 * fix compaction throttling bursty-ness (CASSANDRA-4316)
 * reduce memory consumption of IndexSummary (CASSANDRA-5506)
 * remove per-row column name bloom filters (CASSANDRA-5492)
 * Include fatal errors in trace events (CASSANDRA-5447)
 * Ensure that PerRowSecondaryIndex is notified of row-level deletes
   (CASSANDRA-5445)
 * Allow empty blob literals in CQL3 (CASSANDRA-5452)
 * Fix streaming RangeTombstones at column index boundary (CASSANDRA-5418)
 * Fix preparing statements when current keyspace is not set (CASSANDRA-5468)
 * Fix SemanticVersion.isSupportedBy minor/patch handling (CASSANDRA-5496)
 * Don't provide oldCfId for post-1.1 system cfs (CASSANDRA-5490)
 * Fix primary range ignores replication strategy (CASSANDRA-5424)
 * Fix shutdown of binary protocol server (CASSANDRA-5507)
 * Fix repair -snapshot not working (CASSANDRA-5512)
 * Set isRunning flag later in binary protocol server (CASSANDRA-5467)
 * Fix use of CQL3 functions with descending clustering order (CASSANDRA-5472)
 * Disallow renaming columns one at a time for thrift table in CQL3
   (CASSANDRA-5531)
 * cqlsh: add CLUSTERING ORDER BY support to DESCRIBE (CASSANDRA-5528)
 * Add custom secondary index support to CQL3 (CASSANDRA-5484)
 * Fix repair hanging silently on unexpected error (CASSANDRA-5229)
 * Fix Ec2Snitch regression introduced by CASSANDRA-5171 (CASSANDRA-5432)
 * Add nodetool enablebackup/disablebackup (CASSANDRA-5556)
 * cqlsh: fix DESCRIBE after case insensitive USE (CASSANDRA-5567)
Merged from 1.1
 * Add retry mechanism to OTC for non-droppable_verbs (CASSANDRA-5393)
 * Use allocator information to improve memtable memory usage estimate
   (CASSANDRA-5497)
 * Fix trying to load deleted row into row cache on startup (CASSANDRA-4463)
 * fsync leveled manifest to avoid corruption (CASSANDRA-5535)
 * Fix Bound intersection computation (CASSANDRA-5551)
 * sstablescrub now respects max memory size in cassandra.in.sh (CASSANDRA-5562)


1.2.4
 * Ensure that PerRowSecondaryIndex updates see the most recent values
   (CASSANDRA-5397)
 * avoid duplicate index entries ind PrecompactedRow and 
   ParallelCompactionIterable (CASSANDRA-5395)
 * remove the index entry on oldColumn when new column is a tombstone 
   (CASSANDRA-5395)
 * Change default stream throughput from 400 to 200 mbps (CASSANDRA-5036)
 * Gossiper logs DOWN for symmetry with UP (CASSANDRA-5187)
 * Fix mixing prepared statements between keyspaces (CASSANDRA-5352)
 * Fix consistency level during bootstrap - strike 3 (CASSANDRA-5354)
 * Fix transposed arguments in AlreadyExistsException (CASSANDRA-5362)
 * Improve asynchronous hint delivery (CASSANDRA-5179)
 * Fix Guava dependency version (12.0 -> 13.0.1) for Maven (CASSANDRA-5364)
 * Validate that provided CQL3 collection value are < 64K (CASSANDRA-5355)
 * Make upgradeSSTable skip current version sstables by default (CASSANDRA-5366)
 * Optimize min/max timestamp collection (CASSANDRA-5373)
 * Invalid streamId in cql binary protocol when using invalid CL 
   (CASSANDRA-5164)
 * Fix validation for IN where clauses with collections (CASSANDRA-5376)
 * Copy resultSet on count query to avoid ConcurrentModificationException 
   (CASSANDRA-5382)
 * Correctly typecheck in CQL3 even with ReversedType (CASSANDRA-5386)
 * Fix streaming compressed files when using encryption (CASSANDRA-5391)
 * cassandra-all 1.2.0 pom missing netty dependency (CASSANDRA-5392)
 * Fix writetime/ttl functions on null values (CASSANDRA-5341)
 * Fix NPE during cql3 select with token() (CASSANDRA-5404)
 * IndexHelper.skipBloomFilters won't skip non-SHA filters (CASSANDRA-5385)
 * cqlsh: Print maps ordered by key, sort sets (CASSANDRA-5413)
 * Add null syntax support in CQL3 for inserts (CASSANDRA-3783)
 * Allow unauthenticated set_keyspace() calls (CASSANDRA-5423)
 * Fix potential incremental backups race (CASSANDRA-5410)
 * Fix prepared BATCH statements with batch-level timestamps (CASSANDRA-5415)
 * Allow overriding superuser setup delay (CASSANDRA-5430)
 * cassandra-shuffle with JMX usernames and passwords (CASSANDRA-5431)
Merged from 1.1:
 * cli: Quote ks and cf names in schema output when needed (CASSANDRA-5052)
 * Fix bad default for min/max timestamp in SSTableMetadata (CASSANDRA-5372)
 * Fix cf name extraction from manifest in Directories.migrateFile() 
   (CASSANDRA-5242)
 * Support pluggable internode authentication (CASSANDRA-5401)


1.2.3
 * add check for sstable overlap within a level on startup (CASSANDRA-5327)
 * replace ipv6 colons in jmx object names (CASSANDRA-5298, 5328)
 * Avoid allocating SSTableBoundedScanner during repair when the range does 
   not intersect the sstable (CASSANDRA-5249)
 * Don't lowercase property map keys (this breaks NTS) (CASSANDRA-5292)
 * Fix composite comparator with super columns (CASSANDRA-5287)
 * Fix insufficient validation of UPDATE queries against counter cfs
   (CASSANDRA-5300)
 * Fix PropertyFileSnitch default DC/Rack behavior (CASSANDRA-5285)
 * Handle null values when executing prepared statement (CASSANDRA-5081)
 * Add netty to pom dependencies (CASSANDRA-5181)
 * Include type arguments in Thrift CQLPreparedResult (CASSANDRA-5311)
 * Fix compaction not removing columns when bf_fp_ratio is 1 (CASSANDRA-5182)
 * cli: Warn about missing CQL3 tables in schema descriptions (CASSANDRA-5309)
 * Re-enable unknown option in replication/compaction strategies option for
   backward compatibility (CASSANDRA-4795)
 * Add binary protocol support to stress (CASSANDRA-4993)
 * cqlsh: Fix COPY FROM value quoting and null handling (CASSANDRA-5305)
 * Fix repair -pr for vnodes (CASSANDRA-5329)
 * Relax CL for auth queries for non-default users (CASSANDRA-5310)
 * Fix AssertionError during repair (CASSANDRA-5245)
 * Don't announce migrations to pre-1.2 nodes (CASSANDRA-5334)
Merged from 1.1:
 * Update offline scrub for 1.0 -> 1.1 directory structure (CASSANDRA-5195)
 * add tmp flag to Descriptor hashcode (CASSANDRA-4021)
 * fix logging of "Found table data in data directories" when only system tables
   are present (CASSANDRA-5289)
 * cli: Add JMX authentication support (CASSANDRA-5080)
 * nodetool: ability to repair specific range (CASSANDRA-5280)
 * Fix possible assertion triggered in SliceFromReadCommand (CASSANDRA-5284)
 * cqlsh: Add inet type support on Windows (ipv4-only) (CASSANDRA-4801)
 * Fix race when initializing ColumnFamilyStore (CASSANDRA-5350)
 * Add UseTLAB JVM flag (CASSANDRA-5361)


1.2.2
 * fix potential for multiple concurrent compactions of the same sstables
   (CASSANDRA-5256)
 * avoid no-op caching of byte[] on commitlog append (CASSANDRA-5199)
 * fix symlinks under data dir not working (CASSANDRA-5185)
 * fix bug in compact storage metadata handling (CASSANDRA-5189)
 * Validate login for USE queries (CASSANDRA-5207)
 * cli: remove default username and password (CASSANDRA-5208)
 * configure populate_io_cache_on_flush per-CF (CASSANDRA-4694)
 * allow configuration of internode socket buffer (CASSANDRA-3378)
 * Make sstable directory picking blacklist-aware again (CASSANDRA-5193)
 * Correctly expire gossip states for edge cases (CASSANDRA-5216)
 * Improve handling of directory creation failures (CASSANDRA-5196)
 * Expose secondary indicies to the rest of nodetool (CASSANDRA-4464)
 * Binary protocol: avoid sending notification for 0.0.0.0 (CASSANDRA-5227)
 * add UseCondCardMark XX jvm settings on jdk 1.7 (CASSANDRA-4366)
 * CQL3 refactor to allow conversion function (CASSANDRA-5226)
 * Fix drop of sstables in some circumstance (CASSANDRA-5232)
 * Implement caching of authorization results (CASSANDRA-4295)
 * Add support for LZ4 compression (CASSANDRA-5038)
 * Fix missing columns in wide rows queries (CASSANDRA-5225)
 * Simplify auth setup and make system_auth ks alterable (CASSANDRA-5112)
 * Stop compactions from hanging during bootstrap (CASSANDRA-5244)
 * fix compressed streaming sending extra chunk (CASSANDRA-5105)
 * Add CQL3-based implementations of IAuthenticator and IAuthorizer
   (CASSANDRA-4898)
 * Fix timestamp-based tomstone removal logic (CASSANDRA-5248)
 * cli: Add JMX authentication support (CASSANDRA-5080)
 * Fix forceFlush behavior (CASSANDRA-5241)
 * cqlsh: Add username autocompletion (CASSANDRA-5231)
 * Fix CQL3 composite partition key error (CASSANDRA-5240)
 * Allow IN clause on last clustering key (CASSANDRA-5230)
Merged from 1.1:
 * fix start key/end token validation for wide row iteration (CASSANDRA-5168)
 * add ConfigHelper support for Thrift frame and max message sizes (CASSANDRA-5188)
 * fix nodetool repair not fail on node down (CASSANDRA-5203)
 * always collect tombstone hints (CASSANDRA-5068)
 * Fix error when sourcing file in cqlsh (CASSANDRA-5235)


1.2.1
 * stream undelivered hints on decommission (CASSANDRA-5128)
 * GossipingPropertyFileSnitch loads saved dc/rack info if needed (CASSANDRA-5133)
 * drain should flush system CFs too (CASSANDRA-4446)
 * add inter_dc_tcp_nodelay setting (CASSANDRA-5148)
 * re-allow wrapping ranges for start_token/end_token range pairitspwng (CASSANDRA-5106)
 * fix validation compaction of empty rows (CASSANDRA-5136)
 * nodetool methods to enable/disable hint storage/delivery (CASSANDRA-4750)
 * disallow bloom filter false positive chance of 0 (CASSANDRA-5013)
 * add threadpool size adjustment methods to JMXEnabledThreadPoolExecutor and 
   CompactionManagerMBean (CASSANDRA-5044)
 * fix hinting for dropped local writes (CASSANDRA-4753)
 * off-heap cache doesn't need mutable column container (CASSANDRA-5057)
 * apply disk_failure_policy to bad disks on initial directory creation 
   (CASSANDRA-4847)
 * Optimize name-based queries to use ArrayBackedSortedColumns (CASSANDRA-5043)
 * Fall back to old manifest if most recent is unparseable (CASSANDRA-5041)
 * pool [Compressed]RandomAccessReader objects on the partitioned read path
   (CASSANDRA-4942)
 * Add debug logging to list filenames processed by Directories.migrateFile 
   method (CASSANDRA-4939)
 * Expose black-listed directories via JMX (CASSANDRA-4848)
 * Log compaction merge counts (CASSANDRA-4894)
 * Minimize byte array allocation by AbstractData{Input,Output} (CASSANDRA-5090)
 * Add SSL support for the binary protocol (CASSANDRA-5031)
 * Allow non-schema system ks modification for shuffle to work (CASSANDRA-5097)
 * cqlsh: Add default limit to SELECT statements (CASSANDRA-4972)
 * cqlsh: fix DESCRIBE for 1.1 cfs in CQL3 (CASSANDRA-5101)
 * Correctly gossip with nodes >= 1.1.7 (CASSANDRA-5102)
 * Ensure CL guarantees on digest mismatch (CASSANDRA-5113)
 * Validate correctly selects on composite partition key (CASSANDRA-5122)
 * Fix exception when adding collection (CASSANDRA-5117)
 * Handle states for non-vnode clusters correctly (CASSANDRA-5127)
 * Refuse unrecognized replication and compaction strategy options (CASSANDRA-4795)
 * Pick the correct value validator in sstable2json for cql3 tables (CASSANDRA-5134)
 * Validate login for describe_keyspace, describe_keyspaces and set_keyspace
   (CASSANDRA-5144)
 * Fix inserting empty maps (CASSANDRA-5141)
 * Don't remove tokens from System table for node we know (CASSANDRA-5121)
 * fix streaming progress report for compresed files (CASSANDRA-5130)
 * Coverage analysis for low-CL queries (CASSANDRA-4858)
 * Stop interpreting dates as valid timeUUID value (CASSANDRA-4936)
 * Adds E notation for floating point numbers (CASSANDRA-4927)
 * Detect (and warn) unintentional use of the cql2 thrift methods when cql3 was
   intended (CASSANDRA-5172)
 * cli: Quote ks and cf names in schema output when needed (CASSANDRA-5052)
 * Fix cf name extraction from manifest in Directories.migrateFile() (CASSANDRA-5242)
 * Replace mistaken usage of commons-logging with slf4j (CASSANDRA-5464)
 * Ensure Jackson dependency matches lib (CASSANDRA-5126)
 * Expose droppable tombstone ratio stats over JMX (CASSANDRA-5159)
Merged from 1.1:
 * Simplify CompressedRandomAccessReader to work around JDK FD bug (CASSANDRA-5088)
 * Improve handling a changing target throttle rate mid-compaction (CASSANDRA-5087)
 * Pig: correctly decode row keys in widerow mode (CASSANDRA-5098)
 * nodetool repair command now prints progress (CASSANDRA-4767)
 * fix user defined compaction to run against 1.1 data directory (CASSANDRA-5118)
 * Fix CQL3 BATCH authorization caching (CASSANDRA-5145)
 * fix get_count returns incorrect value with TTL (CASSANDRA-5099)
 * better handling for mid-compaction failure (CASSANDRA-5137)
 * convert default marshallers list to map for better readability (CASSANDRA-5109)
 * fix ConcurrentModificationException in getBootstrapSource (CASSANDRA-5170)
 * fix sstable maxtimestamp for row deletes and pre-1.1.1 sstables (CASSANDRA-5153)
 * Fix thread growth on node removal (CASSANDRA-5175)
 * Make Ec2Region's datacenter name configurable (CASSANDRA-5155)


1.2.0
 * Disallow counters in collections (CASSANDRA-5082)
 * cqlsh: add unit tests (CASSANDRA-3920)
 * fix default bloom_filter_fp_chance for LeveledCompactionStrategy (CASSANDRA-5093)
Merged from 1.1:
 * add validation for get_range_slices with start_key and end_token (CASSANDRA-5089)


1.2.0-rc2
 * fix nodetool ownership display with vnodes (CASSANDRA-5065)
 * cqlsh: add DESCRIBE KEYSPACES command (CASSANDRA-5060)
 * Fix potential infinite loop when reloading CFS (CASSANDRA-5064)
 * Fix SimpleAuthorizer example (CASSANDRA-5072)
 * cqlsh: force CL.ONE for tracing and system.schema* queries (CASSANDRA-5070)
 * Includes cassandra-shuffle in the debian package (CASSANDRA-5058)
Merged from 1.1:
 * fix multithreaded compaction deadlock (CASSANDRA-4492)
 * fix temporarily missing schema after upgrade from pre-1.1.5 (CASSANDRA-5061)
 * Fix ALTER TABLE overriding compression options with defaults
   (CASSANDRA-4996, 5066)
 * fix specifying and altering crc_check_chance (CASSANDRA-5053)
 * fix Murmur3Partitioner ownership% calculation (CASSANDRA-5076)
 * Don't expire columns sooner than they should in 2ndary indexes (CASSANDRA-5079)


1.2-rc1
 * rename rpc_timeout settings to request_timeout (CASSANDRA-5027)
 * add BF with 0.1 FP to LCS by default (CASSANDRA-5029)
 * Fix preparing insert queries (CASSANDRA-5016)
 * Fix preparing queries with counter increment (CASSANDRA-5022)
 * Fix preparing updates with collections (CASSANDRA-5017)
 * Don't generate UUID based on other node address (CASSANDRA-5002)
 * Fix message when trying to alter a clustering key type (CASSANDRA-5012)
 * Update IAuthenticator to match the new IAuthorizer (CASSANDRA-5003)
 * Fix inserting only a key in CQL3 (CASSANDRA-5040)
 * Fix CQL3 token() function when used with strings (CASSANDRA-5050)
Merged from 1.1:
 * reduce log spam from invalid counter shards (CASSANDRA-5026)
 * Improve schema propagation performance (CASSANDRA-5025)
 * Fix for IndexHelper.IndexFor throws OOB Exception (CASSANDRA-5030)
 * cqlsh: make it possible to describe thrift CFs (CASSANDRA-4827)
 * cqlsh: fix timestamp formatting on some platforms (CASSANDRA-5046)


1.2-beta3
 * make consistency level configurable in cqlsh (CASSANDRA-4829)
 * fix cqlsh rendering of blob fields (CASSANDRA-4970)
 * fix cqlsh DESCRIBE command (CASSANDRA-4913)
 * save truncation position in system table (CASSANDRA-4906)
 * Move CompressionMetadata off-heap (CASSANDRA-4937)
 * allow CLI to GET cql3 columnfamily data (CASSANDRA-4924)
 * Fix rare race condition in getExpireTimeForEndpoint (CASSANDRA-4402)
 * acquire references to overlapping sstables during compaction so bloom filter
   doesn't get free'd prematurely (CASSANDRA-4934)
 * Don't share slice query filter in CQL3 SelectStatement (CASSANDRA-4928)
 * Separate tracing from Log4J (CASSANDRA-4861)
 * Exclude gcable tombstones from merkle-tree computation (CASSANDRA-4905)
 * Better printing of AbstractBounds for tracing (CASSANDRA-4931)
 * Optimize mostRecentTombstone check in CC.collectAllData (CASSANDRA-4883)
 * Change stream session ID to UUID to avoid collision from same node (CASSANDRA-4813)
 * Use Stats.db when bulk loading if present (CASSANDRA-4957)
 * Skip repair on system_trace and keyspaces with RF=1 (CASSANDRA-4956)
 * (cql3) Remove arbitrary SELECT limit (CASSANDRA-4918)
 * Correctly handle prepared operation on collections (CASSANDRA-4945)
 * Fix CQL3 LIMIT (CASSANDRA-4877)
 * Fix Stress for CQL3 (CASSANDRA-4979)
 * Remove cassandra specific exceptions from JMX interface (CASSANDRA-4893)
 * (CQL3) Force using ALLOW FILTERING on potentially inefficient queries (CASSANDRA-4915)
 * (cql3) Fix adding column when the table has collections (CASSANDRA-4982)
 * (cql3) Fix allowing collections with compact storage (CASSANDRA-4990)
 * (cql3) Refuse ttl/writetime function on collections (CASSANDRA-4992)
 * Replace IAuthority with new IAuthorizer (CASSANDRA-4874)
 * clqsh: fix KEY pseudocolumn escaping when describing Thrift tables
   in CQL3 mode (CASSANDRA-4955)
 * add basic authentication support for Pig CassandraStorage (CASSANDRA-3042)
 * fix CQL2 ALTER TABLE compaction_strategy_class altering (CASSANDRA-4965)
Merged from 1.1:
 * Fall back to old describe_splits if d_s_ex is not available (CASSANDRA-4803)
 * Improve error reporting when streaming ranges fail (CASSANDRA-5009)
 * Fix cqlsh timestamp formatting of timezone info (CASSANDRA-4746)
 * Fix assertion failure with leveled compaction (CASSANDRA-4799)
 * Check for null end_token in get_range_slice (CASSANDRA-4804)
 * Remove all remnants of removed nodes (CASSANDRA-4840)
 * Add aut-reloading of the log4j file in debian package (CASSANDRA-4855)
 * Fix estimated row cache entry size (CASSANDRA-4860)
 * reset getRangeSlice filter after finishing a row for get_paged_slice
   (CASSANDRA-4919)
 * expunge row cache post-truncate (CASSANDRA-4940)
 * Allow static CF definition with compact storage (CASSANDRA-4910)
 * Fix endless loop/compaction of schema_* CFs due to broken timestamps (CASSANDRA-4880)
 * Fix 'wrong class type' assertion in CounterColumn (CASSANDRA-4976)


1.2-beta2
 * fp rate of 1.0 disables BF entirely; LCS defaults to 1.0 (CASSANDRA-4876)
 * off-heap bloom filters for row keys (CASSANDRA_4865)
 * add extension point for sstable components (CASSANDRA-4049)
 * improve tracing output (CASSANDRA-4852, 4862)
 * make TRACE verb droppable (CASSANDRA-4672)
 * fix BulkLoader recognition of CQL3 columnfamilies (CASSANDRA-4755)
 * Sort commitlog segments for replay by id instead of mtime (CASSANDRA-4793)
 * Make hint delivery asynchronous (CASSANDRA-4761)
 * Pluggable Thrift transport factories for CLI and cqlsh (CASSANDRA-4609, 4610)
 * cassandra-cli: allow Double value type to be inserted to a column (CASSANDRA-4661)
 * Add ability to use custom TServerFactory implementations (CASSANDRA-4608)
 * optimize batchlog flushing to skip successful batches (CASSANDRA-4667)
 * include metadata for system keyspace itself in schema tables (CASSANDRA-4416)
 * add check to PropertyFileSnitch to verify presence of location for
   local node (CASSANDRA-4728)
 * add PBSPredictor consistency modeler (CASSANDRA-4261)
 * remove vestiges of Thrift unframed mode (CASSANDRA-4729)
 * optimize single-row PK lookups (CASSANDRA-4710)
 * adjust blockFor calculation to account for pending ranges due to node 
   movement (CASSANDRA-833)
 * Change CQL version to 3.0.0 and stop accepting 3.0.0-beta1 (CASSANDRA-4649)
 * (CQL3) Make prepared statement global instead of per connection 
   (CASSANDRA-4449)
 * Fix scrubbing of CQL3 created tables (CASSANDRA-4685)
 * (CQL3) Fix validation when using counter and regular columns in the same 
   table (CASSANDRA-4706)
 * Fix bug starting Cassandra with simple authentication (CASSANDRA-4648)
 * Add support for batchlog in CQL3 (CASSANDRA-4545, 4738)
 * Add support for multiple column family outputs in CFOF (CASSANDRA-4208)
 * Support repairing only the local DC nodes (CASSANDRA-4747)
 * Use rpc_address for binary protocol and change default port (CASSANDRA-4751)
 * Fix use of collections in prepared statements (CASSANDRA-4739)
 * Store more information into peers table (CASSANDRA-4351, 4814)
 * Configurable bucket size for size tiered compaction (CASSANDRA-4704)
 * Run leveled compaction in parallel (CASSANDRA-4310)
 * Fix potential NPE during CFS reload (CASSANDRA-4786)
 * Composite indexes may miss results (CASSANDRA-4796)
 * Move consistency level to the protocol level (CASSANDRA-4734, 4824)
 * Fix Subcolumn slice ends not respected (CASSANDRA-4826)
 * Fix Assertion error in cql3 select (CASSANDRA-4783)
 * Fix list prepend logic (CQL3) (CASSANDRA-4835)
 * Add booleans as literals in CQL3 (CASSANDRA-4776)
 * Allow renaming PK columns in CQL3 (CASSANDRA-4822)
 * Fix binary protocol NEW_NODE event (CASSANDRA-4679)
 * Fix potential infinite loop in tombstone compaction (CASSANDRA-4781)
 * Remove system tables accounting from schema (CASSANDRA-4850)
 * (cql3) Force provided columns in clustering key order in 
   'CLUSTERING ORDER BY' (CASSANDRA-4881)
 * Fix composite index bug (CASSANDRA-4884)
 * Fix short read protection for CQL3 (CASSANDRA-4882)
 * Add tracing support to the binary protocol (CASSANDRA-4699)
 * (cql3) Don't allow prepared marker inside collections (CASSANDRA-4890)
 * Re-allow order by on non-selected columns (CASSANDRA-4645)
 * Bug when composite index is created in a table having collections (CASSANDRA-4909)
 * log index scan subject in CompositesSearcher (CASSANDRA-4904)
Merged from 1.1:
 * add get[Row|Key]CacheEntries to CacheServiceMBean (CASSANDRA-4859)
 * fix get_paged_slice to wrap to next row correctly (CASSANDRA-4816)
 * fix indexing empty column values (CASSANDRA-4832)
 * allow JdbcDate to compose null Date objects (CASSANDRA-4830)
 * fix possible stackoverflow when compacting 1000s of sstables
   (CASSANDRA-4765)
 * fix wrong leveled compaction progress calculation (CASSANDRA-4807)
 * add a close() method to CRAR to prevent leaking file descriptors (CASSANDRA-4820)
 * fix potential infinite loop in get_count (CASSANDRA-4833)
 * fix compositeType.{get/from}String methods (CASSANDRA-4842)
 * (CQL) fix CREATE COLUMNFAMILY permissions check (CASSANDRA-4864)
 * Fix DynamicCompositeType same type comparison (CASSANDRA-4711)
 * Fix duplicate SSTable reference when stream session failed (CASSANDRA-3306)
 * Allow static CF definition with compact storage (CASSANDRA-4910)
 * Fix endless loop/compaction of schema_* CFs due to broken timestamps (CASSANDRA-4880)
 * Fix 'wrong class type' assertion in CounterColumn (CASSANDRA-4976)


1.2-beta1
 * add atomic_batch_mutate (CASSANDRA-4542, -4635)
 * increase default max_hint_window_in_ms to 3h (CASSANDRA-4632)
 * include message initiation time to replicas so they can more
   accurately drop timed-out requests (CASSANDRA-2858)
 * fix clientutil.jar dependencies (CASSANDRA-4566)
 * optimize WriteResponse (CASSANDRA-4548)
 * new metrics (CASSANDRA-4009)
 * redesign KEYS indexes to avoid read-before-write (CASSANDRA-2897)
 * debug tracing (CASSANDRA-1123)
 * parallelize row cache loading (CASSANDRA-4282)
 * Make compaction, flush JBOD-aware (CASSANDRA-4292)
 * run local range scans on the read stage (CASSANDRA-3687)
 * clean up ioexceptions (CASSANDRA-2116)
 * add disk_failure_policy (CASSANDRA-2118)
 * Introduce new json format with row level deletion (CASSANDRA-4054)
 * remove redundant "name" column from schema_keyspaces (CASSANDRA-4433)
 * improve "nodetool ring" handling of multi-dc clusters (CASSANDRA-3047)
 * update NTS calculateNaturalEndpoints to be O(N log N) (CASSANDRA-3881)
 * split up rpc timeout by operation type (CASSANDRA-2819)
 * rewrite key cache save/load to use only sequential i/o (CASSANDRA-3762)
 * update MS protocol with a version handshake + broadcast address id
   (CASSANDRA-4311)
 * multithreaded hint replay (CASSANDRA-4189)
 * add inter-node message compression (CASSANDRA-3127)
 * remove COPP (CASSANDRA-2479)
 * Track tombstone expiration and compact when tombstone content is
   higher than a configurable threshold, default 20% (CASSANDRA-3442, 4234)
 * update MurmurHash to version 3 (CASSANDRA-2975)
 * (CLI) track elapsed time for `delete' operation (CASSANDRA-4060)
 * (CLI) jline version is bumped to 1.0 to properly  support
   'delete' key function (CASSANDRA-4132)
 * Save IndexSummary into new SSTable 'Summary' component (CASSANDRA-2392, 4289)
 * Add support for range tombstones (CASSANDRA-3708)
 * Improve MessagingService efficiency (CASSANDRA-3617)
 * Avoid ID conflicts from concurrent schema changes (CASSANDRA-3794)
 * Set thrift HSHA server thread limit to unlimited by default (CASSANDRA-4277)
 * Avoids double serialization of CF id in RowMutation messages
   (CASSANDRA-4293)
 * stream compressed sstables directly with java nio (CASSANDRA-4297)
 * Support multiple ranges in SliceQueryFilter (CASSANDRA-3885)
 * Add column metadata to system column families (CASSANDRA-4018)
 * (cql3) Always use composite types by default (CASSANDRA-4329)
 * (cql3) Add support for set, map and list (CASSANDRA-3647)
 * Validate date type correctly (CASSANDRA-4441)
 * (cql3) Allow definitions with only a PK (CASSANDRA-4361)
 * (cql3) Add support for row key composites (CASSANDRA-4179)
 * improve DynamicEndpointSnitch by using reservoir sampling (CASSANDRA-4038)
 * (cql3) Add support for 2ndary indexes (CASSANDRA-3680)
 * (cql3) fix defining more than one PK to be invalid (CASSANDRA-4477)
 * remove schema agreement checking from all external APIs (Thrift, CQL and CQL3) (CASSANDRA-4487)
 * add Murmur3Partitioner and make it default for new installations (CASSANDRA-3772, 4621)
 * (cql3) update pseudo-map syntax to use map syntax (CASSANDRA-4497)
 * Finer grained exceptions hierarchy and provides error code with exceptions (CASSANDRA-3979)
 * Adds events push to binary protocol (CASSANDRA-4480)
 * Rewrite nodetool help (CASSANDRA-2293)
 * Make CQL3 the default for CQL (CASSANDRA-4640)
 * update stress tool to be able to use CQL3 (CASSANDRA-4406)
 * Accept all thrift update on CQL3 cf but don't expose their metadata (CASSANDRA-4377)
 * Replace Throttle with Guava's RateLimiter for HintedHandOff (CASSANDRA-4541)
 * fix counter add/get using CQL2 and CQL3 in stress tool (CASSANDRA-4633)
 * Add sstable count per level to cfstats (CASSANDRA-4537)
 * (cql3) Add ALTER KEYSPACE statement (CASSANDRA-4611)
 * (cql3) Allow defining default consistency levels (CASSANDRA-4448)
 * (cql3) Fix queries using LIMIT missing results (CASSANDRA-4579)
 * fix cross-version gossip messaging (CASSANDRA-4576)
 * added inet data type (CASSANDRA-4627)


1.1.6
 * Wait for writes on synchronous read digest mismatch (CASSANDRA-4792)
 * fix commitlog replay for nanotime-infected sstables (CASSANDRA-4782)
 * preflight check ttl for maximum of 20 years (CASSANDRA-4771)
 * (Pig) fix widerow input with single column rows (CASSANDRA-4789)
 * Fix HH to compact with correct gcBefore, which avoids wiping out
   undelivered hints (CASSANDRA-4772)
 * LCS will merge up to 32 L0 sstables as intended (CASSANDRA-4778)
 * NTS will default unconfigured DC replicas to zero (CASSANDRA-4675)
 * use default consistency level in counter validation if none is
   explicitly provide (CASSANDRA-4700)
 * Improve IAuthority interface by introducing fine-grained
   access permissions and grant/revoke commands (CASSANDRA-4490, 4644)
 * fix assumption error in CLI when updating/describing keyspace 
   (CASSANDRA-4322)
 * Adds offline sstablescrub to debian packaging (CASSANDRA-4642)
 * Automatic fixing of overlapping leveled sstables (CASSANDRA-4644)
 * fix error when using ORDER BY with extended selections (CASSANDRA-4689)
 * (CQL3) Fix validation for IN queries for non-PK cols (CASSANDRA-4709)
 * fix re-created keyspace disappering after 1.1.5 upgrade 
   (CASSANDRA-4698, 4752)
 * (CLI) display elapsed time in 2 fraction digits (CASSANDRA-3460)
 * add authentication support to sstableloader (CASSANDRA-4712)
 * Fix CQL3 'is reversed' logic (CASSANDRA-4716, 4759)
 * (CQL3) Don't return ReversedType in result set metadata (CASSANDRA-4717)
 * Backport adding AlterKeyspace statement (CASSANDRA-4611)
 * (CQL3) Correcty accept upper-case data types (CASSANDRA-4770)
 * Add binary protocol events for schema changes (CASSANDRA-4684)
Merged from 1.0:
 * Switch from NBHM to CHM in MessagingService's callback map, which
   prevents OOM in long-running instances (CASSANDRA-4708)


1.1.5
 * add SecondaryIndex.reload API (CASSANDRA-4581)
 * use millis + atomicint for commitlog segment creation instead of
   nanotime, which has issues under some hypervisors (CASSANDRA-4601)
 * fix FD leak in slice queries (CASSANDRA-4571)
 * avoid recursion in leveled compaction (CASSANDRA-4587)
 * increase stack size under Java7 to 180K
 * Log(info) schema changes (CASSANDRA-4547)
 * Change nodetool setcachecapcity to manipulate global caches (CASSANDRA-4563)
 * (cql3) fix setting compaction strategy (CASSANDRA-4597)
 * fix broken system.schema_* timestamps on system startup (CASSANDRA-4561)
 * fix wrong skip of cache saving (CASSANDRA-4533)
 * Avoid NPE when lost+found is in data dir (CASSANDRA-4572)
 * Respect five-minute flush moratorium after initial CL replay (CASSANDRA-4474)
 * Adds ntp as recommended in debian packaging (CASSANDRA-4606)
 * Configurable transport in CF Record{Reader|Writer} (CASSANDRA-4558)
 * (cql3) fix potential NPE with both equal and unequal restriction (CASSANDRA-4532)
 * (cql3) improves ORDER BY validation (CASSANDRA-4624)
 * Fix potential deadlock during counter writes (CASSANDRA-4578)
 * Fix cql error with ORDER BY when using IN (CASSANDRA-4612)
Merged from 1.0:
 * increase Xss to 160k to accomodate latest 1.6 JVMs (CASSANDRA-4602)
 * fix toString of hint destination tokens (CASSANDRA-4568)
 * Fix multiple values for CurrentLocal NodeID (CASSANDRA-4626)


1.1.4
 * fix offline scrub to catch >= out of order rows (CASSANDRA-4411)
 * fix cassandra-env.sh on RHEL and other non-dash-based systems 
   (CASSANDRA-4494)
Merged from 1.0:
 * (Hadoop) fix setting key length for old-style mapred api (CASSANDRA-4534)
 * (Hadoop) fix iterating through a resultset consisting entirely
   of tombstoned rows (CASSANDRA-4466)


1.1.3
 * (cqlsh) add COPY TO (CASSANDRA-4434)
 * munmap commitlog segments before rename (CASSANDRA-4337)
 * (JMX) rename getRangeKeySample to sampleKeyRange to avoid returning
   multi-MB results as an attribute (CASSANDRA-4452)
 * flush based on data size, not throughput; overwritten columns no 
   longer artificially inflate liveRatio (CASSANDRA-4399)
 * update default commitlog segment size to 32MB and total commitlog
   size to 32/1024 MB for 32/64 bit JVMs, respectively (CASSANDRA-4422)
 * avoid using global partitioner to estimate ranges in index sstables
   (CASSANDRA-4403)
 * restore pre-CASSANDRA-3862 approach to removing expired tombstones
   from row cache during compaction (CASSANDRA-4364)
 * (stress) support for CQL prepared statements (CASSANDRA-3633)
 * Correctly catch exception when Snappy cannot be loaded (CASSANDRA-4400)
 * (cql3) Support ORDER BY when IN condition is given in WHERE clause (CASSANDRA-4327)
 * (cql3) delete "component_index" column on DROP TABLE call (CASSANDRA-4420)
 * change nanoTime() to currentTimeInMillis() in schema related code (CASSANDRA-4432)
 * add a token generation tool (CASSANDRA-3709)
 * Fix LCS bug with sstable containing only 1 row (CASSANDRA-4411)
 * fix "Can't Modify Index Name" problem on CF update (CASSANDRA-4439)
 * Fix assertion error in getOverlappingSSTables during repair (CASSANDRA-4456)
 * fix nodetool's setcompactionthreshold command (CASSANDRA-4455)
 * Ensure compacted files are never used, to avoid counter overcount (CASSANDRA-4436)
Merged from 1.0:
 * Push the validation of secondary index values to the SecondaryIndexManager (CASSANDRA-4240)
 * allow dropping columns shadowed by not-yet-expired supercolumn or row
   tombstones in PrecompactedRow (CASSANDRA-4396)


1.1.2
 * Fix cleanup not deleting index entries (CASSANDRA-4379)
 * Use correct partitioner when saving + loading caches (CASSANDRA-4331)
 * Check schema before trying to export sstable (CASSANDRA-2760)
 * Raise a meaningful exception instead of NPE when PFS encounters
   an unconfigured node + no default (CASSANDRA-4349)
 * fix bug in sstable blacklisting with LCS (CASSANDRA-4343)
 * LCS no longer promotes tiny sstables out of L0 (CASSANDRA-4341)
 * skip tombstones during hint replay (CASSANDRA-4320)
 * fix NPE in compactionstats (CASSANDRA-4318)
 * enforce 1m min keycache for auto (CASSANDRA-4306)
 * Have DeletedColumn.isMFD always return true (CASSANDRA-4307)
 * (cql3) exeption message for ORDER BY constraints said primary filter can be
    an IN clause, which is misleading (CASSANDRA-4319)
 * (cql3) Reject (not yet supported) creation of 2ndardy indexes on tables with
   composite primary keys (CASSANDRA-4328)
 * Set JVM stack size to 160k for java 7 (CASSANDRA-4275)
 * cqlsh: add COPY command to load data from CSV flat files (CASSANDRA-4012)
 * CFMetaData.fromThrift to throw ConfigurationException upon error (CASSANDRA-4353)
 * Use CF comparator to sort indexed columns in SecondaryIndexManager
   (CASSANDRA-4365)
 * add strategy_options to the KSMetaData.toString() output (CASSANDRA-4248)
 * (cql3) fix range queries containing unqueried results (CASSANDRA-4372)
 * (cql3) allow updating column_alias types (CASSANDRA-4041)
 * (cql3) Fix deletion bug (CASSANDRA-4193)
 * Fix computation of overlapping sstable for leveled compaction (CASSANDRA-4321)
 * Improve scrub and allow to run it offline (CASSANDRA-4321)
 * Fix assertionError in StorageService.bulkLoad (CASSANDRA-4368)
 * (cqlsh) add option to authenticate to a keyspace at startup (CASSANDRA-4108)
 * (cqlsh) fix ASSUME functionality (CASSANDRA-4352)
 * Fix ColumnFamilyRecordReader to not return progress > 100% (CASSANDRA-3942)
Merged from 1.0:
 * Set gc_grace on index CF to 0 (CASSANDRA-4314)


1.1.1
 * add populate_io_cache_on_flush option (CASSANDRA-2635)
 * allow larger cache capacities than 2GB (CASSANDRA-4150)
 * add getsstables command to nodetool (CASSANDRA-4199)
 * apply parent CF compaction settings to secondary index CFs (CASSANDRA-4280)
 * preserve commitlog size cap when recycling segments at startup
   (CASSANDRA-4201)
 * (Hadoop) fix split generation regression (CASSANDRA-4259)
 * ignore min/max compactions settings in LCS, while preserving
   behavior that min=max=0 disables autocompaction (CASSANDRA-4233)
 * log number of rows read from saved cache (CASSANDRA-4249)
 * calculate exact size required for cleanup operations (CASSANDRA-1404)
 * avoid blocking additional writes during flush when the commitlog
   gets behind temporarily (CASSANDRA-1991)
 * enable caching on index CFs based on data CF cache setting (CASSANDRA-4197)
 * warn on invalid replication strategy creation options (CASSANDRA-4046)
 * remove [Freeable]Memory finalizers (CASSANDRA-4222)
 * include tombstone size in ColumnFamily.size, which can prevent OOM
   during sudden mass delete operations by yielding a nonzero liveRatio
   (CASSANDRA-3741)
 * Open 1 sstableScanner per level for leveled compaction (CASSANDRA-4142)
 * Optimize reads when row deletion timestamps allow us to restrict
   the set of sstables we check (CASSANDRA-4116)
 * add support for commitlog archiving and point-in-time recovery
   (CASSANDRA-3690)
 * avoid generating redundant compaction tasks during streaming
   (CASSANDRA-4174)
 * add -cf option to nodetool snapshot, and takeColumnFamilySnapshot to
   StorageService mbean (CASSANDRA-556)
 * optimize cleanup to drop entire sstables where possible (CASSANDRA-4079)
 * optimize truncate when autosnapshot is disabled (CASSANDRA-4153)
 * update caches to use byte[] keys to reduce memory overhead (CASSANDRA-3966)
 * add column limit to cli (CASSANDRA-3012, 4098)
 * clean up and optimize DataOutputBuffer, used by CQL compression and
   CompositeType (CASSANDRA-4072)
 * optimize commitlog checksumming (CASSANDRA-3610)
 * identify and blacklist corrupted SSTables from future compactions 
   (CASSANDRA-2261)
 * Move CfDef and KsDef validation out of thrift (CASSANDRA-4037)
 * Expose API to repair a user provided range (CASSANDRA-3912)
 * Add way to force the cassandra-cli to refresh its schema (CASSANDRA-4052)
 * Avoid having replicate on write tasks stacking up at CL.ONE (CASSANDRA-2889)
 * (cql3) Backwards compatibility for composite comparators in non-cql3-aware
   clients (CASSANDRA-4093)
 * (cql3) Fix order by for reversed queries (CASSANDRA-4160)
 * (cql3) Add ReversedType support (CASSANDRA-4004)
 * (cql3) Add timeuuid type (CASSANDRA-4194)
 * (cql3) Minor fixes (CASSANDRA-4185)
 * (cql3) Fix prepared statement in BATCH (CASSANDRA-4202)
 * (cql3) Reduce the list of reserved keywords (CASSANDRA-4186)
 * (cql3) Move max/min compaction thresholds to compaction strategy options
   (CASSANDRA-4187)
 * Fix exception during move when localhost is the only source (CASSANDRA-4200)
 * (cql3) Allow paging through non-ordered partitioner results (CASSANDRA-3771)
 * (cql3) Fix drop index (CASSANDRA-4192)
 * (cql3) Don't return range ghosts anymore (CASSANDRA-3982)
 * fix re-creating Keyspaces/ColumnFamilies with the same name as dropped
   ones (CASSANDRA-4219)
 * fix SecondaryIndex LeveledManifest save upon snapshot (CASSANDRA-4230)
 * fix missing arrayOffset in FBUtilities.hash (CASSANDRA-4250)
 * (cql3) Add name of parameters in CqlResultSet (CASSANDRA-4242)
 * (cql3) Correctly validate order by queries (CASSANDRA-4246)
 * rename stress to cassandra-stress for saner packaging (CASSANDRA-4256)
 * Fix exception on colum metadata with non-string comparator (CASSANDRA-4269)
 * Check for unknown/invalid compression options (CASSANDRA-4266)
 * (cql3) Adds simple access to column timestamp and ttl (CASSANDRA-4217)
 * (cql3) Fix range queries with secondary indexes (CASSANDRA-4257)
 * Better error messages from improper input in cli (CASSANDRA-3865)
 * Try to stop all compaction upon Keyspace or ColumnFamily drop (CASSANDRA-4221)
 * (cql3) Allow keyspace properties to contain hyphens (CASSANDRA-4278)
 * (cql3) Correctly validate keyspace access in create table (CASSANDRA-4296)
 * Avoid deadlock in migration stage (CASSANDRA-3882)
 * Take supercolumn names and deletion info into account in memtable throughput
   (CASSANDRA-4264)
 * Add back backward compatibility for old style replication factor (CASSANDRA-4294)
 * Preserve compatibility with pre-1.1 index queries (CASSANDRA-4262)
Merged from 1.0:
 * Fix super columns bug where cache is not updated (CASSANDRA-4190)
 * fix maxTimestamp to include row tombstones (CASSANDRA-4116)
 * (CLI) properly handle quotes in create/update keyspace commands (CASSANDRA-4129)
 * Avoids possible deadlock during bootstrap (CASSANDRA-4159)
 * fix stress tool that hangs forever on timeout or error (CASSANDRA-4128)
 * stress tool to return appropriate exit code on failure (CASSANDRA-4188)
 * fix compaction NPE when out of disk space and assertions disabled
   (CASSANDRA-3985)
 * synchronize LCS getEstimatedTasks to avoid CME (CASSANDRA-4255)
 * ensure unique streaming session id's (CASSANDRA-4223)
 * kick off background compaction when min/max thresholds change 
   (CASSANDRA-4279)
 * improve ability of STCS.getBuckets to deal with 100s of 1000s of
   sstables, such as when convertinb back from LCS (CASSANDRA-4287)
 * Oversize integer in CQL throws NumberFormatException (CASSANDRA-4291)
 * fix 1.0.x node join to mixed version cluster, other nodes >= 1.1 (CASSANDRA-4195)
 * Fix LCS splitting sstable base on uncompressed size (CASSANDRA-4419)
 * Push the validation of secondary index values to the SecondaryIndexManager (CASSANDRA-4240)
 * Don't purge columns during upgradesstables (CASSANDRA-4462)
 * Make cqlsh work with piping (CASSANDRA-4113)
 * Validate arguments for nodetool decommission (CASSANDRA-4061)
 * Report thrift status in nodetool info (CASSANDRA-4010)


1.1.0-final
 * average a reduced liveRatio estimate with the previous one (CASSANDRA-4065)
 * Allow KS and CF names up to 48 characters (CASSANDRA-4157)
 * fix stress build (CASSANDRA-4140)
 * add time remaining estimate to nodetool compactionstats (CASSANDRA-4167)
 * (cql) fix NPE in cql3 ALTER TABLE (CASSANDRA-4163)
 * (cql) Add support for CL.TWO and CL.THREE in CQL (CASSANDRA-4156)
 * (cql) Fix type in CQL3 ALTER TABLE preventing update (CASSANDRA-4170)
 * (cql) Throw invalid exception from CQL3 on obsolete options (CASSANDRA-4171)
 * (cqlsh) fix recognizing uppercase SELECT keyword (CASSANDRA-4161)
 * Pig: wide row support (CASSANDRA-3909)
Merged from 1.0:
 * avoid streaming empty files with bulk loader if sstablewriter errors out
   (CASSANDRA-3946)


1.1-rc1
 * Include stress tool in binary builds (CASSANDRA-4103)
 * (Hadoop) fix wide row iteration when last row read was deleted
   (CASSANDRA-4154)
 * fix read_repair_chance to really default to 0.1 in the cli (CASSANDRA-4114)
 * Adds caching and bloomFilterFpChange to CQL options (CASSANDRA-4042)
 * Adds posibility to autoconfigure size of the KeyCache (CASSANDRA-4087)
 * fix KEYS index from skipping results (CASSANDRA-3996)
 * Remove sliced_buffer_size_in_kb dead option (CASSANDRA-4076)
 * make loadNewSStable preserve sstable version (CASSANDRA-4077)
 * Respect 1.0 cache settings as much as possible when upgrading 
   (CASSANDRA-4088)
 * relax path length requirement for sstable files when upgrading on 
   non-Windows platforms (CASSANDRA-4110)
 * fix terminination of the stress.java when errors were encountered
   (CASSANDRA-4128)
 * Move CfDef and KsDef validation out of thrift (CASSANDRA-4037)
 * Fix get_paged_slice (CASSANDRA-4136)
 * CQL3: Support slice with exclusive start and stop (CASSANDRA-3785)
Merged from 1.0:
 * support PropertyFileSnitch in bulk loader (CASSANDRA-4145)
 * add auto_snapshot option allowing disabling snapshot before drop/truncate
   (CASSANDRA-3710)
 * allow short snitch names (CASSANDRA-4130)


1.1-beta2
 * rename loaded sstables to avoid conflicts with local snapshots
   (CASSANDRA-3967)
 * start hint replay as soon as FD notifies that the target is back up
   (CASSANDRA-3958)
 * avoid unproductive deserializing of cached rows during compaction
   (CASSANDRA-3921)
 * fix concurrency issues with CQL keyspace creation (CASSANDRA-3903)
 * Show Effective Owership via Nodetool ring <keyspace> (CASSANDRA-3412)
 * Update ORDER BY syntax for CQL3 (CASSANDRA-3925)
 * Fix BulkRecordWriter to not throw NPE if reducer gets no map data from Hadoop (CASSANDRA-3944)
 * Fix bug with counters in super columns (CASSANDRA-3821)
 * Remove deprecated merge_shard_chance (CASSANDRA-3940)
 * add a convenient way to reset a node's schema (CASSANDRA-2963)
 * fix for intermittent SchemaDisagreementException (CASSANDRA-3884)
 * CLI `list <CF>` to limit number of columns and their order (CASSANDRA-3012)
 * ignore deprecated KsDef/CfDef/ColumnDef fields in native schema (CASSANDRA-3963)
 * CLI to report when unsupported column_metadata pair was given (CASSANDRA-3959)
 * reincarnate removed and deprecated KsDef/CfDef attributes (CASSANDRA-3953)
 * Fix race between writes and read for cache (CASSANDRA-3862)
 * perform static initialization of StorageProxy on start-up (CASSANDRA-3797)
 * support trickling fsync() on writes (CASSANDRA-3950)
 * expose counters for unavailable/timeout exceptions given to thrift clients (CASSANDRA-3671)
 * avoid quadratic startup time in LeveledManifest (CASSANDRA-3952)
 * Add type information to new schema_ columnfamilies and remove thrift
   serialization for schema (CASSANDRA-3792)
 * add missing column validator options to the CLI help (CASSANDRA-3926)
 * skip reading saved key cache if CF's caching strategy is NONE or ROWS_ONLY (CASSANDRA-3954)
 * Unify migration code (CASSANDRA-4017)
Merged from 1.0:
 * cqlsh: guess correct version of Python for Arch Linux (CASSANDRA-4090)
 * (CLI) properly handle quotes in create/update keyspace commands (CASSANDRA-4129)
 * Avoids possible deadlock during bootstrap (CASSANDRA-4159)
 * fix stress tool that hangs forever on timeout or error (CASSANDRA-4128)
 * Fix super columns bug where cache is not updated (CASSANDRA-4190)
 * stress tool to return appropriate exit code on failure (CASSANDRA-4188)


1.0.9
 * improve index sampling performance (CASSANDRA-4023)
 * always compact away deleted hints immediately after handoff (CASSANDRA-3955)
 * delete hints from dropped ColumnFamilies on handoff instead of
   erroring out (CASSANDRA-3975)
 * add CompositeType ref to the CLI doc for create/update column family (CASSANDRA-3980)
 * Pig: support Counter ColumnFamilies (CASSANDRA-3973)
 * Pig: Composite column support (CASSANDRA-3684)
 * Avoid NPE during repair when a keyspace has no CFs (CASSANDRA-3988)
 * Fix division-by-zero error on get_slice (CASSANDRA-4000)
 * don't change manifest level for cleanup, scrub, and upgradesstables
   operations under LeveledCompactionStrategy (CASSANDRA-3989, 4112)
 * fix race leading to super columns assertion failure (CASSANDRA-3957)
 * fix NPE on invalid CQL delete command (CASSANDRA-3755)
 * allow custom types in CLI's assume command (CASSANDRA-4081)
 * fix totalBytes count for parallel compactions (CASSANDRA-3758)
 * fix intermittent NPE in get_slice (CASSANDRA-4095)
 * remove unnecessary asserts in native code interfaces (CASSANDRA-4096)
 * Validate blank keys in CQL to avoid assertion errors (CASSANDRA-3612)
 * cqlsh: fix bad decoding of some column names (CASSANDRA-4003)
 * cqlsh: fix incorrect padding with unicode chars (CASSANDRA-4033)
 * Fix EC2 snitch incorrectly reporting region (CASSANDRA-4026)
 * Shut down thrift during decommission (CASSANDRA-4086)
 * Expose nodetool cfhistograms for 2ndary indexes (CASSANDRA-4063)
Merged from 0.8:
 * Fix ConcurrentModificationException in gossiper (CASSANDRA-4019)


1.1-beta1
 * (cqlsh)
   + add SOURCE and CAPTURE commands, and --file option (CASSANDRA-3479)
   + add ALTER COLUMNFAMILY WITH (CASSANDRA-3523)
   + bundle Python dependencies with Cassandra (CASSANDRA-3507)
   + added to Debian package (CASSANDRA-3458)
   + display byte data instead of erroring out on decode failure 
     (CASSANDRA-3874)
 * add nodetool rebuild_index (CASSANDRA-3583)
 * add nodetool rangekeysample (CASSANDRA-2917)
 * Fix streaming too much data during move operations (CASSANDRA-3639)
 * Nodetool and CLI connect to localhost by default (CASSANDRA-3568)
 * Reduce memory used by primary index sample (CASSANDRA-3743)
 * (Hadoop) separate input/output configurations (CASSANDRA-3197, 3765)
 * avoid returning internal Cassandra classes over JMX (CASSANDRA-2805)
 * add row-level isolation via SnapTree (CASSANDRA-2893)
 * Optimize key count estimation when opening sstable on startup
   (CASSANDRA-2988)
 * multi-dc replication optimization supporting CL > ONE (CASSANDRA-3577)
 * add command to stop compactions (CASSANDRA-1740, 3566, 3582)
 * multithreaded streaming (CASSANDRA-3494)
 * removed in-tree redhat spec (CASSANDRA-3567)
 * "defragment" rows for name-based queries under STCS, again (CASSANDRA-2503)
 * Recycle commitlog segments for improved performance 
   (CASSANDRA-3411, 3543, 3557, 3615)
 * update size-tiered compaction to prioritize small tiers (CASSANDRA-2407)
 * add message expiration logic to OutboundTcpConnection (CASSANDRA-3005)
 * off-heap cache to use sun.misc.Unsafe instead of JNA (CASSANDRA-3271)
 * EACH_QUORUM is only supported for writes (CASSANDRA-3272)
 * replace compactionlock use in schema migration by checking CFS.isValid
   (CASSANDRA-3116)
 * recognize that "SELECT first ... *" isn't really "SELECT *" (CASSANDRA-3445)
 * Use faster bytes comparison (CASSANDRA-3434)
 * Bulk loader is no longer a fat client, (HADOOP) bulk load output format
   (CASSANDRA-3045)
 * (Hadoop) add support for KeyRange.filter
 * remove assumption that keys and token are in bijection
   (CASSANDRA-1034, 3574, 3604)
 * always remove endpoints from delevery queue in HH (CASSANDRA-3546)
 * fix race between cf flush and its 2ndary indexes flush (CASSANDRA-3547)
 * fix potential race in AES when a repair fails (CASSANDRA-3548)
 * Remove columns shadowed by a deleted container even when we cannot purge
   (CASSANDRA-3538)
 * Improve memtable slice iteration performance (CASSANDRA-3545)
 * more efficient allocation of small bloom filters (CASSANDRA-3618)
 * Use separate writer thread in SSTableSimpleUnsortedWriter (CASSANDRA-3619)
 * fsync the directory after new sstable or commitlog segment are created (CASSANDRA-3250)
 * fix minor issues reported by FindBugs (CASSANDRA-3658)
 * global key/row caches (CASSANDRA-3143, 3849)
 * optimize memtable iteration during range scan (CASSANDRA-3638)
 * introduce 'crc_check_chance' in CompressionParameters to support
   a checksum percentage checking chance similarly to read-repair (CASSANDRA-3611)
 * a way to deactivate global key/row cache on per-CF basis (CASSANDRA-3667)
 * fix LeveledCompactionStrategy broken because of generation pre-allocation
   in LeveledManifest (CASSANDRA-3691)
 * finer-grained control over data directories (CASSANDRA-2749)
 * Fix ClassCastException during hinted handoff (CASSANDRA-3694)
 * Upgrade Thrift to 0.7 (CASSANDRA-3213)
 * Make stress.java insert operation to use microseconds (CASSANDRA-3725)
 * Allows (internally) doing a range query with a limit of columns instead of
   rows (CASSANDRA-3742)
 * Allow rangeSlice queries to be start/end inclusive/exclusive (CASSANDRA-3749)
 * Fix BulkLoader to support new SSTable layout and add stream
   throttling to prevent an NPE when there is no yaml config (CASSANDRA-3752)
 * Allow concurrent schema migrations (CASSANDRA-1391, 3832)
 * Add SnapshotCommand to trigger snapshot on remote node (CASSANDRA-3721)
 * Make CFMetaData conversions to/from thrift/native schema inverses
   (CASSANDRA_3559)
 * Add initial code for CQL 3.0-beta (CASSANDRA-2474, 3781, 3753)
 * Add wide row support for ColumnFamilyInputFormat (CASSANDRA-3264)
 * Allow extending CompositeType comparator (CASSANDRA-3657)
 * Avoids over-paging during get_count (CASSANDRA-3798)
 * Add new command to rebuild a node without (repair) merkle tree calculations
   (CASSANDRA-3483, 3922)
 * respect not only row cache capacity but caching mode when
   trying to read data (CASSANDRA-3812)
 * fix system tests (CASSANDRA-3827)
 * CQL support for altering row key type in ALTER TABLE (CASSANDRA-3781)
 * turn compression on by default (CASSANDRA-3871)
 * make hexToBytes refuse invalid input (CASSANDRA-2851)
 * Make secondary indexes CF inherit compression and compaction from their
   parent CF (CASSANDRA-3877)
 * Finish cleanup up tombstone purge code (CASSANDRA-3872)
 * Avoid NPE on aboarted stream-out sessions (CASSANDRA-3904)
 * BulkRecordWriter throws NPE for counter columns (CASSANDRA-3906)
 * Support compression using BulkWriter (CASSANDRA-3907)


1.0.8
 * fix race between cleanup and flush on secondary index CFSes (CASSANDRA-3712)
 * avoid including non-queried nodes in rangeslice read repair
   (CASSANDRA-3843)
 * Only snapshot CF being compacted for snapshot_before_compaction 
   (CASSANDRA-3803)
 * Log active compactions in StatusLogger (CASSANDRA-3703)
 * Compute more accurate compaction score per level (CASSANDRA-3790)
 * Return InvalidRequest when using a keyspace that doesn't exist
   (CASSANDRA-3764)
 * disallow user modification of System keyspace (CASSANDRA-3738)
 * allow using sstable2json on secondary index data (CASSANDRA-3738)
 * (cqlsh) add DESCRIBE COLUMNFAMILIES (CASSANDRA-3586)
 * (cqlsh) format blobs correctly and use colors to improve output
   readability (CASSANDRA-3726)
 * synchronize BiMap of bootstrapping tokens (CASSANDRA-3417)
 * show index options in CLI (CASSANDRA-3809)
 * add optional socket timeout for streaming (CASSANDRA-3838)
 * fix truncate not to leave behind non-CFS backed secondary indexes
   (CASSANDRA-3844)
 * make CLI `show schema` to use output stream directly instead
   of StringBuilder (CASSANDRA-3842)
 * remove the wait on hint future during write (CASSANDRA-3870)
 * (cqlsh) ignore missing CfDef opts (CASSANDRA-3933)
 * (cqlsh) look for cqlshlib relative to realpath (CASSANDRA-3767)
 * Fix short read protection (CASSANDRA-3934)
 * Make sure infered and actual schema match (CASSANDRA-3371)
 * Fix NPE during HH delivery (CASSANDRA-3677)
 * Don't put boostrapping node in 'hibernate' status (CASSANDRA-3737)
 * Fix double quotes in windows bat files (CASSANDRA-3744)
 * Fix bad validator lookup (CASSANDRA-3789)
 * Fix soft reset in EC2MultiRegionSnitch (CASSANDRA-3835)
 * Don't leave zombie connections with THSHA thrift server (CASSANDRA-3867)
 * (cqlsh) fix deserialization of data (CASSANDRA-3874)
 * Fix removetoken force causing an inconsistent state (CASSANDRA-3876)
 * Fix ahndling of some types with Pig (CASSANDRA-3886)
 * Don't allow to drop the system keyspace (CASSANDRA-3759)
 * Make Pig deletes disabled by default and configurable (CASSANDRA-3628)
Merged from 0.8:
 * (Pig) fix CassandraStorage to use correct comparator in Super ColumnFamily
   case (CASSANDRA-3251)
 * fix thread safety issues in commitlog replay, primarily affecting
   systems with many (100s) of CF definitions (CASSANDRA-3751)
 * Fix relevant tombstone ignored with super columns (CASSANDRA-3875)


1.0.7
 * fix regression in HH page size calculation (CASSANDRA-3624)
 * retry failed stream on IOException (CASSANDRA-3686)
 * allow configuring bloom_filter_fp_chance (CASSANDRA-3497)
 * attempt hint delivery every ten minutes, or when failure detector
   notifies us that a node is back up, whichever comes first.  hint
   handoff throttle delay default changed to 1ms, from 50 (CASSANDRA-3554)
 * add nodetool setstreamthroughput (CASSANDRA-3571)
 * fix assertion when dropping a columnfamily with no sstables (CASSANDRA-3614)
 * more efficient allocation of small bloom filters (CASSANDRA-3618)
 * CLibrary.createHardLinkWithExec() to check for errors (CASSANDRA-3101)
 * Avoid creating empty and non cleaned writer during compaction (CASSANDRA-3616)
 * stop thrift service in shutdown hook so we can quiesce MessagingService
   (CASSANDRA-3335)
 * (CQL) compaction_strategy_options and compression_parameters for
   CREATE COLUMNFAMILY statement (CASSANDRA-3374)
 * Reset min/max compaction threshold when creating size tiered compaction
   strategy (CASSANDRA-3666)
 * Don't ignore IOException during compaction (CASSANDRA-3655)
 * Fix assertion error for CF with gc_grace=0 (CASSANDRA-3579)
 * Shutdown ParallelCompaction reducer executor after use (CASSANDRA-3711)
 * Avoid < 0 value for pending tasks in leveled compaction (CASSANDRA-3693)
 * (Hadoop) Support TimeUUID in Pig CassandraStorage (CASSANDRA-3327)
 * Check schema is ready before continuing boostrapping (CASSANDRA-3629)
 * Catch overflows during parsing of chunk_length_kb (CASSANDRA-3644)
 * Improve stream protocol mismatch errors (CASSANDRA-3652)
 * Avoid multiple thread doing HH to the same target (CASSANDRA-3681)
 * Add JMX property for rp_timeout_in_ms (CASSANDRA-2940)
 * Allow DynamicCompositeType to compare component of different types
   (CASSANDRA-3625)
 * Flush non-cfs backed secondary indexes (CASSANDRA-3659)
 * Secondary Indexes should report memory consumption (CASSANDRA-3155)
 * fix for SelectStatement start/end key are not set correctly
   when a key alias is involved (CASSANDRA-3700)
 * fix CLI `show schema` command insert of an extra comma in
   column_metadata (CASSANDRA-3714)
Merged from 0.8:
 * avoid logging (harmless) exception when GC takes < 1ms (CASSANDRA-3656)
 * prevent new nodes from thinking down nodes are up forever (CASSANDRA-3626)
 * use correct list of replicas for LOCAL_QUORUM reads when read repair
   is disabled (CASSANDRA-3696)
 * block on flush before compacting hints (may prevent OOM) (CASSANDRA-3733)


1.0.6
 * (CQL) fix cqlsh support for replicate_on_write (CASSANDRA-3596)
 * fix adding to leveled manifest after streaming (CASSANDRA-3536)
 * filter out unavailable cipher suites when using encryption (CASSANDRA-3178)
 * (HADOOP) add old-style api support for CFIF and CFRR (CASSANDRA-2799)
 * Support TimeUUIDType column names in Stress.java tool (CASSANDRA-3541)
 * (CQL) INSERT/UPDATE/DELETE/TRUNCATE commands should allow CF names to
   be qualified by keyspace (CASSANDRA-3419)
 * always remove endpoints from delevery queue in HH (CASSANDRA-3546)
 * fix race between cf flush and its 2ndary indexes flush (CASSANDRA-3547)
 * fix potential race in AES when a repair fails (CASSANDRA-3548)
 * fix default value validation usage in CLI SET command (CASSANDRA-3553)
 * Optimize componentsFor method for compaction and startup time
   (CASSANDRA-3532)
 * (CQL) Proper ColumnFamily metadata validation on CREATE COLUMNFAMILY 
   (CASSANDRA-3565)
 * fix compression "chunk_length_kb" option to set correct kb value for 
   thrift/avro (CASSANDRA-3558)
 * fix missing response during range slice repair (CASSANDRA-3551)
 * 'describe ring' moved from CLI to nodetool and available through JMX (CASSANDRA-3220)
 * add back partitioner to sstable metadata (CASSANDRA-3540)
 * fix NPE in get_count for counters (CASSANDRA-3601)
Merged from 0.8:
 * remove invalid assertion that table was opened before dropping it
   (CASSANDRA-3580)
 * range and index scans now only send requests to enough replicas to
   satisfy requested CL + RR (CASSANDRA-3598)
 * use cannonical host for local node in nodetool info (CASSANDRA-3556)
 * remove nonlocal DC write optimization since it only worked with
   CL.ONE or CL.LOCAL_QUORUM (CASSANDRA-3577, 3585)
 * detect misuses of CounterColumnType (CASSANDRA-3422)
 * turn off string interning in json2sstable, take 2 (CASSANDRA-2189)
 * validate compression parameters on add/update of the ColumnFamily 
   (CASSANDRA-3573)
 * Check for 0.0.0.0 is incorrect in CFIF (CASSANDRA-3584)
 * Increase vm.max_map_count in debian packaging (CASSANDRA-3563)
 * gossiper will never add itself to saved endpoints (CASSANDRA-3485)


1.0.5
 * revert CASSANDRA-3407 (see CASSANDRA-3540)
 * fix assertion error while forwarding writes to local nodes (CASSANDRA-3539)


1.0.4
 * fix self-hinting of timed out read repair updates and make hinted handoff
   less prone to OOMing a coordinator (CASSANDRA-3440)
 * expose bloom filter sizes via JMX (CASSANDRA-3495)
 * enforce RP tokens 0..2**127 (CASSANDRA-3501)
 * canonicalize paths exposed through JMX (CASSANDRA-3504)
 * fix "liveSize" stat when sstables are removed (CASSANDRA-3496)
 * add bloom filter FP rates to nodetool cfstats (CASSANDRA-3347)
 * record partitioner in sstable metadata component (CASSANDRA-3407)
 * add new upgradesstables nodetool command (CASSANDRA-3406)
 * skip --debug requirement to see common exceptions in CLI (CASSANDRA-3508)
 * fix incorrect query results due to invalid max timestamp (CASSANDRA-3510)
 * make sstableloader recognize compressed sstables (CASSANDRA-3521)
 * avoids race in OutboundTcpConnection in multi-DC setups (CASSANDRA-3530)
 * use SETLOCAL in cassandra.bat (CASSANDRA-3506)
 * fix ConcurrentModificationException in Table.all() (CASSANDRA-3529)
Merged from 0.8:
 * fix concurrence issue in the FailureDetector (CASSANDRA-3519)
 * fix array out of bounds error in counter shard removal (CASSANDRA-3514)
 * avoid dropping tombstones when they might still be needed to shadow
   data in a different sstable (CASSANDRA-2786)


1.0.3
 * revert name-based query defragmentation aka CASSANDRA-2503 (CASSANDRA-3491)
 * fix invalidate-related test failures (CASSANDRA-3437)
 * add next-gen cqlsh to bin/ (CASSANDRA-3188, 3131, 3493)
 * (CQL) fix handling of rows with no columns (CASSANDRA-3424, 3473)
 * fix querying supercolumns by name returning only a subset of
   subcolumns or old subcolumn versions (CASSANDRA-3446)
 * automatically compute sha1 sum for uncompressed data files (CASSANDRA-3456)
 * fix reading metadata/statistics component for version < h (CASSANDRA-3474)
 * add sstable forward-compatibility (CASSANDRA-3478)
 * report compression ratio in CFSMBean (CASSANDRA-3393)
 * fix incorrect size exception during streaming of counters (CASSANDRA-3481)
 * (CQL) fix for counter decrement syntax (CASSANDRA-3418)
 * Fix race introduced by CASSANDRA-2503 (CASSANDRA-3482)
 * Fix incomplete deletion of delivered hints (CASSANDRA-3466)
 * Avoid rescheduling compactions when no compaction was executed 
   (CASSANDRA-3484)
 * fix handling of the chunk_length_kb compression options (CASSANDRA-3492)
Merged from 0.8:
 * fix updating CF row_cache_provider (CASSANDRA-3414)
 * CFMetaData.convertToThrift method to set RowCacheProvider (CASSANDRA-3405)
 * acquire compactionlock during truncate (CASSANDRA-3399)
 * fix displaying cfdef entries for super columnfamilies (CASSANDRA-3415)
 * Make counter shard merging thread safe (CASSANDRA-3178)
 * Revert CASSANDRA-2855
 * Fix bug preventing the use of efficient cross-DC writes (CASSANDRA-3472)
 * `describe ring` command for CLI (CASSANDRA-3220)
 * (Hadoop) skip empty rows when entire row is requested, redux (CASSANDRA-2855)


1.0.2
 * "defragment" rows for name-based queries under STCS (CASSANDRA-2503)
 * Add timing information to cassandra-cli GET/SET/LIST queries (CASSANDRA-3326)
 * Only create one CompressionMetadata object per sstable (CASSANDRA-3427)
 * cleanup usage of StorageService.setMode() (CASSANDRA-3388)
 * Avoid large array allocation for compressed chunk offsets (CASSANDRA-3432)
 * fix DecimalType bytebuffer marshalling (CASSANDRA-3421)
 * fix bug that caused first column in per row indexes to be ignored 
   (CASSANDRA-3441)
 * add JMX call to clean (failed) repair sessions (CASSANDRA-3316)
 * fix sstableloader reference acquisition bug (CASSANDRA-3438)
 * fix estimated row size regression (CASSANDRA-3451)
 * make sure we don't return more columns than asked (CASSANDRA-3303, 3395)
Merged from 0.8:
 * acquire compactionlock during truncate (CASSANDRA-3399)
 * fix displaying cfdef entries for super columnfamilies (CASSANDRA-3415)


1.0.1
 * acquire references during index build to prevent delete problems
   on Windows (CASSANDRA-3314)
 * describe_ring should include datacenter/topology information (CASSANDRA-2882)
 * Thrift sockets are not properly buffered (CASSANDRA-3261)
 * performance improvement for bytebufferutil compare function (CASSANDRA-3286)
 * add system.versions ColumnFamily (CASSANDRA-3140)
 * reduce network copies (CASSANDRA-3333, 3373)
 * limit nodetool to 32MB of heap (CASSANDRA-3124)
 * (CQL) update parser to accept "timestamp" instead of "date" (CASSANDRA-3149)
 * Fix CLI `show schema` to include "compression_options" (CASSANDRA-3368)
 * Snapshot to include manifest under LeveledCompactionStrategy (CASSANDRA-3359)
 * (CQL) SELECT query should allow CF name to be qualified by keyspace (CASSANDRA-3130)
 * (CQL) Fix internal application error specifying 'using consistency ...'
   in lower case (CASSANDRA-3366)
 * fix Deflate compression when compression actually makes the data bigger
   (CASSANDRA-3370)
 * optimize UUIDGen to avoid lock contention on InetAddress.getLocalHost 
   (CASSANDRA-3387)
 * tolerate index being dropped mid-mutation (CASSANDRA-3334, 3313)
 * CompactionManager is now responsible for checking for new candidates
   post-task execution, enabling more consistent leveled compaction 
   (CASSANDRA-3391)
 * Cache HSHA threads (CASSANDRA-3372)
 * use CF/KS names as snapshot prefix for drop + truncate operations
   (CASSANDRA-2997)
 * Break bloom filters up to avoid heap fragmentation (CASSANDRA-2466)
 * fix cassandra hanging on jsvc stop (CASSANDRA-3302)
 * Avoid leveled compaction getting blocked on errors (CASSANDRA-3408)
 * Make reloading the compaction strategy safe (CASSANDRA-3409)
 * ignore 0.8 hints even if compaction begins before we try to purge
   them (CASSANDRA-3385)
 * remove procrun (bin\daemon) from Cassandra source tree and 
   artifacts (CASSANDRA-3331)
 * make cassandra compile under JDK7 (CASSANDRA-3275)
 * remove dependency of clientutil.jar to FBUtilities (CASSANDRA-3299)
 * avoid truncation errors by using long math on long values (CASSANDRA-3364)
 * avoid clock drift on some Windows machine (CASSANDRA-3375)
 * display cache provider in cli 'describe keyspace' command (CASSANDRA-3384)
 * fix incomplete topology information in describe_ring (CASSANDRA-3403)
 * expire dead gossip states based on time (CASSANDRA-2961)
 * improve CompactionTask extensibility (CASSANDRA-3330)
 * Allow one leveled compaction task to kick off another (CASSANDRA-3363)
 * allow encryption only between datacenters (CASSANDRA-2802)
Merged from 0.8:
 * fix truncate allowing data to be replayed post-restart (CASSANDRA-3297)
 * make iwriter final in IndexWriter to avoid NPE (CASSANDRA-2863)
 * (CQL) update grammar to require key clause in DELETE statement
   (CASSANDRA-3349)
 * (CQL) allow numeric keyspace names in USE statement (CASSANDRA-3350)
 * (Hadoop) skip empty rows when slicing the entire row (CASSANDRA-2855)
 * Fix handling of tombstone by SSTableExport/Import (CASSANDRA-3357)
 * fix ColumnIndexer to use long offsets (CASSANDRA-3358)
 * Improved CLI exceptions (CASSANDRA-3312)
 * Fix handling of tombstone by SSTableExport/Import (CASSANDRA-3357)
 * Only count compaction as active (for throttling) when they have
   successfully acquired the compaction lock (CASSANDRA-3344)
 * Display CLI version string on startup (CASSANDRA-3196)
 * (Hadoop) make CFIF try rpc_address or fallback to listen_address
   (CASSANDRA-3214)
 * (Hadoop) accept comma delimited lists of initial thrift connections
   (CASSANDRA-3185)
 * ColumnFamily min_compaction_threshold should be >= 2 (CASSANDRA-3342)
 * (Pig) add 0.8+ types and key validation type in schema (CASSANDRA-3280)
 * Fix completely removing column metadata using CLI (CASSANDRA-3126)
 * CLI `describe cluster;` output should be on separate lines for separate versions
   (CASSANDRA-3170)
 * fix changing durable_writes keyspace option during CF creation
   (CASSANDRA-3292)
 * avoid locking on update when no indexes are involved (CASSANDRA-3386)
 * fix assertionError during repair with ordered partitioners (CASSANDRA-3369)
 * correctly serialize key_validation_class for avro (CASSANDRA-3391)
 * don't expire counter tombstone after streaming (CASSANDRA-3394)
 * prevent nodes that failed to join from hanging around forever 
   (CASSANDRA-3351)
 * remove incorrect optimization from slice read path (CASSANDRA-3390)
 * Fix race in AntiEntropyService (CASSANDRA-3400)


1.0.0-final
 * close scrubbed sstable fd before deleting it (CASSANDRA-3318)
 * fix bug preventing obsolete commitlog segments from being removed
   (CASSANDRA-3269)
 * tolerate whitespace in seed CDL (CASSANDRA-3263)
 * Change default heap thresholds to max(min(1/2 ram, 1G), min(1/4 ram, 8GB))
   (CASSANDRA-3295)
 * Fix broken CompressedRandomAccessReaderTest (CASSANDRA-3298)
 * (CQL) fix type information returned for wildcard queries (CASSANDRA-3311)
 * add estimated tasks to LeveledCompactionStrategy (CASSANDRA-3322)
 * avoid including compaction cache-warming in keycache stats (CASSANDRA-3325)
 * run compaction and hinted handoff threads at MIN_PRIORITY (CASSANDRA-3308)
 * default hsha thrift server to cpu core count in rpc pool (CASSANDRA-3329)
 * add bin\daemon to binary tarball for Windows service (CASSANDRA-3331)
 * Fix places where uncompressed size of sstables was use in place of the
   compressed one (CASSANDRA-3338)
 * Fix hsha thrift server (CASSANDRA-3346)
 * Make sure repair only stream needed sstables (CASSANDRA-3345)


1.0.0-rc2
 * Log a meaningful warning when a node receives a message for a repair session
   that doesn't exist anymore (CASSANDRA-3256)
 * test for NUMA policy support as well as numactl presence (CASSANDRA-3245)
 * Fix FD leak when internode encryption is enabled (CASSANDRA-3257)
 * Remove incorrect assertion in mergeIterator (CASSANDRA-3260)
 * FBUtilities.hexToBytes(String) to throw NumberFormatException when string
   contains non-hex characters (CASSANDRA-3231)
 * Keep SimpleSnitch proximity ordering unchanged from what the Strategy
   generates, as intended (CASSANDRA-3262)
 * remove Scrub from compactionstats when finished (CASSANDRA-3255)
 * fix counter entry in jdbc TypesMap (CASSANDRA-3268)
 * fix full queue scenario for ParallelCompactionIterator (CASSANDRA-3270)
 * fix bootstrap process (CASSANDRA-3285)
 * don't try delivering hints if when there isn't any (CASSANDRA-3176)
 * CLI documentation change for ColumnFamily `compression_options` (CASSANDRA-3282)
 * ignore any CF ids sent by client for adding CF/KS (CASSANDRA-3288)
 * remove obsolete hints on first startup (CASSANDRA-3291)
 * use correct ISortedColumns for time-optimized reads (CASSANDRA-3289)
 * Evict gossip state immediately when a token is taken over by a new IP 
   (CASSANDRA-3259)


1.0.0-rc1
 * Update CQL to generate microsecond timestamps by default (CASSANDRA-3227)
 * Fix counting CFMetadata towards Memtable liveRatio (CASSANDRA-3023)
 * Kill server on wrapped OOME such as from FileChannel.map (CASSANDRA-3201)
 * remove unnecessary copy when adding to row cache (CASSANDRA-3223)
 * Log message when a full repair operation completes (CASSANDRA-3207)
 * Fix streamOutSession keeping sstables references forever if the remote end
   dies (CASSANDRA-3216)
 * Remove dynamic_snitch boolean from example configuration (defaulting to 
   true) and set default badness threshold to 0.1 (CASSANDRA-3229)
 * Base choice of random or "balanced" token on bootstrap on whether
   schema definitions were found (CASSANDRA-3219)
 * Fixes for LeveledCompactionStrategy score computation, prioritization,
   scheduling, and performance (CASSANDRA-3224, 3234)
 * parallelize sstable open at server startup (CASSANDRA-2988)
 * fix handling of exceptions writing to OutboundTcpConnection (CASSANDRA-3235)
 * Allow using quotes in "USE <keyspace>;" CLI command (CASSANDRA-3208)
 * Don't allow any cache loading exceptions to halt startup (CASSANDRA-3218)
 * Fix sstableloader --ignores option (CASSANDRA-3247)
 * File descriptor limit increased in packaging (CASSANDRA-3206)
 * Fix deadlock in commit log during flush (CASSANDRA-3253) 


1.0.0-beta1
 * removed binarymemtable (CASSANDRA-2692)
 * add commitlog_total_space_in_mb to prevent fragmented logs (CASSANDRA-2427)
 * removed commitlog_rotation_threshold_in_mb configuration (CASSANDRA-2771)
 * make AbstractBounds.normalize de-overlapp overlapping ranges (CASSANDRA-2641)
 * replace CollatingIterator, ReducingIterator with MergeIterator 
   (CASSANDRA-2062)
 * Fixed the ability to set compaction strategy in cli using create column 
   family command (CASSANDRA-2778)
 * clean up tmp files after failed compaction (CASSANDRA-2468)
 * restrict repair streaming to specific columnfamilies (CASSANDRA-2280)
 * don't bother persisting columns shadowed by a row tombstone (CASSANDRA-2589)
 * reset CF and SC deletion times after gc_grace (CASSANDRA-2317)
 * optimize away seek when compacting wide rows (CASSANDRA-2879)
 * single-pass streaming (CASSANDRA-2677, 2906, 2916, 3003)
 * use reference counting for deleting sstables instead of relying on GC
   (CASSANDRA-2521, 3179)
 * store hints as serialized mutations instead of pointers to data row
   (CASSANDRA-2045)
 * store hints in the coordinator node instead of in the closest replica 
   (CASSANDRA-2914)
 * add row_cache_keys_to_save CF option (CASSANDRA-1966)
 * check column family validity in nodetool repair (CASSANDRA-2933)
 * use lazy initialization instead of class initialization in NodeId
   (CASSANDRA-2953)
 * add paging to get_count (CASSANDRA-2894)
 * fix "short reads" in [multi]get (CASSANDRA-2643, 3157, 3192)
 * add optional compression for sstables (CASSANDRA-47, 2994, 3001, 3128)
 * add scheduler JMX metrics (CASSANDRA-2962)
 * add block level checksum for compressed data (CASSANDRA-1717)
 * make column family backed column map pluggable and introduce unsynchronized
   ArrayList backed one to speedup reads (CASSANDRA-2843, 3165, 3205)
 * refactoring of the secondary index api (CASSANDRA-2982)
 * make CL > ONE reads wait for digest reconciliation before returning
   (CASSANDRA-2494)
 * fix missing logging for some exceptions (CASSANDRA-2061)
 * refactor and optimize ColumnFamilyStore.files(...) and Descriptor.fromFilename(String)
   and few other places responsible for work with SSTable files (CASSANDRA-3040)
 * Stop reading from sstables once we know we have the most recent columns,
   for query-by-name requests (CASSANDRA-2498)
 * Add query-by-column mode to stress.java (CASSANDRA-3064)
 * Add "install" command to cassandra.bat (CASSANDRA-292)
 * clean up KSMetadata, CFMetadata from unnecessary
   Thrift<->Avro conversion methods (CASSANDRA-3032)
 * Add timeouts to client request schedulers (CASSANDRA-3079, 3096)
 * Cli to use hashes rather than array of hashes for strategy options (CASSANDRA-3081)
 * LeveledCompactionStrategy (CASSANDRA-1608, 3085, 3110, 3087, 3145, 3154, 3182)
 * Improvements of the CLI `describe` command (CASSANDRA-2630)
 * reduce window where dropped CF sstables may not be deleted (CASSANDRA-2942)
 * Expose gossip/FD info to JMX (CASSANDRA-2806)
 * Fix streaming over SSL when compressed SSTable involved (CASSANDRA-3051)
 * Add support for pluggable secondary index implementations (CASSANDRA-3078)
 * remove compaction_thread_priority setting (CASSANDRA-3104)
 * generate hints for replicas that timeout, not just replicas that are known
   to be down before starting (CASSANDRA-2034)
 * Add throttling for internode streaming (CASSANDRA-3080)
 * make the repair of a range repair all replica (CASSANDRA-2610, 3194)
 * expose the ability to repair the first range (as returned by the
   partitioner) of a node (CASSANDRA-2606)
 * Streams Compression (CASSANDRA-3015)
 * add ability to use multiple threads during a single compaction
   (CASSANDRA-2901)
 * make AbstractBounds.normalize support overlapping ranges (CASSANDRA-2641)
 * fix of the CQL count() behavior (CASSANDRA-3068)
 * use TreeMap backed column families for the SSTable simple writers
   (CASSANDRA-3148)
 * fix inconsistency of the CLI syntax when {} should be used instead of [{}]
   (CASSANDRA-3119)
 * rename CQL type names to match expected SQL behavior (CASSANDRA-3149, 3031)
 * Arena-based allocation for memtables (CASSANDRA-2252, 3162, 3163, 3168)
 * Default RR chance to 0.1 (CASSANDRA-3169)
 * Add RowLevel support to secondary index API (CASSANDRA-3147)
 * Make SerializingCacheProvider the default if JNA is available (CASSANDRA-3183)
 * Fix backwards compatibilty for CQL memtable properties (CASSANDRA-3190)
 * Add five-minute delay before starting compactions on a restarted server
   (CASSANDRA-3181)
 * Reduce copies done for intra-host messages (CASSANDRA-1788, 3144)
 * support of compaction strategy option for stress.java (CASSANDRA-3204)
 * make memtable throughput and column count thresholds no-ops (CASSANDRA-2449)
 * Return schema information along with the resultSet in CQL (CASSANDRA-2734)
 * Add new DecimalType (CASSANDRA-2883)
 * Fix assertion error in RowRepairResolver (CASSANDRA-3156)
 * Reduce unnecessary high buffer sizes (CASSANDRA-3171)
 * Pluggable compaction strategy (CASSANDRA-1610)
 * Add new broadcast_address config option (CASSANDRA-2491)


0.8.7
 * Kill server on wrapped OOME such as from FileChannel.map (CASSANDRA-3201)
 * Allow using quotes in "USE <keyspace>;" CLI command (CASSANDRA-3208)
 * Log message when a full repair operation completes (CASSANDRA-3207)
 * Don't allow any cache loading exceptions to halt startup (CASSANDRA-3218)
 * Fix sstableloader --ignores option (CASSANDRA-3247)
 * File descriptor limit increased in packaging (CASSANDRA-3206)
 * Log a meaningfull warning when a node receive a message for a repair session
   that doesn't exist anymore (CASSANDRA-3256)
 * Fix FD leak when internode encryption is enabled (CASSANDRA-3257)
 * FBUtilities.hexToBytes(String) to throw NumberFormatException when string
   contains non-hex characters (CASSANDRA-3231)
 * Keep SimpleSnitch proximity ordering unchanged from what the Strategy
   generates, as intended (CASSANDRA-3262)
 * remove Scrub from compactionstats when finished (CASSANDRA-3255)
 * Fix tool .bat files when CASSANDRA_HOME contains spaces (CASSANDRA-3258)
 * Force flush of status table when removing/updating token (CASSANDRA-3243)
 * Evict gossip state immediately when a token is taken over by a new IP (CASSANDRA-3259)
 * Fix bug where the failure detector can take too long to mark a host
   down (CASSANDRA-3273)
 * (Hadoop) allow wrapping ranges in queries (CASSANDRA-3137)
 * (Hadoop) check all interfaces for a match with split location
   before falling back to random replica (CASSANDRA-3211)
 * (Hadoop) Make Pig storage handle implements LoadMetadata (CASSANDRA-2777)
 * (Hadoop) Fix exception during PIG 'dump' (CASSANDRA-2810)
 * Fix stress COUNTER_GET option (CASSANDRA-3301)
 * Fix missing fields in CLI `show schema` output (CASSANDRA-3304)
 * Nodetool no longer leaks threads and closes JMX connections (CASSANDRA-3309)
 * fix truncate allowing data to be replayed post-restart (CASSANDRA-3297)
 * Move SimpleAuthority and SimpleAuthenticator to examples (CASSANDRA-2922)
 * Fix handling of tombstone by SSTableExport/Import (CASSANDRA-3357)
 * Fix transposition in cfHistograms (CASSANDRA-3222)
 * Allow using number as DC name when creating keyspace in CQL (CASSANDRA-3239)
 * Force flush of system table after updating/removing a token (CASSANDRA-3243)


0.8.6
 * revert CASSANDRA-2388
 * change TokenRange.endpoints back to listen/broadcast address to match
   pre-1777 behavior, and add TokenRange.rpc_endpoints instead (CASSANDRA-3187)
 * avoid trying to watch cassandra-topology.properties when loaded from jar
   (CASSANDRA-3138)
 * prevent users from creating keyspaces with LocalStrategy replication
   (CASSANDRA-3139)
 * fix CLI `show schema;` to output correct keyspace definition statement
   (CASSANDRA-3129)
 * CustomTThreadPoolServer to log TTransportException at DEBUG level
   (CASSANDRA-3142)
 * allow topology sort to work with non-unique rack names between 
   datacenters (CASSANDRA-3152)
 * Improve caching of same-version Messages on digest and repair paths
   (CASSANDRA-3158)
 * Randomize choice of first replica for counter increment (CASSANDRA-2890)
 * Fix using read_repair_chance instead of merge_shard_change (CASSANDRA-3202)
 * Avoid streaming data to nodes that already have it, on move as well as
   decommission (CASSANDRA-3041)
 * Fix divide by zero error in GCInspector (CASSANDRA-3164)
 * allow quoting of the ColumnFamily name in CLI `create column family`
   statement (CASSANDRA-3195)
 * Fix rolling upgrade from 0.7 to 0.8 problem (CASSANDRA-3166)
 * Accomodate missing encryption_options in IncomingTcpConnection.stream
   (CASSANDRA-3212)


0.8.5
 * fix NPE when encryption_options is unspecified (CASSANDRA-3007)
 * include column name in validation failure exceptions (CASSANDRA-2849)
 * make sure truncate clears out the commitlog so replay won't re-
   populate with truncated data (CASSANDRA-2950)
 * fix NPE when debug logging is enabled and dropped CF is present
   in a commitlog segment (CASSANDRA-3021)
 * fix cassandra.bat when CASSANDRA_HOME contains spaces (CASSANDRA-2952)
 * fix to SSTableSimpleUnsortedWriter bufferSize calculation (CASSANDRA-3027)
 * make cleanup and normal compaction able to skip empty rows
   (rows containing nothing but expired tombstones) (CASSANDRA-3039)
 * work around native memory leak in com.sun.management.GarbageCollectorMXBean
   (CASSANDRA-2868)
 * validate that column names in column_metadata are not equal to key_alias
   on create/update of the ColumnFamily and CQL 'ALTER' statement (CASSANDRA-3036)
 * return an InvalidRequestException if an indexed column is assigned
   a value larger than 64KB (CASSANDRA-3057)
 * fix of numeric-only and string column names handling in CLI "drop index" 
   (CASSANDRA-3054)
 * prune index scan resultset back to original request for lazy
   resultset expansion case (CASSANDRA-2964)
 * (Hadoop) fail jobs when Cassandra node has failed but TaskTracker
   has not (CASSANDRA-2388)
 * fix dynamic snitch ignoring nodes when read_repair_chance is zero
   (CASSANDRA-2662)
 * avoid retaining references to dropped CFS objects in 
   CompactionManager.estimatedCompactions (CASSANDRA-2708)
 * expose rpc timeouts per host in MessagingServiceMBean (CASSANDRA-2941)
 * avoid including cwd in classpath for deb and rpm packages (CASSANDRA-2881)
 * remove gossip state when a new IP takes over a token (CASSANDRA-3071)
 * allow sstable2json to work on index sstable files (CASSANDRA-3059)
 * always hint counters (CASSANDRA-3099)
 * fix log4j initialization in EmbeddedCassandraService (CASSANDRA-2857)
 * remove gossip state when a new IP takes over a token (CASSANDRA-3071)
 * work around native memory leak in com.sun.management.GarbageCollectorMXBean
    (CASSANDRA-2868)
 * fix UnavailableException with writes at CL.EACH_QUORM (CASSANDRA-3084)
 * fix parsing of the Keyspace and ColumnFamily names in numeric
   and string representations in CLI (CASSANDRA-3075)
 * fix corner cases in Range.differenceToFetch (CASSANDRA-3084)
 * fix ip address String representation in the ring cache (CASSANDRA-3044)
 * fix ring cache compatibility when mixing pre-0.8.4 nodes with post-
   in the same cluster (CASSANDRA-3023)
 * make repair report failure when a node participating dies (instead of
   hanging forever) (CASSANDRA-2433)
 * fix handling of the empty byte buffer by ReversedType (CASSANDRA-3111)
 * Add validation that Keyspace names are case-insensitively unique (CASSANDRA-3066)
 * catch invalid key_validation_class before instantiating UpdateColumnFamily (CASSANDRA-3102)
 * make Range and Bounds objects client-safe (CASSANDRA-3108)
 * optionally skip log4j configuration (CASSANDRA-3061)
 * bundle sstableloader with the debian package (CASSANDRA-3113)
 * don't try to build secondary indexes when there is none (CASSANDRA-3123)
 * improve SSTableSimpleUnsortedWriter speed for large rows (CASSANDRA-3122)
 * handle keyspace arguments correctly in nodetool snapshot (CASSANDRA-3038)
 * Fix SSTableImportTest on windows (CASSANDRA-3043)
 * expose compactionThroughputMbPerSec through JMX (CASSANDRA-3117)
 * log keyspace and CF of large rows being compacted


0.8.4
 * change TokenRing.endpoints to be a list of rpc addresses instead of 
   listen/broadcast addresses (CASSANDRA-1777)
 * include files-to-be-streamed in StreamInSession.getSources (CASSANDRA-2972)
 * use JAVA env var in cassandra-env.sh (CASSANDRA-2785, 2992)
 * avoid doing read for no-op replicate-on-write at CL=1 (CASSANDRA-2892)
 * refuse counter write for CL.ANY (CASSANDRA-2990)
 * switch back to only logging recent dropped messages (CASSANDRA-3004)
 * always deserialize RowMutation for counters (CASSANDRA-3006)
 * ignore saved replication_factor strategy_option for NTS (CASSANDRA-3011)
 * make sure pre-truncate CL segments are discarded (CASSANDRA-2950)


0.8.3
 * add ability to drop local reads/writes that are going to timeout
   (CASSANDRA-2943)
 * revamp token removal process, keep gossip states for 3 days (CASSANDRA-2496)
 * don't accept extra args for 0-arg nodetool commands (CASSANDRA-2740)
 * log unavailableexception details at debug level (CASSANDRA-2856)
 * expose data_dir though jmx (CASSANDRA-2770)
 * don't include tmp files as sstable when create cfs (CASSANDRA-2929)
 * log Java classpath on startup (CASSANDRA-2895)
 * keep gossipped version in sync with actual on migration coordinator 
   (CASSANDRA-2946)
 * use lazy initialization instead of class initialization in NodeId
   (CASSANDRA-2953)
 * check column family validity in nodetool repair (CASSANDRA-2933)
 * speedup bytes to hex conversions dramatically (CASSANDRA-2850)
 * Flush memtables on shutdown when durable writes are disabled 
   (CASSANDRA-2958)
 * improved POSIX compatibility of start scripts (CASsANDRA-2965)
 * add counter support to Hadoop InputFormat (CASSANDRA-2981)
 * fix bug where dirty commitlog segments were removed (and avoid keeping 
   segments with no post-flush activity permanently dirty) (CASSANDRA-2829)
 * fix throwing exception with batch mutation of counter super columns
   (CASSANDRA-2949)
 * ignore system tables during repair (CASSANDRA-2979)
 * throw exception when NTS is given replication_factor as an option
   (CASSANDRA-2960)
 * fix assertion error during compaction of counter CFs (CASSANDRA-2968)
 * avoid trying to create index names, when no index exists (CASSANDRA-2867)
 * don't sample the system table when choosing a bootstrap token
   (CASSANDRA-2825)
 * gossiper notifies of local state changes (CASSANDRA-2948)
 * add asynchronous and half-sync/half-async (hsha) thrift servers 
   (CASSANDRA-1405)
 * fix potential use of free'd native memory in SerializingCache 
   (CASSANDRA-2951)
 * prune index scan resultset back to original request for lazy
   resultset expansion case (CASSANDRA-2964)
 * (Hadoop) fail jobs when Cassandra node has failed but TaskTracker
    has not (CASSANDRA-2388)


0.8.2
 * CQL: 
   - include only one row per unique key for IN queries (CASSANDRA-2717)
   - respect client timestamp on full row deletions (CASSANDRA-2912)
 * improve thread-safety in StreamOutSession (CASSANDRA-2792)
 * allow deleting a row and updating indexed columns in it in the
   same mutation (CASSANDRA-2773)
 * Expose number of threads blocked on submitting memtable to flush
   in JMX (CASSANDRA-2817)
 * add ability to return "endpoints" to nodetool (CASSANDRA-2776)
 * Add support for multiple (comma-delimited) coordinator addresses
   to ColumnFamilyInputFormat (CASSANDRA-2807)
 * fix potential NPE while scheduling read repair for range slice
   (CASSANDRA-2823)
 * Fix race in SystemTable.getCurrentLocalNodeId (CASSANDRA-2824)
 * Correctly set default for replicate_on_write (CASSANDRA-2835)
 * improve nodetool compactionstats formatting (CASSANDRA-2844)
 * fix index-building status display (CASSANDRA-2853)
 * fix CLI perpetuating obsolete KsDef.replication_factor (CASSANDRA-2846)
 * improve cli treatment of multiline comments (CASSANDRA-2852)
 * handle row tombstones correctly in EchoedRow (CASSANDRA-2786)
 * add MessagingService.get[Recently]DroppedMessages and
   StorageService.getExceptionCount (CASSANDRA-2804)
 * fix possibility of spurious UnavailableException for LOCAL_QUORUM
   reads with dynamic snitch + read repair disabled (CASSANDRA-2870)
 * add ant-optional as dependence for the debian package (CASSANDRA-2164)
 * add option to specify limit for get_slice in the CLI (CASSANDRA-2646)
 * decrease HH page size (CASSANDRA-2832)
 * reset cli keyspace after dropping the current one (CASSANDRA-2763)
 * add KeyRange option to Hadoop inputformat (CASSANDRA-1125)
 * fix protocol versioning (CASSANDRA-2818, 2860)
 * support spaces in path to log4j configuration (CASSANDRA-2383)
 * avoid including inferred types in CF update (CASSANDRA-2809)
 * fix JMX bulkload call (CASSANDRA-2908)
 * fix updating KS with durable_writes=false (CASSANDRA-2907)
 * add simplified facade to SSTableWriter for bulk loading use
   (CASSANDRA-2911)
 * fix re-using index CF sstable names after drop/recreate (CASSANDRA-2872)
 * prepend CF to default index names (CASSANDRA-2903)
 * fix hint replay (CASSANDRA-2928)
 * Properly synchronize repair's merkle tree computation (CASSANDRA-2816)


0.8.1
 * CQL:
   - support for insert, delete in BATCH (CASSANDRA-2537)
   - support for IN to SELECT, UPDATE (CASSANDRA-2553)
   - timestamp support for INSERT, UPDATE, and BATCH (CASSANDRA-2555)
   - TTL support (CASSANDRA-2476)
   - counter support (CASSANDRA-2473)
   - ALTER COLUMNFAMILY (CASSANDRA-1709)
   - DROP INDEX (CASSANDRA-2617)
   - add SCHEMA/TABLE as aliases for KS/CF (CASSANDRA-2743)
   - server handles wait-for-schema-agreement (CASSANDRA-2756)
   - key alias support (CASSANDRA-2480)
 * add support for comparator parameters and a generic ReverseType
   (CASSANDRA-2355)
 * add CompositeType and DynamicCompositeType (CASSANDRA-2231)
 * optimize batches containing multiple updates to the same row
   (CASSANDRA-2583)
 * adjust hinted handoff page size to avoid OOM with large columns 
   (CASSANDRA-2652)
 * mark BRAF buffer invalid post-flush so we don't re-flush partial
   buffers again, especially on CL writes (CASSANDRA-2660)
 * add DROP INDEX support to CLI (CASSANDRA-2616)
 * don't perform HH to client-mode [storageproxy] nodes (CASSANDRA-2668)
 * Improve forceDeserialize/getCompactedRow encapsulation (CASSANDRA-2659)
 * Don't write CounterUpdateColumn to disk in tests (CASSANDRA-2650)
 * Add sstable bulk loading utility (CASSANDRA-1278)
 * avoid replaying hints to dropped columnfamilies (CASSANDRA-2685)
 * add placeholders for missing rows in range query pseudo-RR (CASSANDRA-2680)
 * remove no-op HHOM.renameHints (CASSANDRA-2693)
 * clone super columns to avoid modifying them during flush (CASSANDRA-2675)
 * allow writes to bypass the commitlog for certain keyspaces (CASSANDRA-2683)
 * avoid NPE when bypassing commitlog during memtable flush (CASSANDRA-2781)
 * Added support for making bootstrap retry if nodes flap (CASSANDRA-2644)
 * Added statusthrift to nodetool to report if thrift server is running (CASSANDRA-2722)
 * Fixed rows being cached if they do not exist (CASSANDRA-2723)
 * Support passing tableName and cfName to RowCacheProviders (CASSANDRA-2702)
 * close scrub file handles (CASSANDRA-2669)
 * throttle migration replay (CASSANDRA-2714)
 * optimize column serializer creation (CASSANDRA-2716)
 * Added support for making bootstrap retry if nodes flap (CASSANDRA-2644)
 * Added statusthrift to nodetool to report if thrift server is running
   (CASSANDRA-2722)
 * Fixed rows being cached if they do not exist (CASSANDRA-2723)
 * fix truncate/compaction race (CASSANDRA-2673)
 * workaround large resultsets causing large allocation retention
   by nio sockets (CASSANDRA-2654)
 * fix nodetool ring use with Ec2Snitch (CASSANDRA-2733)
 * fix removing columns and subcolumns that are supressed by a row or
   supercolumn tombstone during replica resolution (CASSANDRA-2590)
 * support sstable2json against snapshot sstables (CASSANDRA-2386)
 * remove active-pull schema requests (CASSANDRA-2715)
 * avoid marking entire list of sstables as actively being compacted
   in multithreaded compaction (CASSANDRA-2765)
 * seek back after deserializing a row to update cache with (CASSANDRA-2752)
 * avoid skipping rows in scrub for counter column family (CASSANDRA-2759)
 * fix ConcurrentModificationException in repair when dealing with 0.7 node
   (CASSANDRA-2767)
 * use threadsafe collections for StreamInSession (CASSANDRA-2766)
 * avoid infinite loop when creating merkle tree (CASSANDRA-2758)
 * avoids unmarking compacting sstable prematurely in cleanup (CASSANDRA-2769)
 * fix NPE when the commit log is bypassed (CASSANDRA-2718)
 * don't throw an exception in SS.isRPCServerRunning (CASSANDRA-2721)
 * make stress.jar executable (CASSANDRA-2744)
 * add daemon mode to java stress (CASSANDRA-2267)
 * expose the DC and rack of a node through JMX and nodetool ring (CASSANDRA-2531)
 * fix cache mbean getSize (CASSANDRA-2781)
 * Add Date, Float, Double, and Boolean types (CASSANDRA-2530)
 * Add startup flag to renew counter node id (CASSANDRA-2788)
 * add jamm agent to cassandra.bat (CASSANDRA-2787)
 * fix repair hanging if a neighbor has nothing to send (CASSANDRA-2797)
 * purge tombstone even if row is in only one sstable (CASSANDRA-2801)
 * Fix wrong purge of deleted cf during compaction (CASSANDRA-2786)
 * fix race that could result in Hadoop writer failing to throw an
   exception encountered after close() (CASSANDRA-2755)
 * fix scan wrongly throwing assertion error (CASSANDRA-2653)
 * Always use even distribution for merkle tree with RandomPartitionner
   (CASSANDRA-2841)
 * fix describeOwnership for OPP (CASSANDRA-2800)
 * ensure that string tokens do not contain commas (CASSANDRA-2762)


0.8.0-final
 * fix CQL grammar warning and cqlsh regression from CASSANDRA-2622
 * add ant generate-cql-html target (CASSANDRA-2526)
 * update CQL consistency levels (CASSANDRA-2566)
 * debian packaging fixes (CASSANDRA-2481, 2647)
 * fix UUIDType, IntegerType for direct buffers (CASSANDRA-2682, 2684)
 * switch to native Thrift for Hadoop map/reduce (CASSANDRA-2667)
 * fix StackOverflowError when building from eclipse (CASSANDRA-2687)
 * only provide replication_factor to strategy_options "help" for
   SimpleStrategy, OldNetworkTopologyStrategy (CASSANDRA-2678, 2713)
 * fix exception adding validators to non-string columns (CASSANDRA-2696)
 * avoid instantiating DatabaseDescriptor in JDBC (CASSANDRA-2694)
 * fix potential stack overflow during compaction (CASSANDRA-2626)
 * clone super columns to avoid modifying them during flush (CASSANDRA-2675)
 * reset underlying iterator in EchoedRow constructor (CASSANDRA-2653)


0.8.0-rc1
 * faster flushes and compaction from fixing excessively pessimistic 
   rebuffering in BRAF (CASSANDRA-2581)
 * fix returning null column values in the python cql driver (CASSANDRA-2593)
 * fix merkle tree splitting exiting early (CASSANDRA-2605)
 * snapshot_before_compaction directory name fix (CASSANDRA-2598)
 * Disable compaction throttling during bootstrap (CASSANDRA-2612) 
 * fix CQL treatment of > and < operators in range slices (CASSANDRA-2592)
 * fix potential double-application of counter updates on commitlog replay
   by moving replay position from header to sstable metadata (CASSANDRA-2419)
 * JDBC CQL driver exposes getColumn for access to timestamp
 * JDBC ResultSetMetadata properties added to AbstractType
 * r/m clustertool (CASSANDRA-2607)
 * add support for presenting row key as a column in CQL result sets 
   (CASSANDRA-2622)
 * Don't allow {LOCAL|EACH}_QUORUM unless strategy is NTS (CASSANDRA-2627)
 * validate keyspace strategy_options during CQL create (CASSANDRA-2624)
 * fix empty Result with secondary index when limit=1 (CASSANDRA-2628)
 * Fix regression where bootstrapping a node with no schema fails
   (CASSANDRA-2625)
 * Allow removing LocationInfo sstables (CASSANDRA-2632)
 * avoid attempting to replay mutations from dropped keyspaces (CASSANDRA-2631)
 * avoid using cached position of a key when GT is requested (CASSANDRA-2633)
 * fix counting bloom filter true positives (CASSANDRA-2637)
 * initialize local ep state prior to gossip startup if needed (CASSANDRA-2638)
 * fix counter increment lost after restart (CASSANDRA-2642)
 * add quote-escaping via backslash to CLI (CASSANDRA-2623)
 * fix pig example script (CASSANDRA-2487)
 * fix dynamic snitch race in adding latencies (CASSANDRA-2618)
 * Start/stop cassandra after more important services such as mdadm in
   debian packaging (CASSANDRA-2481)


0.8.0-beta2
 * fix NPE compacting index CFs (CASSANDRA-2528)
 * Remove checking all column families on startup for compaction candidates 
   (CASSANDRA-2444)
 * validate CQL create keyspace options (CASSANDRA-2525)
 * fix nodetool setcompactionthroughput (CASSANDRA-2550)
 * move	gossip heartbeat back to its own thread (CASSANDRA-2554)
 * validate cql TRUNCATE columnfamily before truncating (CASSANDRA-2570)
 * fix batch_mutate for mixed standard-counter mutations (CASSANDRA-2457)
 * disallow making schema changes to system keyspace (CASSANDRA-2563)
 * fix sending mutation messages multiple times (CASSANDRA-2557)
 * fix incorrect use of NBHM.size in ReadCallback that could cause
   reads to time out even when responses were received (CASSANDRA-2552)
 * trigger read repair correctly for LOCAL_QUORUM reads (CASSANDRA-2556)
 * Allow configuring the number of compaction thread (CASSANDRA-2558)
 * forceUserDefinedCompaction will attempt to compact what it is given
   even if the pessimistic estimate is that there is not enough disk space;
   automatic compactions will only compact 2 or more sstables (CASSANDRA-2575)
 * refuse to apply migrations with older timestamps than the current 
   schema (CASSANDRA-2536)
 * remove unframed Thrift transport option
 * include indexes in snapshots (CASSANDRA-2596)
 * improve ignoring of obsolete mutations in index maintenance (CASSANDRA-2401)
 * recognize attempt to drop just the index while leaving the column
   definition alone (CASSANDRA-2619)
  

0.8.0-beta1
 * remove Avro RPC support (CASSANDRA-926)
 * support for columns that act as incr/decr counters 
   (CASSANDRA-1072, 1937, 1944, 1936, 2101, 2093, 2288, 2105, 2384, 2236, 2342,
   2454)
 * CQL (CASSANDRA-1703, 1704, 1705, 1706, 1707, 1708, 1710, 1711, 1940, 
   2124, 2302, 2277, 2493)
 * avoid double RowMutation serialization on write path (CASSANDRA-1800)
 * make NetworkTopologyStrategy the default (CASSANDRA-1960)
 * configurable internode encryption (CASSANDRA-1567, 2152)
 * human readable column names in sstable2json output (CASSANDRA-1933)
 * change default JMX port to 7199 (CASSANDRA-2027)
 * backwards compatible internal messaging (CASSANDRA-1015)
 * atomic switch of memtables and sstables (CASSANDRA-2284)
 * add pluggable SeedProvider (CASSANDRA-1669)
 * Fix clustertool to not throw exception when calling get_endpoints (CASSANDRA-2437)
 * upgrade to thrift 0.6 (CASSANDRA-2412) 
 * repair works on a token range instead of full ring (CASSANDRA-2324)
 * purge tombstones from row cache (CASSANDRA-2305)
 * push replication_factor into strategy_options (CASSANDRA-1263)
 * give snapshots the same name on each node (CASSANDRA-1791)
 * remove "nodetool loadbalance" (CASSANDRA-2448)
 * multithreaded compaction (CASSANDRA-2191)
 * compaction throttling (CASSANDRA-2156)
 * add key type information and alias (CASSANDRA-2311, 2396)
 * cli no longer divides read_repair_chance by 100 (CASSANDRA-2458)
 * made CompactionInfo.getTaskType return an enum (CASSANDRA-2482)
 * add a server-wide cap on measured memtable memory usage and aggressively
   flush to keep under that threshold (CASSANDRA-2006)
 * add unified UUIDType (CASSANDRA-2233)
 * add off-heap row cache support (CASSANDRA-1969)


0.7.5
 * improvements/fixes to PIG driver (CASSANDRA-1618, CASSANDRA-2387,
   CASSANDRA-2465, CASSANDRA-2484)
 * validate index names (CASSANDRA-1761)
 * reduce contention on Table.flusherLock (CASSANDRA-1954)
 * try harder to detect failures during streaming, cleaning up temporary
   files more reliably (CASSANDRA-2088)
 * shut down server for OOM on a Thrift thread (CASSANDRA-2269)
 * fix tombstone handling in repair and sstable2json (CASSANDRA-2279)
 * preserve version when streaming data from old sstables (CASSANDRA-2283)
 * don't start repair if a neighboring node is marked as dead (CASSANDRA-2290)
 * purge tombstones from row cache (CASSANDRA-2305)
 * Avoid seeking when sstable2json exports the entire file (CASSANDRA-2318)
 * clear Built flag in system table when dropping an index (CASSANDRA-2320)
 * don't allow arbitrary argument for stress.java (CASSANDRA-2323)
 * validate values for index predicates in get_indexed_slice (CASSANDRA-2328)
 * queue secondary indexes for flush before the parent (CASSANDRA-2330)
 * allow job configuration to set the CL used in Hadoop jobs (CASSANDRA-2331)
 * add memtable_flush_queue_size defaulting to 4 (CASSANDRA-2333)
 * Allow overriding of initial_token, storage_port and rpc_port from system
   properties (CASSANDRA-2343)
 * fix comparator used for non-indexed secondary expressions in index scan
   (CASSANDRA-2347)
 * ensure size calculation and write phase of large-row compaction use
   the same threshold for TTL expiration (CASSANDRA-2349)
 * fix race when iterating CFs during add/drop (CASSANDRA-2350)
 * add ConsistencyLevel command to CLI (CASSANDRA-2354)
 * allow negative numbers in the cli (CASSANDRA-2358)
 * hard code serialVersionUID for tokens class (CASSANDRA-2361)
 * fix potential infinite loop in ByteBufferUtil.inputStream (CASSANDRA-2365)
 * fix encoding bugs in HintedHandoffManager, SystemTable when default
   charset is not UTF8 (CASSANDRA-2367)
 * avoids having removed node reappearing in Gossip (CASSANDRA-2371)
 * fix incorrect truncation of long to int when reading columns via block
   index (CASSANDRA-2376)
 * fix NPE during stream session (CASSANDRA-2377)
 * fix race condition that could leave orphaned data files when dropping CF or
   KS (CASSANDRA-2381)
 * fsync statistics component on write (CASSANDRA-2382)
 * fix duplicate results from CFS.scan (CASSANDRA-2406)
 * add IntegerType to CLI help (CASSANDRA-2414)
 * avoid caching token-only decoratedkeys (CASSANDRA-2416)
 * convert mmap assertion to if/throw so scrub can catch it (CASSANDRA-2417)
 * don't overwrite gc log (CASSANDR-2418)
 * invalidate row cache for streamed row to avoid inconsitencies
   (CASSANDRA-2420)
 * avoid copies in range/index scans (CASSANDRA-2425)
 * make sure we don't wipe data during cleanup if the node has not join
   the ring (CASSANDRA-2428)
 * Try harder to close files after compaction (CASSANDRA-2431)
 * re-set bootstrapped flag after move finishes (CASSANDRA-2435)
 * display validation_class in CLI 'describe keyspace' (CASSANDRA-2442)
 * make cleanup compactions cleanup the row cache (CASSANDRA-2451)
 * add column fields validation to scrub (CASSANDRA-2460)
 * use 64KB flush buffer instead of in_memory_compaction_limit (CASSANDRA-2463)
 * fix backslash substitutions in CLI (CASSANDRA-2492)
 * disable cache saving for system CFS (CASSANDRA-2502)
 * fixes for verifying destination availability under hinted conditions
   so UE can be thrown intead of timing out (CASSANDRA-2514)
 * fix update of validation class in column metadata (CASSANDRA-2512)
 * support LOCAL_QUORUM, EACH_QUORUM CLs outside of NTS (CASSANDRA-2516)
 * preserve version when streaming data from old sstables (CASSANDRA-2283)
 * fix backslash substitutions in CLI (CASSANDRA-2492)
 * count a row deletion as one operation towards memtable threshold 
   (CASSANDRA-2519)
 * support LOCAL_QUORUM, EACH_QUORUM CLs outside of NTS (CASSANDRA-2516)


0.7.4
 * add nodetool join command (CASSANDRA-2160)
 * fix secondary indexes on pre-existing or streamed data (CASSANDRA-2244)
 * initialize endpoint in gossiper earlier (CASSANDRA-2228)
 * add ability to write to Cassandra from Pig (CASSANDRA-1828)
 * add rpc_[min|max]_threads (CASSANDRA-2176)
 * add CL.TWO, CL.THREE (CASSANDRA-2013)
 * avoid exporting an un-requested row in sstable2json, when exporting 
   a key that does not exist (CASSANDRA-2168)
 * add incremental_backups option (CASSANDRA-1872)
 * add configurable row limit to Pig loadfunc (CASSANDRA-2276)
 * validate column values in batches as well as single-Column inserts
   (CASSANDRA-2259)
 * move sample schema from cassandra.yaml to schema-sample.txt,
   a cli scripts (CASSANDRA-2007)
 * avoid writing empty rows when scrubbing tombstoned rows (CASSANDRA-2296)
 * fix assertion error in range and index scans for CL < ALL
   (CASSANDRA-2282)
 * fix commitlog replay when flush position refers to data that didn't
   get synced before server died (CASSANDRA-2285)
 * fix fd leak in sstable2json with non-mmap'd i/o (CASSANDRA-2304)
 * reduce memory use during streaming of multiple sstables (CASSANDRA-2301)
 * purge tombstoned rows from cache after GCGraceSeconds (CASSANDRA-2305)
 * allow zero replicas in a NTS datacenter (CASSANDRA-1924)
 * make range queries respect snitch for local replicas (CASSANDRA-2286)
 * fix HH delivery when column index is larger than 2GB (CASSANDRA-2297)
 * make 2ary indexes use parent CF flush thresholds during initial build
   (CASSANDRA-2294)
 * update memtable_throughput to be a long (CASSANDRA-2158)


0.7.3
 * Keep endpoint state until aVeryLongTime (CASSANDRA-2115)
 * lower-latency read repair (CASSANDRA-2069)
 * add hinted_handoff_throttle_delay_in_ms option (CASSANDRA-2161)
 * fixes for cache save/load (CASSANDRA-2172, -2174)
 * Handle whole-row deletions in CFOutputFormat (CASSANDRA-2014)
 * Make memtable_flush_writers flush in parallel (CASSANDRA-2178)
 * Add compaction_preheat_key_cache option (CASSANDRA-2175)
 * refactor stress.py to have only one copy of the format string 
   used for creating row keys (CASSANDRA-2108)
 * validate index names for \w+ (CASSANDRA-2196)
 * Fix Cassandra cli to respect timeout if schema does not settle 
   (CASSANDRA-2187)
 * fix for compaction and cleanup writing old-format data into new-version 
   sstable (CASSANDRA-2211, -2216)
 * add nodetool scrub (CASSANDRA-2217, -2240)
 * fix sstable2json large-row pagination (CASSANDRA-2188)
 * fix EOFing on requests for the last bytes in a file (CASSANDRA-2213)
 * fix BufferedRandomAccessFile bugs (CASSANDRA-2218, -2241)
 * check for memtable flush_after_mins exceeded every 10s (CASSANDRA-2183)
 * fix cache saving on Windows (CASSANDRA-2207)
 * add validateSchemaAgreement call + synchronization to schema
   modification operations (CASSANDRA-2222)
 * fix for reversed slice queries on large rows (CASSANDRA-2212)
 * fat clients were writing local data (CASSANDRA-2223)
 * set DEFAULT_MEMTABLE_LIFETIME_IN_MINS to 24h
 * improve detection and cleanup of partially-written sstables 
   (CASSANDRA-2206)
 * fix supercolumn de/serialization when subcolumn comparator is different
   from supercolumn's (CASSANDRA-2104)
 * fix starting up on Windows when CASSANDRA_HOME contains whitespace
   (CASSANDRA-2237)
 * add [get|set][row|key]cacheSavePeriod to JMX (CASSANDRA-2100)
 * fix Hadoop ColumnFamilyOutputFormat dropping of mutations
   when batch fills up (CASSANDRA-2255)
 * move file deletions off of scheduledtasks executor (CASSANDRA-2253)


0.7.2
 * copy DecoratedKey.key when inserting into caches to avoid retaining
   a reference to the underlying buffer (CASSANDRA-2102)
 * format subcolumn names with subcomparator (CASSANDRA-2136)
 * fix column bloom filter deserialization (CASSANDRA-2165)


0.7.1
 * refactor MessageDigest creation code. (CASSANDRA-2107)
 * buffer network stack to avoid inefficient small TCP messages while avoiding
   the nagle/delayed ack problem (CASSANDRA-1896)
 * check log4j configuration for changes every 10s (CASSANDRA-1525, 1907)
 * more-efficient cross-DC replication (CASSANDRA-1530, -2051, -2138)
 * avoid polluting page cache with commitlog or sstable writes
   and seq scan operations (CASSANDRA-1470)
 * add RMI authentication options to nodetool (CASSANDRA-1921)
 * make snitches configurable at runtime (CASSANDRA-1374)
 * retry hadoop split requests on connection failure (CASSANDRA-1927)
 * implement describeOwnership for BOP, COPP (CASSANDRA-1928)
 * make read repair behave as expected for ConsistencyLevel > ONE
   (CASSANDRA-982, 2038)
 * distributed test harness (CASSANDRA-1859, 1964)
 * reduce flush lock contention (CASSANDRA-1930)
 * optimize supercolumn deserialization (CASSANDRA-1891)
 * fix CFMetaData.apply to only compare objects of the same class 
   (CASSANDRA-1962)
 * allow specifying specific SSTables to compact from JMX (CASSANDRA-1963)
 * fix race condition in MessagingService.targets (CASSANDRA-1959, 2094, 2081)
 * refuse to open sstables from a future version (CASSANDRA-1935)
 * zero-copy reads (CASSANDRA-1714)
 * fix copy bounds for word Text in wordcount demo (CASSANDRA-1993)
 * fixes for contrib/javautils (CASSANDRA-1979)
 * check more frequently for memtable expiration (CASSANDRA-2000)
 * fix writing SSTable column count statistics (CASSANDRA-1976)
 * fix streaming of multiple CFs during bootstrap (CASSANDRA-1992)
 * explicitly set JVM GC new generation size with -Xmn (CASSANDRA-1968)
 * add short options for CLI flags (CASSANDRA-1565)
 * make keyspace argument to "describe keyspace" in CLI optional
   when authenticated to keyspace already (CASSANDRA-2029)
 * added option to specify -Dcassandra.join_ring=false on startup
   to allow "warm spare" nodes or performing JMX maintenance before
   joining the ring (CASSANDRA-526)
 * log migrations at INFO (CASSANDRA-2028)
 * add CLI verbose option in file mode (CASSANDRA-2030)
 * add single-line "--" comments to CLI (CASSANDRA-2032)
 * message serialization tests (CASSANDRA-1923)
 * switch from ivy to maven-ant-tasks (CASSANDRA-2017)
 * CLI attempts to block for new schema to propagate (CASSANDRA-2044)
 * fix potential overflow in nodetool cfstats (CASSANDRA-2057)
 * add JVM shutdownhook to sync commitlog (CASSANDRA-1919)
 * allow nodes to be up without being part of  normal traffic (CASSANDRA-1951)
 * fix CLI "show keyspaces" with null options on NTS (CASSANDRA-2049)
 * fix possible ByteBuffer race conditions (CASSANDRA-2066)
 * reduce garbage generated by MessagingService to prevent load spikes
   (CASSANDRA-2058)
 * fix math in RandomPartitioner.describeOwnership (CASSANDRA-2071)
 * fix deletion of sstable non-data components (CASSANDRA-2059)
 * avoid blocking gossip while deleting handoff hints (CASSANDRA-2073)
 * ignore messages from newer versions, keep track of nodes in gossip 
   regardless of version (CASSANDRA-1970)
 * cache writing moved to CompactionManager to reduce i/o contention and
   updated to use non-cache-polluting writes (CASSANDRA-2053)
 * page through large rows when exporting to JSON (CASSANDRA-2041)
 * add flush_largest_memtables_at and reduce_cache_sizes_at options
   (CASSANDRA-2142)
 * add cli 'describe cluster' command (CASSANDRA-2127)
 * add cli support for setting username/password at 'connect' command 
   (CASSANDRA-2111)
 * add -D option to Stress.java to allow reading hosts from a file 
   (CASSANDRA-2149)
 * bound hints CF throughput between 32M and 256M (CASSANDRA-2148)
 * continue starting when invalid saved cache entries are encountered
   (CASSANDRA-2076)
 * add max_hint_window_in_ms option (CASSANDRA-1459)


0.7.0-final
 * fix offsets to ByteBuffer.get (CASSANDRA-1939)


0.7.0-rc4
 * fix cli crash after backgrounding (CASSANDRA-1875)
 * count timeouts in storageproxy latencies, and include latency 
   histograms in StorageProxyMBean (CASSANDRA-1893)
 * fix CLI get recognition of supercolumns (CASSANDRA-1899)
 * enable keepalive on intra-cluster sockets (CASSANDRA-1766)
 * count timeouts towards dynamicsnitch latencies (CASSANDRA-1905)
 * Expose index-building status in JMX + cli schema description
   (CASSANDRA-1871)
 * allow [LOCAL|EACH]_QUORUM to be used with non-NetworkTopology 
   replication Strategies
 * increased amount of index locks for faster commitlog replay
 * collect secondary index tombstones immediately (CASSANDRA-1914)
 * revert commitlog changes from #1780 (CASSANDRA-1917)
 * change RandomPartitioner min token to -1 to avoid collision w/
   tokens on actual nodes (CASSANDRA-1901)
 * examine the right nibble when validating TimeUUID (CASSANDRA-1910)
 * include secondary indexes in cleanup (CASSANDRA-1916)
 * CFS.scrubDataDirectories should also cleanup invalid secondary indexes
   (CASSANDRA-1904)
 * ability to disable/enable gossip on nodes to force them down
   (CASSANDRA-1108)


0.7.0-rc3
 * expose getNaturalEndpoints in StorageServiceMBean taking byte[]
   key; RMI cannot serialize ByteBuffer (CASSANDRA-1833)
 * infer org.apache.cassandra.locator for replication strategy classes
   when not otherwise specified
 * validation that generates less garbage (CASSANDRA-1814)
 * add TTL support to CLI (CASSANDRA-1838)
 * cli defaults to bytestype for subcomparator when creating
   column families (CASSANDRA-1835)
 * unregister index MBeans when index is dropped (CASSANDRA-1843)
 * make ByteBufferUtil.clone thread-safe (CASSANDRA-1847)
 * change exception for read requests during bootstrap from 
   InvalidRequest to Unavailable (CASSANDRA-1862)
 * respect row-level tombstones post-flush in range scans
   (CASSANDRA-1837)
 * ReadResponseResolver check digests against each other (CASSANDRA-1830)
 * return InvalidRequest when remove of subcolumn without supercolumn
   is requested (CASSANDRA-1866)
 * flush before repair (CASSANDRA-1748)
 * SSTableExport validates key order (CASSANDRA-1884)
 * large row support for SSTableExport (CASSANDRA-1867)
 * Re-cache hot keys post-compaction without hitting disk (CASSANDRA-1878)
 * manage read repair in coordinator instead of data source, to
   provide latency information to dynamic snitch (CASSANDRA-1873)


0.7.0-rc2
 * fix live-column-count of slice ranges including tombstoned supercolumn 
   with live subcolumn (CASSANDRA-1591)
 * rename o.a.c.internal.AntientropyStage -> AntiEntropyStage,
   o.a.c.request.Request_responseStage -> RequestResponseStage,
   o.a.c.internal.Internal_responseStage -> InternalResponseStage
 * add AbstractType.fromString (CASSANDRA-1767)
 * require index_type to be present when specifying index_name
   on ColumnDef (CASSANDRA-1759)
 * fix add/remove index bugs in CFMetadata (CASSANDRA-1768)
 * rebuild Strategy during system_update_keyspace (CASSANDRA-1762)
 * cli updates prompt to ... in continuation lines (CASSANDRA-1770)
 * support multiple Mutations per key in hadoop ColumnFamilyOutputFormat
   (CASSANDRA-1774)
 * improvements to Debian init script (CASSANDRA-1772)
 * use local classloader to check for version.properties (CASSANDRA-1778)
 * Validate that column names in column_metadata are valid for the
   defined comparator, and decode properly in cli (CASSANDRA-1773)
 * use cross-platform newlines in cli (CASSANDRA-1786)
 * add ExpiringColumn support to sstable import/export (CASSANDRA-1754)
 * add flush for each append to periodic commitlog mode; added
   periodic_without_flush option to disable this (CASSANDRA-1780)
 * close file handle used for post-flush truncate (CASSANDRA-1790)
 * various code cleanup (CASSANDRA-1793, -1794, -1795)
 * fix range queries against wrapped range (CASSANDRA-1781)
 * fix consistencylevel calculations for NetworkTopologyStrategy
   (CASSANDRA-1804)
 * cli support index type enum names (CASSANDRA-1810)
 * improved validation of column_metadata (CASSANDRA-1813)
 * reads at ConsistencyLevel > 1 throw UnavailableException
   immediately if insufficient live nodes exist (CASSANDRA-1803)
 * copy bytebuffers for local writes to avoid retaining the entire
   Thrift frame (CASSANDRA-1801)
 * fix NPE adding index to column w/o prior metadata (CASSANDRA-1764)
 * reduce fat client timeout (CASSANDRA-1730)
 * fix botched merge of CASSANDRA-1316


0.7.0-rc1
 * fix compaction and flush races with schema updates (CASSANDRA-1715)
 * add clustertool, config-converter, sstablekeys, and schematool 
   Windows .bat files (CASSANDRA-1723)
 * reject range queries received during bootstrap (CASSANDRA-1739)
 * fix wrapping-range queries on non-minimum token (CASSANDRA-1700)
 * add nodetool cfhistogram (CASSANDRA-1698)
 * limit repaired ranges to what the nodes have in common (CASSANDRA-1674)
 * index scan treats missing columns as not matching secondary
   expressions (CASSANDRA-1745)
 * Fix misuse of DataOutputBuffer.getData in AntiEntropyService
   (CASSANDRA-1729)
 * detect and warn when obsolete version of JNA is present (CASSANDRA-1760)
 * reduce fat client timeout (CASSANDRA-1730)
 * cleanup smallest CFs first to increase free temp space for larger ones
   (CASSANDRA-1811)
 * Update windows .bat files to work outside of main Cassandra
   directory (CASSANDRA-1713)
 * fix read repair regression from 0.6.7 (CASSANDRA-1727)
 * more-efficient read repair (CASSANDRA-1719)
 * fix hinted handoff replay (CASSANDRA-1656)
 * log type of dropped messages (CASSANDRA-1677)
 * upgrade to SLF4J 1.6.1
 * fix ByteBuffer bug in ExpiringColumn.updateDigest (CASSANDRA-1679)
 * fix IntegerType.getString (CASSANDRA-1681)
 * make -Djava.net.preferIPv4Stack=true the default (CASSANDRA-628)
 * add INTERNAL_RESPONSE verb to differentiate from responses related
   to client requests (CASSANDRA-1685)
 * log tpstats when dropping messages (CASSANDRA-1660)
 * include unreachable nodes in describeSchemaVersions (CASSANDRA-1678)
 * Avoid dropping messages off the client request path (CASSANDRA-1676)
 * fix jna errno reporting (CASSANDRA-1694)
 * add friendlier error for UnknownHostException on startup (CASSANDRA-1697)
 * include jna dependency in RPM package (CASSANDRA-1690)
 * add --skip-keys option to stress.py (CASSANDRA-1696)
 * improve cli handling of non-string keys and column names 
   (CASSANDRA-1701, -1693)
 * r/m extra subcomparator line in cli keyspaces output (CASSANDRA-1712)
 * add read repair chance to cli "show keyspaces"
 * upgrade to ConcurrentLinkedHashMap 1.1 (CASSANDRA-975)
 * fix index scan routing (CASSANDRA-1722)
 * fix tombstoning of supercolumns in range queries (CASSANDRA-1734)
 * clear endpoint cache after updating keyspace metadata (CASSANDRA-1741)
 * fix wrapping-range queries on non-minimum token (CASSANDRA-1700)
 * truncate includes secondary indexes (CASSANDRA-1747)
 * retain reference to PendingFile sstables (CASSANDRA-1749)
 * fix sstableimport regression (CASSANDRA-1753)
 * fix for bootstrap when no non-system tables are defined (CASSANDRA-1732)
 * handle replica unavailability in index scan (CASSANDRA-1755)
 * fix service initialization order deadlock (CASSANDRA-1756)
 * multi-line cli commands (CASSANDRA-1742)
 * fix race between snapshot and compaction (CASSANDRA-1736)
 * add listEndpointsPendingHints, deleteHintsForEndpoint JMX methods 
   (CASSANDRA-1551)


0.7.0-beta3
 * add strategy options to describe_keyspace output (CASSANDRA-1560)
 * log warning when using randomly generated token (CASSANDRA-1552)
 * re-organize JMX into .db, .net, .internal, .request (CASSANDRA-1217)
 * allow nodes to change IPs between restarts (CASSANDRA-1518)
 * remember ring state between restarts by default (CASSANDRA-1518)
 * flush index built flag so we can read it before log replay (CASSANDRA-1541)
 * lock row cache updates to prevent race condition (CASSANDRA-1293)
 * remove assertion causing rare (and harmless) error messages in
   commitlog (CASSANDRA-1330)
 * fix moving nodes with no keyspaces defined (CASSANDRA-1574)
 * fix unbootstrap when no data is present in a transfer range (CASSANDRA-1573)
 * take advantage of AVRO-495 to simplify our avro IDL (CASSANDRA-1436)
 * extend authorization hierarchy to column family (CASSANDRA-1554)
 * deletion support in secondary indexes (CASSANDRA-1571)
 * meaningful error message for invalid replication strategy class 
   (CASSANDRA-1566)
 * allow keyspace creation with RF > N (CASSANDRA-1428)
 * improve cli error handling (CASSANDRA-1580)
 * add cache save/load ability (CASSANDRA-1417, 1606, 1647)
 * add StorageService.getDrainProgress (CASSANDRA-1588)
 * Disallow bootstrap to an in-use token (CASSANDRA-1561)
 * Allow dynamic secondary index creation and destruction (CASSANDRA-1532)
 * log auto-guessed memtable thresholds (CASSANDRA-1595)
 * add ColumnDef support to cli (CASSANDRA-1583)
 * reduce index sample time by 75% (CASSANDRA-1572)
 * add cli support for column, strategy metadata (CASSANDRA-1578, 1612)
 * add cli support for schema modification (CASSANDRA-1584)
 * delete temp files on failed compactions (CASSANDRA-1596)
 * avoid blocking for dead nodes during removetoken (CASSANDRA-1605)
 * remove ConsistencyLevel.ZERO (CASSANDRA-1607)
 * expose in-progress compaction type in jmx (CASSANDRA-1586)
 * removed IClock & related classes from internals (CASSANDRA-1502)
 * fix removing tokens from SystemTable on decommission and removetoken
   (CASSANDRA-1609)
 * include CF metadata in cli 'show keyspaces' (CASSANDRA-1613)
 * switch from Properties to HashMap in PropertyFileSnitch to
   avoid synchronization bottleneck (CASSANDRA-1481)
 * PropertyFileSnitch configuration file renamed to 
   cassandra-topology.properties
 * add cli support for get_range_slices (CASSANDRA-1088, CASSANDRA-1619)
 * Make memtable flush thresholds per-CF instead of global 
   (CASSANDRA-1007, 1637)
 * add cli support for binary data without CfDef hints (CASSANDRA-1603)
 * fix building SSTable statistics post-stream (CASSANDRA-1620)
 * fix potential infinite loop in 2ary index queries (CASSANDRA-1623)
 * allow creating NTS keyspaces with no replicas configured (CASSANDRA-1626)
 * add jmx histogram of sstables accessed per read (CASSANDRA-1624)
 * remove system_rename_column_family and system_rename_keyspace from the
   client API until races can be fixed (CASSANDRA-1630, CASSANDRA-1585)
 * add cli sanity tests (CASSANDRA-1582)
 * update GC settings in cassandra.bat (CASSANDRA-1636)
 * cli support for index queries (CASSANDRA-1635)
 * cli support for updating schema memtable settings (CASSANDRA-1634)
 * cli --file option (CASSANDRA-1616)
 * reduce automatically chosen memtable sizes by 50% (CASSANDRA-1641)
 * move endpoint cache from snitch to strategy (CASSANDRA-1643)
 * fix commitlog recovery deleting the newly-created segment as well as
   the old ones (CASSANDRA-1644)
 * upgrade to Thrift 0.5 (CASSANDRA-1367)
 * renamed CL.DCQUORUM to LOCAL_QUORUM and DCQUORUMSYNC to EACH_QUORUM
 * cli truncate support (CASSANDRA-1653)
 * update GC settings in cassandra.bat (CASSANDRA-1636)
 * avoid logging when a node's ip/token is gossipped back to it (CASSANDRA-1666)


0.7-beta2
 * always use UTF-8 for hint keys (CASSANDRA-1439)
 * remove cassandra.yaml dependency from Hadoop and Pig (CASSADRA-1322)
 * expose CfDef metadata in describe_keyspaces (CASSANDRA-1363)
 * restore use of mmap_index_only option (CASSANDRA-1241)
 * dropping a keyspace with no column families generated an error 
   (CASSANDRA-1378)
 * rename RackAwareStrategy to OldNetworkTopologyStrategy, RackUnawareStrategy 
   to SimpleStrategy, DatacenterShardStrategy to NetworkTopologyStrategy,
   AbstractRackAwareSnitch to AbstractNetworkTopologySnitch (CASSANDRA-1392)
 * merge StorageProxy.mutate, mutateBlocking (CASSANDRA-1396)
 * faster UUIDType, LongType comparisons (CASSANDRA-1386, 1393)
 * fix setting read_repair_chance from CLI addColumnFamily (CASSANDRA-1399)
 * fix updates to indexed columns (CASSANDRA-1373)
 * fix race condition leaving to FileNotFoundException (CASSANDRA-1382)
 * fix sharded lock hash on index write path (CASSANDRA-1402)
 * add support for GT/E, LT/E in subordinate index clauses (CASSANDRA-1401)
 * cfId counter got out of sync when CFs were added (CASSANDRA-1403)
 * less chatty schema updates (CASSANDRA-1389)
 * rename column family mbeans. 'type' will now include either 
   'IndexColumnFamilies' or 'ColumnFamilies' depending on the CFS type.
   (CASSANDRA-1385)
 * disallow invalid keyspace and column family names. This includes name that
   matches a '^\w+' regex. (CASSANDRA-1377)
 * use JNA, if present, to take snapshots (CASSANDRA-1371)
 * truncate hints if starting 0.7 for the first time (CASSANDRA-1414)
 * fix FD leak in single-row slicepredicate queries (CASSANDRA-1416)
 * allow index expressions against columns that are not part of the 
   SlicePredicate (CASSANDRA-1410)
 * config-converter properly handles snitches and framed support 
   (CASSANDRA-1420)
 * remove keyspace argument from multiget_count (CASSANDRA-1422)
 * allow specifying cassandra.yaml location as (local or remote) URL
   (CASSANDRA-1126)
 * fix using DynamicEndpointSnitch with NetworkTopologyStrategy
   (CASSANDRA-1429)
 * Add CfDef.default_validation_class (CASSANDRA-891)
 * fix EstimatedHistogram.max (CASSANDRA-1413)
 * quorum read optimization (CASSANDRA-1622)
 * handle zero-length (or missing) rows during HH paging (CASSANDRA-1432)
 * include secondary indexes during schema migrations (CASSANDRA-1406)
 * fix commitlog header race during schema change (CASSANDRA-1435)
 * fix ColumnFamilyStoreMBeanIterator to use new type name (CASSANDRA-1433)
 * correct filename generated by xml->yaml converter (CASSANDRA-1419)
 * add CMSInitiatingOccupancyFraction=75 and UseCMSInitiatingOccupancyOnly
   to default JVM options
 * decrease jvm heap for cassandra-cli (CASSANDRA-1446)
 * ability to modify keyspaces and column family definitions on a live cluster
   (CASSANDRA-1285)
 * support for Hadoop Streaming [non-jvm map/reduce via stdin/out]
   (CASSANDRA-1368)
 * Move persistent sstable stats from the system table to an sstable component
   (CASSANDRA-1430)
 * remove failed bootstrap attempt from pending ranges when gossip times
   it out after 1h (CASSANDRA-1463)
 * eager-create tcp connections to other cluster members (CASSANDRA-1465)
 * enumerate stages and derive stage from message type instead of 
   transmitting separately (CASSANDRA-1465)
 * apply reversed flag during collation from different data sources
   (CASSANDRA-1450)
 * make failure to remove commitlog segment non-fatal (CASSANDRA-1348)
 * correct ordering of drain operations so CL.recover is no longer 
   necessary (CASSANDRA-1408)
 * removed keyspace from describe_splits method (CASSANDRA-1425)
 * rename check_schema_agreement to describe_schema_versions
   (CASSANDRA-1478)
 * fix QUORUM calculation for RF > 3 (CASSANDRA-1487)
 * remove tombstones during non-major compactions when bloom filter
   verifies that row does not exist in other sstables (CASSANDRA-1074)
 * nodes that coordinated a loadbalance in the past could not be seen by
   newly added nodes (CASSANDRA-1467)
 * exposed endpoint states (gossip details) via jmx (CASSANDRA-1467)
 * ensure that compacted sstables are not included when new readers are
   instantiated (CASSANDRA-1477)
 * by default, calculate heap size and memtable thresholds at runtime (CASSANDRA-1469)
 * fix races dealing with adding/dropping keyspaces and column families in
   rapid succession (CASSANDRA-1477)
 * clean up of Streaming system (CASSANDRA-1503, 1504, 1506)
 * add options to configure Thrift socket keepalive and buffer sizes (CASSANDRA-1426)
 * make contrib CassandraServiceDataCleaner recursive (CASSANDRA-1509)
 * min, max compaction threshold are configurable and persistent 
   per-ColumnFamily (CASSANDRA-1468)
 * fix replaying the last mutation in a commitlog unnecessarily 
   (CASSANDRA-1512)
 * invoke getDefaultUncaughtExceptionHandler from DTPE with the original
   exception rather than the ExecutionException wrapper (CASSANDRA-1226)
 * remove Clock from the Thrift (and Avro) API (CASSANDRA-1501)
 * Close intra-node sockets when connection is broken (CASSANDRA-1528)
 * RPM packaging spec file (CASSANDRA-786)
 * weighted request scheduler (CASSANDRA-1485)
 * treat expired columns as deleted (CASSANDRA-1539)
 * make IndexInterval configurable (CASSANDRA-1488)
 * add describe_snitch to Thrift API (CASSANDRA-1490)
 * MD5 authenticator compares plain text submitted password with MD5'd
   saved property, instead of vice versa (CASSANDRA-1447)
 * JMX MessagingService pending and completed counts (CASSANDRA-1533)
 * fix race condition processing repair responses (CASSANDRA-1511)
 * make repair blocking (CASSANDRA-1511)
 * create EndpointSnitchInfo and MBean to expose rack and DC (CASSANDRA-1491)
 * added option to contrib/word_count to output results back to Cassandra
   (CASSANDRA-1342)
 * rewrite Hadoop ColumnFamilyRecordWriter to pool connections, retry to
   multiple Cassandra nodes, and smooth impact on the Cassandra cluster
   by using smaller batch sizes (CASSANDRA-1434)
 * fix setting gc_grace_seconds via CLI (CASSANDRA-1549)
 * support TTL'd index values (CASSANDRA-1536)
 * make removetoken work like decommission (CASSANDRA-1216)
 * make cli comparator-aware and improve quote rules (CASSANDRA-1523,-1524)
 * make nodetool compact and cleanup blocking (CASSANDRA-1449)
 * add memtable, cache information to GCInspector logs (CASSANDRA-1558)
 * enable/disable HintedHandoff via JMX (CASSANDRA-1550)
 * Ignore stray files in the commit log directory (CASSANDRA-1547)
 * Disallow bootstrap to an in-use token (CASSANDRA-1561)


0.7-beta1
 * sstable versioning (CASSANDRA-389)
 * switched to slf4j logging (CASSANDRA-625)
 * add (optional) expiration time for column (CASSANDRA-699)
 * access levels for authentication/authorization (CASSANDRA-900)
 * add ReadRepairChance to CF definition (CASSANDRA-930)
 * fix heisenbug in system tests, especially common on OS X (CASSANDRA-944)
 * convert to byte[] keys internally and all public APIs (CASSANDRA-767)
 * ability to alter schema definitions on a live cluster (CASSANDRA-44)
 * renamed configuration file to cassandra.xml, and log4j.properties to
   log4j-server.properties, which must now be loaded from
   the classpath (which is how our scripts in bin/ have always done it)
   (CASSANDRA-971)
 * change get_count to require a SlicePredicate. create multi_get_count
   (CASSANDRA-744)
 * re-organized endpointsnitch implementations and added SimpleSnitch
   (CASSANDRA-994)
 * Added preload_row_cache option (CASSANDRA-946)
 * add CRC to commitlog header (CASSANDRA-999)
 * removed deprecated batch_insert and get_range_slice methods (CASSANDRA-1065)
 * add truncate thrift method (CASSANDRA-531)
 * http mini-interface using mx4j (CASSANDRA-1068)
 * optimize away copy of sliced row on memtable read path (CASSANDRA-1046)
 * replace constant-size 2GB mmaped segments and special casing for index 
   entries spanning segment boundaries, with SegmentedFile that computes 
   segments that always contain entire entries/rows (CASSANDRA-1117)
 * avoid reading large rows into memory during compaction (CASSANDRA-16)
 * added hadoop OutputFormat (CASSANDRA-1101)
 * efficient Streaming (no more anticompaction) (CASSANDRA-579)
 * split commitlog header into separate file and add size checksum to
   mutations (CASSANDRA-1179)
 * avoid allocating a new byte[] for each mutation on replay (CASSANDRA-1219)
 * revise HH schema to be per-endpoint (CASSANDRA-1142)
 * add joining/leaving status to nodetool ring (CASSANDRA-1115)
 * allow multiple repair sessions per node (CASSANDRA-1190)
 * optimize away MessagingService for local range queries (CASSANDRA-1261)
 * make framed transport the default so malformed requests can't OOM the 
   server (CASSANDRA-475)
 * significantly faster reads from row cache (CASSANDRA-1267)
 * take advantage of row cache during range queries (CASSANDRA-1302)
 * make GCGraceSeconds a per-ColumnFamily value (CASSANDRA-1276)
 * keep persistent row size and column count statistics (CASSANDRA-1155)
 * add IntegerType (CASSANDRA-1282)
 * page within a single row during hinted handoff (CASSANDRA-1327)
 * push DatacenterShardStrategy configuration into keyspace definition,
   eliminating datacenter.properties. (CASSANDRA-1066)
 * optimize forward slices starting with '' and single-index-block name 
   queries by skipping the column index (CASSANDRA-1338)
 * streaming refactor (CASSANDRA-1189)
 * faster comparison for UUID types (CASSANDRA-1043)
 * secondary index support (CASSANDRA-749 and subtasks)
 * make compaction buckets deterministic (CASSANDRA-1265)


0.6.6
 * Allow using DynamicEndpointSnitch with RackAwareStrategy (CASSANDRA-1429)
 * remove the remaining vestiges of the unfinished DatacenterShardStrategy 
   (replaced by NetworkTopologyStrategy in 0.7)
   

0.6.5
 * fix key ordering in range query results with RandomPartitioner
   and ConsistencyLevel > ONE (CASSANDRA-1145)
 * fix for range query starting with the wrong token range (CASSANDRA-1042)
 * page within a single row during hinted handoff (CASSANDRA-1327)
 * fix compilation on non-sun JDKs (CASSANDRA-1061)
 * remove String.trim() call on row keys in batch mutations (CASSANDRA-1235)
 * Log summary of dropped messages instead of spamming log (CASSANDRA-1284)
 * add dynamic endpoint snitch (CASSANDRA-981)
 * fix streaming for keyspaces with hyphens in their name (CASSANDRA-1377)
 * fix errors in hard-coded bloom filter optKPerBucket by computing it
   algorithmically (CASSANDRA-1220
 * remove message deserialization stage, and uncap read/write stages
   so slow reads/writes don't block gossip processing (CASSANDRA-1358)
 * add jmx port configuration to Debian package (CASSANDRA-1202)
 * use mlockall via JNA, if present, to prevent Linux from swapping
   out parts of the JVM (CASSANDRA-1214)


0.6.4
 * avoid queuing multiple hint deliveries for the same endpoint
   (CASSANDRA-1229)
 * better performance for and stricter checking of UTF8 column names
   (CASSANDRA-1232)
 * extend option to lower compaction priority to hinted handoff
   as well (CASSANDRA-1260)
 * log errors in gossip instead of re-throwing (CASSANDRA-1289)
 * avoid aborting commitlog replay prematurely if a flushed-but-
   not-removed commitlog segment is encountered (CASSANDRA-1297)
 * fix duplicate rows being read during mapreduce (CASSANDRA-1142)
 * failure detection wasn't closing command sockets (CASSANDRA-1221)
 * cassandra-cli.bat works on windows (CASSANDRA-1236)
 * pre-emptively drop requests that cannot be processed within RPCTimeout
   (CASSANDRA-685)
 * add ack to Binary write verb and update CassandraBulkLoader
   to wait for acks for each row (CASSANDRA-1093)
 * added describe_partitioner Thrift method (CASSANDRA-1047)
 * Hadoop jobs no longer require the Cassandra storage-conf.xml
   (CASSANDRA-1280, CASSANDRA-1047)
 * log thread pool stats when GC is excessive (CASSANDRA-1275)
 * remove gossip message size limit (CASSANDRA-1138)
 * parallelize local and remote reads during multiget, and respect snitch 
   when determining whether to do local read for CL.ONE (CASSANDRA-1317)
 * fix read repair to use requested consistency level on digest mismatch,
   rather than assuming QUORUM (CASSANDRA-1316)
 * process digest mismatch re-reads in parallel (CASSANDRA-1323)
 * switch hints CF comparator to BytesType (CASSANDRA-1274)


0.6.3
 * retry to make streaming connections up to 8 times. (CASSANDRA-1019)
 * reject describe_ring() calls on invalid keyspaces (CASSANDRA-1111)
 * fix cache size calculation for size of 100% (CASSANDRA-1129)
 * fix cache capacity only being recalculated once (CASSANDRA-1129)
 * remove hourly scan of all hints on the off chance that the gossiper
   missed a status change; instead, expose deliverHintsToEndpoint to JMX
   so it can be done manually, if necessary (CASSANDRA-1141)
 * don't reject reads at CL.ALL (CASSANDRA-1152)
 * reject deletions to supercolumns in CFs containing only standard
   columns (CASSANDRA-1139)
 * avoid preserving login information after client disconnects
   (CASSANDRA-1057)
 * prefer sun jdk to openjdk in debian init script (CASSANDRA-1174)
 * detect partioner config changes between restarts and fail fast 
   (CASSANDRA-1146)
 * use generation time to resolve node token reassignment disagreements
   (CASSANDRA-1118)
 * restructure the startup ordering of Gossiper and MessageService to avoid
   timing anomalies (CASSANDRA-1160)
 * detect incomplete commit log hearders (CASSANDRA-1119)
 * force anti-entropy service to stream files on the stream stage to avoid
   sending streams out of order (CASSANDRA-1169)
 * remove inactive stream managers after AES streams files (CASSANDRA-1169)
 * allow removing entire row through batch_mutate Deletion (CASSANDRA-1027)
 * add JMX metrics for row-level bloom filter false positives (CASSANDRA-1212)
 * added a redhat init script to contrib (CASSANDRA-1201)
 * use midpoint when bootstrapping a new machine into range with not
   much data yet instead of random token (CASSANDRA-1112)
 * kill server on OOM in executor stage as well as Thrift (CASSANDRA-1226)
 * remove opportunistic repairs, when two machines with overlapping replica
   responsibilities happen to finish major compactions of the same CF near
   the same time.  repairs are now fully manual (CASSANDRA-1190)
 * add ability to lower compaction priority (default is no change from 0.6.2)
   (CASSANDRA-1181)


0.6.2
 * fix contrib/word_count build. (CASSANDRA-992)
 * split CommitLogExecutorService into BatchCommitLogExecutorService and 
   PeriodicCommitLogExecutorService (CASSANDRA-1014)
 * add latency histograms to CFSMBean (CASSANDRA-1024)
 * make resolving timestamp ties deterministic by using value bytes
   as a tiebreaker (CASSANDRA-1039)
 * Add option to turn off Hinted Handoff (CASSANDRA-894)
 * fix windows startup (CASSANDRA-948)
 * make concurrent_reads, concurrent_writes configurable at runtime via JMX
   (CASSANDRA-1060)
 * disable GCInspector on non-Sun JVMs (CASSANDRA-1061)
 * fix tombstone handling in sstable rows with no other data (CASSANDRA-1063)
 * fix size of row in spanned index entries (CASSANDRA-1056)
 * install json2sstable, sstable2json, and sstablekeys to Debian package
 * StreamingService.StreamDestinations wouldn't empty itself after streaming
   finished (CASSANDRA-1076)
 * added Collections.shuffle(splits) before returning the splits in 
   ColumnFamilyInputFormat (CASSANDRA-1096)
 * do not recalculate cache capacity post-compaction if it's been manually 
   modified (CASSANDRA-1079)
 * better defaults for flush sorter + writer executor queue sizes
   (CASSANDRA-1100)
 * windows scripts for SSTableImport/Export (CASSANDRA-1051)
 * windows script for nodetool (CASSANDRA-1113)
 * expose PhiConvictThreshold (CASSANDRA-1053)
 * make repair of RF==1 a no-op (CASSANDRA-1090)
 * improve default JVM GC options (CASSANDRA-1014)
 * fix SlicePredicate serialization inside Hadoop jobs (CASSANDRA-1049)
 * close Thrift sockets in Hadoop ColumnFamilyRecordReader (CASSANDRA-1081)


0.6.1
 * fix NPE in sstable2json when no excluded keys are given (CASSANDRA-934)
 * keep the replica set constant throughout the read repair process
   (CASSANDRA-937)
 * allow querying getAllRanges with empty token list (CASSANDRA-933)
 * fix command line arguments inversion in clustertool (CASSANDRA-942)
 * fix race condition that could trigger a false-positive assertion
   during post-flush discard of old commitlog segments (CASSANDRA-936)
 * fix neighbor calculation for anti-entropy repair (CASSANDRA-924)
 * perform repair even for small entropy differences (CASSANDRA-924)
 * Use hostnames in CFInputFormat to allow Hadoop's naive string-based
   locality comparisons to work (CASSANDRA-955)
 * cache read-only BufferedRandomAccessFile length to avoid
   3 system calls per invocation (CASSANDRA-950)
 * nodes with IPv6 (and no IPv4) addresses could not join cluster
   (CASSANDRA-969)
 * Retrieve the correct number of undeleted columns, if any, from
   a supercolumn in a row that had been deleted previously (CASSANDRA-920)
 * fix index scans that cross the 2GB mmap boundaries for both mmap
   and standard i/o modes (CASSANDRA-866)
 * expose drain via nodetool (CASSANDRA-978)


0.6.0-RC1
 * JMX drain to flush memtables and run through commit log (CASSANDRA-880)
 * Bootstrapping can skip ranges under the right conditions (CASSANDRA-902)
 * fix merging row versions in range_slice for CL > ONE (CASSANDRA-884)
 * default write ConsistencyLeven chaned from ZERO to ONE
 * fix for index entries spanning mmap buffer boundaries (CASSANDRA-857)
 * use lexical comparison if time part of TimeUUIDs are the same 
   (CASSANDRA-907)
 * bound read, mutation, and response stages to fix possible OOM
   during log replay (CASSANDRA-885)
 * Use microseconds-since-epoch (UTC) in cli, instead of milliseconds
 * Treat batch_mutate Deletion with null supercolumn as "apply this predicate 
   to top level supercolumns" (CASSANDRA-834)
 * Streaming destination nodes do not update their JMX status (CASSANDRA-916)
 * Fix internal RPC timeout calculation (CASSANDRA-911)
 * Added Pig loadfunc to contrib/pig (CASSANDRA-910)


0.6.0-beta3
 * fix compaction bucketing bug (CASSANDRA-814)
 * update windows batch file (CASSANDRA-824)
 * deprecate KeysCachedFraction configuration directive in favor
   of KeysCached; move to unified-per-CF key cache (CASSANDRA-801)
 * add invalidateRowCache to ColumnFamilyStoreMBean (CASSANDRA-761)
 * send Handoff hints to natural locations to reduce load on
   remaining nodes in a failure scenario (CASSANDRA-822)
 * Add RowWarningThresholdInMB configuration option to warn before very 
   large rows get big enough to threaten node stability, and -x option to
   be able to remove them with sstable2json if the warning is unheeded
   until it's too late (CASSANDRA-843)
 * Add logging of GC activity (CASSANDRA-813)
 * fix ConcurrentModificationException in commitlog discard (CASSANDRA-853)
 * Fix hardcoded row count in Hadoop RecordReader (CASSANDRA-837)
 * Add a jmx status to the streaming service and change several DEBUG
   messages to INFO (CASSANDRA-845)
 * fix classpath in cassandra-cli.bat for Windows (CASSANDRA-858)
 * allow re-specifying host, port to cassandra-cli if invalid ones
   are first tried (CASSANDRA-867)
 * fix race condition handling rpc timeout in the coordinator
   (CASSANDRA-864)
 * Remove CalloutLocation and StagingFileDirectory from storage-conf files 
   since those settings are no longer used (CASSANDRA-878)
 * Parse a long from RowWarningThresholdInMB instead of an int (CASSANDRA-882)
 * Remove obsolete ControlPort code from DatabaseDescriptor (CASSANDRA-886)
 * move skipBytes side effect out of assert (CASSANDRA-899)
 * add "double getLoad" to StorageServiceMBean (CASSANDRA-898)
 * track row stats per CF at compaction time (CASSANDRA-870)
 * disallow CommitLogDirectory matching a DataFileDirectory (CASSANDRA-888)
 * default key cache size is 200k entries, changed from 10% (CASSANDRA-863)
 * add -Dcassandra-foreground=yes to cassandra.bat
 * exit if cluster name is changed unexpectedly (CASSANDRA-769)


0.6.0-beta1/beta2
 * add batch_mutate thrift command, deprecating batch_insert (CASSANDRA-336)
 * remove get_key_range Thrift API, deprecated in 0.5 (CASSANDRA-710)
 * add optional login() Thrift call for authentication (CASSANDRA-547)
 * support fat clients using gossiper and StorageProxy to perform
   replication in-process [jvm-only] (CASSANDRA-535)
 * support mmapped I/O for reads, on by default on 64bit JVMs 
   (CASSANDRA-408, CASSANDRA-669)
 * improve insert concurrency, particularly during Hinted Handoff
   (CASSANDRA-658)
 * faster network code (CASSANDRA-675)
 * stress.py moved to contrib (CASSANDRA-635)
 * row caching [must be explicitly enabled per-CF in config] (CASSANDRA-678)
 * present a useful measure of compaction progress in JMX (CASSANDRA-599)
 * add bin/sstablekeys (CASSNADRA-679)
 * add ConsistencyLevel.ANY (CASSANDRA-687)
 * make removetoken remove nodes from gossip entirely (CASSANDRA-644)
 * add ability to set cache sizes at runtime (CASSANDRA-708)
 * report latency and cache hit rate statistics with lifetime totals
   instead of average over the last minute (CASSANDRA-702)
 * support get_range_slice for RandomPartitioner (CASSANDRA-745)
 * per-keyspace replication factory and replication strategy (CASSANDRA-620)
 * track latency in microseconds (CASSANDRA-733)
 * add describe_ Thrift methods, deprecating get_string_property and 
   get_string_list_property
 * jmx interface for tracking operation mode and streams in general.
   (CASSANDRA-709)
 * keep memtables in sorted order to improve range query performance
   (CASSANDRA-799)
 * use while loop instead of recursion when trimming sstables compaction list 
   to avoid blowing stack in pathological cases (CASSANDRA-804)
 * basic Hadoop map/reduce support (CASSANDRA-342)


0.5.1
 * ensure all files for an sstable are streamed to the same directory.
   (CASSANDRA-716)
 * more accurate load estimate for bootstrapping (CASSANDRA-762)
 * tolerate dead or unavailable bootstrap target on write (CASSANDRA-731)
 * allow larger numbers of keys (> 140M) in a sstable bloom filter
   (CASSANDRA-790)
 * include jvm argument improvements from CASSANDRA-504 in debian package
 * change streaming chunk size to 32MB to accomodate Windows XP limitations
   (was 64MB) (CASSANDRA-795)
 * fix get_range_slice returning results in the wrong order (CASSANDRA-781)
 

0.5.0 final
 * avoid attempting to delete temporary bootstrap files twice (CASSANDRA-681)
 * fix bogus NaN in nodeprobe cfstats output (CASSANDRA-646)
 * provide a policy for dealing with single thread executors w/ a full queue
   (CASSANDRA-694)
 * optimize inner read in MessagingService, vastly improving multiple-node
   performance (CASSANDRA-675)
 * wait for table flush before streaming data back to a bootstrapping node.
   (CASSANDRA-696)
 * keep track of bootstrapping sources by table so that bootstrapping doesn't 
   give the indication of finishing early (CASSANDRA-673)


0.5.0 RC3
 * commit the correct version of the patch for CASSANDRA-663


0.5.0 RC2 (unreleased)
 * fix bugs in converting get_range_slice results to Thrift 
   (CASSANDRA-647, CASSANDRA-649)
 * expose java.util.concurrent.TimeoutException in StorageProxy methods
   (CASSANDRA-600)
 * TcpConnectionManager was holding on to disconnected connections, 
   giving the false indication they were being used. (CASSANDRA-651)
 * Remove duplicated write. (CASSANDRA-662)
 * Abort bootstrap if IP is already in the token ring (CASSANDRA-663)
 * increase default commitlog sync period, and wait for last sync to 
   finish before submitting another (CASSANDRA-668)


0.5.0 RC1
 * Fix potential NPE in get_range_slice (CASSANDRA-623)
 * add CRC32 to commitlog entries (CASSANDRA-605)
 * fix data streaming on windows (CASSANDRA-630)
 * GC compacted sstables after cleanup and compaction (CASSANDRA-621)
 * Speed up anti-entropy validation (CASSANDRA-629)
 * Fix anti-entropy assertion error (CASSANDRA-639)
 * Fix pending range conflicts when bootstapping or moving
   multiple nodes at once (CASSANDRA-603)
 * Handle obsolete gossip related to node movement in the case where
   one or more nodes is down when the movement occurs (CASSANDRA-572)
 * Include dead nodes in gossip to avoid a variety of problems
   and fix HH to removed nodes (CASSANDRA-634)
 * return an InvalidRequestException for mal-formed SlicePredicates
   (CASSANDRA-643)
 * fix bug determining closest neighbor for use in multiple datacenters
   (CASSANDRA-648)
 * Vast improvements in anticompaction speed (CASSANDRA-607)
 * Speed up log replay and writes by avoiding redundant serializations
   (CASSANDRA-652)


0.5.0 beta 2
 * Bootstrap improvements (several tickets)
 * add nodeprobe repair anti-entropy feature (CASSANDRA-193, CASSANDRA-520)
 * fix possibility of partition when many nodes restart at once
   in clusters with multiple seeds (CASSANDRA-150)
 * fix NPE in get_range_slice when no data is found (CASSANDRA-578)
 * fix potential NPE in hinted handoff (CASSANDRA-585)
 * fix cleanup of local "system" keyspace (CASSANDRA-576)
 * improve computation of cluster load balance (CASSANDRA-554)
 * added super column read/write, column count, and column/row delete to
   cassandra-cli (CASSANDRA-567, CASSANDRA-594)
 * fix returning live subcolumns of deleted supercolumns (CASSANDRA-583)
 * respect JAVA_HOME in bin/ scripts (several tickets)
 * add StorageService.initClient for fat clients on the JVM (CASSANDRA-535)
   (see contrib/client_only for an example of use)
 * make consistency_level functional in get_range_slice (CASSANDRA-568)
 * optimize key deserialization for RandomPartitioner (CASSANDRA-581)
 * avoid GCing tombstones except on major compaction (CASSANDRA-604)
 * increase failure conviction threshold, resulting in less nodes
   incorrectly (and temporarily) marked as down (CASSANDRA-610)
 * respect memtable thresholds during log replay (CASSANDRA-609)
 * support ConsistencyLevel.ALL on read (CASSANDRA-584)
 * add nodeprobe removetoken command (CASSANDRA-564)


0.5.0 beta
 * Allow multiple simultaneous flushes, improving flush throughput 
   on multicore systems (CASSANDRA-401)
 * Split up locks to improve write and read throughput on multicore systems
   (CASSANDRA-444, CASSANDRA-414)
 * More efficient use of memory during compaction (CASSANDRA-436)
 * autobootstrap option: when enabled, all non-seed nodes will attempt
   to bootstrap when started, until bootstrap successfully
   completes. -b option is removed.  (CASSANDRA-438)
 * Unless a token is manually specified in the configuration xml,
   a bootstraping node will use a token that gives it half the
   keys from the most-heavily-loaded node in the cluster,
   instead of generating a random token. 
   (CASSANDRA-385, CASSANDRA-517)
 * Miscellaneous bootstrap fixes (several tickets)
 * Ability to change a node's token even after it has data on it
   (CASSANDRA-541)
 * Ability to decommission a live node from the ring (CASSANDRA-435)
 * Semi-automatic loadbalancing via nodeprobe (CASSANDRA-192)
 * Add ability to set compaction thresholds at runtime via
   JMX / nodeprobe.  (CASSANDRA-465)
 * Add "comment" field to ColumnFamily definition. (CASSANDRA-481)
 * Additional JMX metrics (CASSANDRA-482)
 * JSON based export and import tools (several tickets)
 * Hinted Handoff fixes (several tickets)
 * Add key cache to improve read performance (CASSANDRA-423)
 * Simplified construction of custom ReplicationStrategy classes
   (CASSANDRA-497)
 * Graphical application (Swing) for ring integrity verification and 
   visualization was added to contrib (CASSANDRA-252)
 * Add DCQUORUM, DCQUORUMSYNC consistency levels and corresponding
   ReplicationStrategy / EndpointSnitch classes.  Experimental.
   (CASSANDRA-492)
 * Web client interface added to contrib (CASSANDRA-457)
 * More-efficient flush for Random, CollatedOPP partitioners 
   for normal writes (CASSANDRA-446) and bulk load (CASSANDRA-420)
 * Add MemtableFlushAfterMinutes, a global replacement for the old 
   per-CF FlushPeriodInMinutes setting (CASSANDRA-463)
 * optimizations to slice reading (CASSANDRA-350) and supercolumn
   queries (CASSANDRA-510)
 * force binding to given listenaddress for nodes with multiple
   interfaces (CASSANDRA-546)
 * stress.py benchmarking tool improvements (several tickets)
 * optimized replica placement code (CASSANDRA-525)
 * faster log replay on restart (CASSANDRA-539, CASSANDRA-540)
 * optimized local-node writes (CASSANDRA-558)
 * added get_range_slice, deprecating get_key_range (CASSANDRA-344)
 * expose TimedOutException to thrift (CASSANDRA-563)
 

0.4.2
 * Add validation disallowing null keys (CASSANDRA-486)
 * Fix race conditions in TCPConnectionManager (CASSANDRA-487)
 * Fix using non-utf8-aware comparison as a sanity check.
   (CASSANDRA-493)
 * Improve default garbage collector options (CASSANDRA-504)
 * Add "nodeprobe flush" (CASSANDRA-505)
 * remove NotFoundException from get_slice throws list (CASSANDRA-518)
 * fix get (not get_slice) of entire supercolumn (CASSANDRA-508)
 * fix null token during bootstrap (CASSANDRA-501)


0.4.1
 * Fix FlushPeriod columnfamily configuration regression
   (CASSANDRA-455)
 * Fix long column name support (CASSANDRA-460)
 * Fix for serializing a row that only contains tombstones
   (CASSANDRA-458)
 * Fix for discarding unneeded commitlog segments (CASSANDRA-459)
 * Add SnapshotBeforeCompaction configuration option (CASSANDRA-426)
 * Fix compaction abort under insufficient disk space (CASSANDRA-473)
 * Fix reading subcolumn slice from tombstoned CF (CASSANDRA-484)
 * Fix race condition in RVH causing occasional NPE (CASSANDRA-478)


0.4.0
 * fix get_key_range problems when a node is down (CASSANDRA-440)
   and add UnavailableException to more Thrift methods
 * Add example EndPointSnitch contrib code (several tickets)


0.4.0 RC2
 * fix SSTable generation clash during compaction (CASSANDRA-418)
 * reject method calls with null parameters (CASSANDRA-308)
 * properly order ranges in nodeprobe output (CASSANDRA-421)
 * fix logging of certain errors on executor threads (CASSANDRA-425)


0.4.0 RC1
 * Bootstrap feature is live; use -b on startup (several tickets)
 * Added multiget api (CASSANDRA-70)
 * fix Deadlock with SelectorManager.doProcess and TcpConnection.write
   (CASSANDRA-392)
 * remove key cache b/c of concurrency bugs in third-party
   CLHM library (CASSANDRA-405)
 * update non-major compaction logic to use two threshold values
   (CASSANDRA-407)
 * add periodic / batch commitlog sync modes (several tickets)
 * inline BatchMutation into batch_insert params (CASSANDRA-403)
 * allow setting the logging level at runtime via mbean (CASSANDRA-402)
 * change default comparator to BytesType (CASSANDRA-400)
 * add forwards-compatible ConsistencyLevel parameter to get_key_range
   (CASSANDRA-322)
 * r/m special case of blocking for local destination when writing with 
   ConsistencyLevel.ZERO (CASSANDRA-399)
 * Fixes to make BinaryMemtable [bulk load interface] useful (CASSANDRA-337);
   see contrib/bmt_example for an example of using it.
 * More JMX properties added (several tickets)
 * Thrift changes (several tickets)
    - Merged _super get methods with the normal ones; return values
      are now of ColumnOrSuperColumn.
    - Similarly, merged batch_insert_super into batch_insert.



0.4.0 beta
 * On-disk data format has changed to allow billions of keys/rows per
   node instead of only millions
 * Multi-keyspace support
 * Scan all sstables for all queries to avoid situations where
   different types of operation on the same ColumnFamily could
   disagree on what data was present
 * Snapshot support via JMX
 * Thrift API has changed a _lot_:
    - removed time-sorted CFs; instead, user-defined comparators
      may be defined on the column names, which are now byte arrays.
      Default comparators are provided for UTF8, Bytes, Ascii, Long (i64),
      and UUID types.
    - removed colon-delimited strings in thrift api in favor of explicit
      structs such as ColumnPath, ColumnParent, etc.  Also normalized
      thrift struct and argument naming.
    - Added columnFamily argument to get_key_range.
    - Change signature of get_slice to accept starting and ending
      columns as well as an offset.  (This allows use of indexes.)
      Added "ascending" flag to allow reasonably-efficient reverse
      scans as well.  Removed get_slice_by_range as redundant.
    - get_key_range operates on one CF at a time
    - changed `block` boolean on insert methods to ConsistencyLevel enum,
      with options of NONE, ONE, QUORUM, and ALL.
    - added similar consistency_level parameter to read methods
    - column-name-set slice with no names given now returns zero columns
      instead of all of them.  ("all" can run your server out of memory.
      use a range-based slice with a high max column count instead.)
 * Removed the web interface. Node information can now be obtained by 
   using the newly introduced nodeprobe utility.
 * More JMX stats
 * Remove magic values from internals (e.g. special key to indicate
   when to flush memtables)
 * Rename configuration "table" to "keyspace"
 * Moved to crash-only design; no more shutdown (just kill the process)
 * Lots of bug fixes

Full list of issues resolved in 0.4 is at https://issues.apache.org/jira/secure/IssueNavigator.jspa?reset=true&&pid=12310865&fixfor=12313862&resolution=1&sorter/field=issuekey&sorter/order=DESC


0.3.0 RC3
 * Fix potential deadlock under load in TCPConnection.
   (CASSANDRA-220)


0.3.0 RC2
 * Fix possible data loss when server is stopped after replaying
   log but before new inserts force memtable flush.
   (CASSANDRA-204)
 * Added BUGS file


0.3.0 RC1
 * Range queries on keys, including user-defined key collation
 * Remove support
 * Workarounds for a weird bug in JDK select/register that seems
   particularly common on VM environments. Cassandra should deploy
   fine on EC2 now
 * Much improved infrastructure: the beginnings of a decent test suite
   ("ant test" for unit tests; "nosetests" for system tests), code
   coverage reporting, etc.
 * Expanded node status reporting via JMX
 * Improved error reporting/logging on both server and client
 * Reduced memory footprint in default configuration
 * Combined blocking and non-blocking versions of insert APIs
 * Added FlushPeriodInMinutes configuration parameter to force
   flushing of infrequently-updated ColumnFamilies<|MERGE_RESOLUTION|>--- conflicted
+++ resolved
@@ -1,4 +1,3 @@
-<<<<<<< HEAD
 3.0.19
  * Multiget thrift query returns null records after digest mismatch (CASSANDRA-14812)
  * Skipping illegal legacy cells can break reverse iteration of indexed partitions (CASSANDRA-15178)
@@ -18,11 +17,7 @@
  * Add missing commands to nodetool-completion (CASSANDRA-14916)
  * Anti-compaction temporarily corrupts sstable state for readers (CASSANDRA-15004)
  Merged from 2.2:
-=======
-2.2.15
  * Handle exceptions during authentication/authorization (CASSANDRA-15041)
- * Fix JDK7 compatibility broken in cassandra-2.2 (CASSANDRA-15050)
->>>>>>> b2f6953a
  * Support cross version messaging in in-jvm upgrade dtests (CASSANDRA-15078)
  * Fix index summary redistribution cancellation (CASSANDRA-15045)
  * Refactor Circle CI configuration (CASSANDRA-14806)
